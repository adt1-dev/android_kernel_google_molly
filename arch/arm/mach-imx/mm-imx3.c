/*
 *  Copyright (C) 1999,2000 Arm Limited
 *  Copyright (C) 2000 Deep Blue Solutions Ltd
 *  Copyright (C) 2002 Shane Nay (shane@minirl.com)
 *  Copyright 2005-2007 Freescale Semiconductor, Inc. All Rights Reserved.
 *    - add MX31 specific definitions
 *
 * This program is free software; you can redistribute it and/or modify
 * it under the terms of the GNU General Public License as published by
 * the Free Software Foundation; either version 2 of the License, or
 * (at your option) any later version.
 *
 * This program is distributed in the hope that it will be useful,
 * but WITHOUT ANY WARRANTY; without even the implied warranty of
 * MERCHANTABILITY or FITNESS FOR A PARTICULAR PURPOSE.  See the
 * GNU General Public License for more details.
 */

#include <linux/mm.h>
#include <linux/init.h>
#include <linux/err.h>

#include <asm/pgtable.h>
#include <asm/hardware/cache-l2x0.h>
#include <asm/mach/map.h>

#include <mach/common.h>
#include <mach/devices-common.h>
#include <mach/hardware.h>
#include <mach/iomux-v3.h>
#include <mach/irqs.h>

static void imx3_idle(void)
{
	unsigned long reg = 0;

<<<<<<< HEAD
=======
	mx3_cpu_lp_set(MX3_WAIT);

>>>>>>> bde75567
	__asm__ __volatile__(
		/* disable I and D cache */
		"mrc p15, 0, %0, c1, c0, 0\n"
		"bic %0, %0, #0x00001000\n"
		"bic %0, %0, #0x00000004\n"
		"mcr p15, 0, %0, c1, c0, 0\n"
		/* invalidate I cache */
		"mov %0, #0\n"
		"mcr p15, 0, %0, c7, c5, 0\n"
		/* clear and invalidate D cache */
		"mov %0, #0\n"
		"mcr p15, 0, %0, c7, c14, 0\n"
		/* WFI */
		"mov %0, #0\n"
		"mcr p15, 0, %0, c7, c0, 4\n"
		"nop\n" "nop\n" "nop\n" "nop\n"
		"nop\n" "nop\n" "nop\n"
		/* enable I and D cache */
		"mrc p15, 0, %0, c1, c0, 0\n"
		"orr %0, %0, #0x00001000\n"
		"orr %0, %0, #0x00000004\n"
		"mcr p15, 0, %0, c1, c0, 0\n"
		: "=r" (reg));
}

static void __iomem *imx3_ioremap(unsigned long phys_addr, size_t size,
				  unsigned int mtype)
{
	if (mtype == MT_DEVICE) {
		/*
		 * Access all peripherals below 0x80000000 as nonshared device
		 * on mx3, but leave l2cc alone.  Otherwise cache corruptions
		 * can occur.
		 */
		if (phys_addr < 0x80000000 &&
				!addr_in_module(phys_addr, MX3x_L2CC))
			mtype = MT_DEVICE_NONSHARED;
	}

	return __arm_ioremap(phys_addr, size, mtype);
}

void __init imx3_init_l2x0(void)
{
	void __iomem *l2x0_base;
	void __iomem *clkctl_base;

/*
 * First of all, we must repair broken chip settings. There are some
 * i.MX35 CPUs in the wild, comming with bogus L2 cache settings. These
 * misconfigured CPUs will run amok immediately when the L2 cache gets enabled.
 * Workaraound is to setup the correct register setting prior enabling the
 * L2 cache. This should not hurt already working CPUs, as they are using the
 * same value.
 */
#define L2_MEM_VAL 0x10

	clkctl_base = ioremap(MX35_CLKCTL_BASE_ADDR, 4096);
	if (clkctl_base != NULL) {
		writel(0x00000515, clkctl_base + L2_MEM_VAL);
		iounmap(clkctl_base);
	} else {
		pr_err("L2 cache: Cannot fix timing. Trying to continue without\n");
	}

	l2x0_base = ioremap(MX3x_L2CC_BASE_ADDR, 4096);
	if (IS_ERR(l2x0_base)) {
		printk(KERN_ERR "remapping L2 cache area failed with %ld\n",
				PTR_ERR(l2x0_base));
		return;
	}

	l2x0_init(l2x0_base, 0x00030024, 0x00000000);
}

#ifdef CONFIG_SOC_IMX31
static struct map_desc mx31_io_desc[] __initdata = {
	imx_map_entry(MX31, X_MEMC, MT_DEVICE),
	imx_map_entry(MX31, AVIC, MT_DEVICE_NONSHARED),
	imx_map_entry(MX31, AIPS1, MT_DEVICE_NONSHARED),
	imx_map_entry(MX31, AIPS2, MT_DEVICE_NONSHARED),
	imx_map_entry(MX31, SPBA0, MT_DEVICE_NONSHARED),
};

/*
 * This function initializes the memory map. It is called during the
 * system startup to create static physical to virtual memory mappings
 * for the IO modules.
 */
void __init mx31_map_io(void)
{
	iotable_init(mx31_io_desc, ARRAY_SIZE(mx31_io_desc));
}

void __init imx31_init_early(void)
{
	mxc_set_cpu_type(MXC_CPU_MX31);
	mxc_arch_reset_init(MX31_IO_ADDRESS(MX31_WDOG_BASE_ADDR));
	imx_ioremap = imx3_ioremap;
	arm_pm_idle = imx3_idle;
}

void __init mx31_init_irq(void)
{
	mxc_init_irq(MX31_IO_ADDRESS(MX31_AVIC_BASE_ADDR));
}

static struct sdma_script_start_addrs imx31_to1_sdma_script __initdata = {
	.per_2_per_addr = 1677,
};

static struct sdma_script_start_addrs imx31_to2_sdma_script __initdata = {
	.ap_2_ap_addr = 423,
	.ap_2_bp_addr = 829,
	.bp_2_ap_addr = 1029,
};

static struct sdma_platform_data imx31_sdma_pdata __initdata = {
	.fw_name = "sdma-imx31-to2.bin",
	.script_addrs = &imx31_to2_sdma_script,
};

static const struct resource imx31_audmux_res[] __initconst = {
	DEFINE_RES_MEM(MX31_AUDMUX_BASE_ADDR, SZ_16K),
};

void __init imx31_soc_init(void)
{
	int to_version = mx31_revision() >> 4;

	imx3_init_l2x0();

	mxc_register_gpio("imx31-gpio", 0, MX31_GPIO1_BASE_ADDR, SZ_16K, MX31_INT_GPIO1, 0);
	mxc_register_gpio("imx31-gpio", 1, MX31_GPIO2_BASE_ADDR, SZ_16K, MX31_INT_GPIO2, 0);
	mxc_register_gpio("imx31-gpio", 2, MX31_GPIO3_BASE_ADDR, SZ_16K, MX31_INT_GPIO3, 0);

	if (to_version == 1) {
		strncpy(imx31_sdma_pdata.fw_name, "sdma-imx31-to1.bin",
			strlen(imx31_sdma_pdata.fw_name));
		imx31_sdma_pdata.script_addrs = &imx31_to1_sdma_script;
	}

	imx_add_imx_sdma("imx31-sdma", MX31_SDMA_BASE_ADDR, MX31_INT_SDMA, &imx31_sdma_pdata);
<<<<<<< HEAD
	platform_device_register_simple("imx31-audmux", 0, imx31_audmux_res,
					ARRAY_SIZE(imx31_audmux_res));
=======

	imx_set_aips(MX31_IO_ADDRESS(MX31_AIPS1_BASE_ADDR));
	imx_set_aips(MX31_IO_ADDRESS(MX31_AIPS2_BASE_ADDR));
>>>>>>> bde75567
}
#endif /* ifdef CONFIG_SOC_IMX31 */

#ifdef CONFIG_SOC_IMX35
static struct map_desc mx35_io_desc[] __initdata = {
	imx_map_entry(MX35, X_MEMC, MT_DEVICE),
	imx_map_entry(MX35, AVIC, MT_DEVICE_NONSHARED),
	imx_map_entry(MX35, AIPS1, MT_DEVICE_NONSHARED),
	imx_map_entry(MX35, AIPS2, MT_DEVICE_NONSHARED),
	imx_map_entry(MX35, SPBA0, MT_DEVICE_NONSHARED),
};

void __init mx35_map_io(void)
{
	iotable_init(mx35_io_desc, ARRAY_SIZE(mx35_io_desc));
}

void __init imx35_init_early(void)
{
	mxc_set_cpu_type(MXC_CPU_MX35);
	mxc_iomux_v3_init(MX35_IO_ADDRESS(MX35_IOMUXC_BASE_ADDR));
	mxc_arch_reset_init(MX35_IO_ADDRESS(MX35_WDOG_BASE_ADDR));
	arm_pm_idle = imx3_idle;
	imx_ioremap = imx3_ioremap;
}

void __init mx35_init_irq(void)
{
	mxc_init_irq(MX35_IO_ADDRESS(MX35_AVIC_BASE_ADDR));
}

static struct sdma_script_start_addrs imx35_to1_sdma_script __initdata = {
	.ap_2_ap_addr = 642,
	.uart_2_mcu_addr = 817,
	.mcu_2_app_addr = 747,
	.uartsh_2_mcu_addr = 1183,
	.per_2_shp_addr = 1033,
	.mcu_2_shp_addr = 961,
	.ata_2_mcu_addr = 1333,
	.mcu_2_ata_addr = 1252,
	.app_2_mcu_addr = 683,
	.shp_2_per_addr = 1111,
	.shp_2_mcu_addr = 892,
};

static struct sdma_script_start_addrs imx35_to2_sdma_script __initdata = {
	.ap_2_ap_addr = 729,
	.uart_2_mcu_addr = 904,
	.per_2_app_addr = 1597,
	.mcu_2_app_addr = 834,
	.uartsh_2_mcu_addr = 1270,
	.per_2_shp_addr = 1120,
	.mcu_2_shp_addr = 1048,
	.ata_2_mcu_addr = 1429,
	.mcu_2_ata_addr = 1339,
	.app_2_per_addr = 1531,
	.app_2_mcu_addr = 770,
	.shp_2_per_addr = 1198,
	.shp_2_mcu_addr = 979,
};

static struct sdma_platform_data imx35_sdma_pdata __initdata = {
	.fw_name = "sdma-imx35-to2.bin",
	.script_addrs = &imx35_to2_sdma_script,
};

static const struct resource imx35_audmux_res[] __initconst = {
	DEFINE_RES_MEM(MX35_AUDMUX_BASE_ADDR, SZ_16K),
};

void __init imx35_soc_init(void)
{
	int to_version = mx35_revision() >> 4;

	imx3_init_l2x0();

	/* i.mx35 has the i.mx31 type gpio */
	mxc_register_gpio("imx31-gpio", 0, MX35_GPIO1_BASE_ADDR, SZ_16K, MX35_INT_GPIO1, 0);
	mxc_register_gpio("imx31-gpio", 1, MX35_GPIO2_BASE_ADDR, SZ_16K, MX35_INT_GPIO2, 0);
	mxc_register_gpio("imx31-gpio", 2, MX35_GPIO3_BASE_ADDR, SZ_16K, MX35_INT_GPIO3, 0);

	if (to_version == 1) {
		strncpy(imx35_sdma_pdata.fw_name, "sdma-imx35-to1.bin",
			strlen(imx35_sdma_pdata.fw_name));
		imx35_sdma_pdata.script_addrs = &imx35_to1_sdma_script;
	}

	imx_add_imx_sdma("imx35-sdma", MX35_SDMA_BASE_ADDR, MX35_INT_SDMA, &imx35_sdma_pdata);
<<<<<<< HEAD
	/* i.mx35 has the i.mx31 type audmux */
	platform_device_register_simple("imx31-audmux", 0, imx35_audmux_res,
					ARRAY_SIZE(imx35_audmux_res));
=======

	/* Setup AIPS registers */
	imx_set_aips(MX35_IO_ADDRESS(MX35_AIPS1_BASE_ADDR));
	imx_set_aips(MX35_IO_ADDRESS(MX35_AIPS2_BASE_ADDR));
>>>>>>> bde75567
}
#endif /* ifdef CONFIG_SOC_IMX35 */<|MERGE_RESOLUTION|>--- conflicted
+++ resolved
@@ -34,11 +34,8 @@
 {
 	unsigned long reg = 0;
 
-<<<<<<< HEAD
-=======
 	mx3_cpu_lp_set(MX3_WAIT);
 
->>>>>>> bde75567
 	__asm__ __volatile__(
 		/* disable I and D cache */
 		"mrc p15, 0, %0, c1, c0, 0\n"
@@ -182,14 +179,12 @@
 	}
 
 	imx_add_imx_sdma("imx31-sdma", MX31_SDMA_BASE_ADDR, MX31_INT_SDMA, &imx31_sdma_pdata);
-<<<<<<< HEAD
+
+	imx_set_aips(MX31_IO_ADDRESS(MX31_AIPS1_BASE_ADDR));
+	imx_set_aips(MX31_IO_ADDRESS(MX31_AIPS2_BASE_ADDR));
+
 	platform_device_register_simple("imx31-audmux", 0, imx31_audmux_res,
 					ARRAY_SIZE(imx31_audmux_res));
-=======
-
-	imx_set_aips(MX31_IO_ADDRESS(MX31_AIPS1_BASE_ADDR));
-	imx_set_aips(MX31_IO_ADDRESS(MX31_AIPS2_BASE_ADDR));
->>>>>>> bde75567
 }
 #endif /* ifdef CONFIG_SOC_IMX31 */
 
@@ -278,15 +273,13 @@
 	}
 
 	imx_add_imx_sdma("imx35-sdma", MX35_SDMA_BASE_ADDR, MX35_INT_SDMA, &imx35_sdma_pdata);
-<<<<<<< HEAD
+
+	/* Setup AIPS registers */
+	imx_set_aips(MX35_IO_ADDRESS(MX35_AIPS1_BASE_ADDR));
+	imx_set_aips(MX35_IO_ADDRESS(MX35_AIPS2_BASE_ADDR));
+
 	/* i.mx35 has the i.mx31 type audmux */
 	platform_device_register_simple("imx31-audmux", 0, imx35_audmux_res,
 					ARRAY_SIZE(imx35_audmux_res));
-=======
-
-	/* Setup AIPS registers */
-	imx_set_aips(MX35_IO_ADDRESS(MX35_AIPS1_BASE_ADDR));
-	imx_set_aips(MX35_IO_ADDRESS(MX35_AIPS2_BASE_ADDR));
->>>>>>> bde75567
 }
 #endif /* ifdef CONFIG_SOC_IMX35 */