GCOV_PROFILE := y

obj-y                                   += board-pinmux.o
obj-y                                   += ahb.o
obj-y                                   += common.o
obj-y                                   += devices.o
obj-y                                   += board-info.o
obj-$(CONFIG_ARCH_TEGRA_2x_SOC)         += common-t2.o
obj-$(CONFIG_ARCH_TEGRA_3x_SOC)         += common-t3.o
obj-y                                   += io.o
obj-y                                   += irq.o
obj-y                                   += clock.o
obj-$(CONFIG_ARCH_TEGRA_11x_SOC)        += tegra11_clocks.o
obj-y                                   += timer.o
obj-y                                   += timerinfo.o
ifeq ($(CONFIG_ARCH_TEGRA_2x_SOC),y)
obj-$(CONFIG_PM_SLEEP)                  += cpuidle-t2.o
else
obj-$(CONFIG_PM_SLEEP)                  += cpuidle-t3.o
endif

ifeq ($(CONFIG_ARCH_TEGRA_2x_SOC),y)
obj-y                                   += common-t2.o
obj-y                                   += pm-t2.o
obj-y                                   += sleep-t2.o
obj-y                                   += timer-t2.o
obj-y                                   += wakeups-t2.o
else
obj-y                                   += common-t3.o
obj-y                                   += pm-t3.o
obj-y                                   += sleep-t3.o
obj-y                                   += timer-t3.o
obj-y                                   += wakeups-t3.o
ifeq ($(CONFIG_TEGRA_AUTO_HOTPLUG),y)
obj-y                                   += cpu-tegra3.o
endif
endif

obj-y                                   += pinmux.o
obj-y                                   += delay.o
obj-y                                   += pm.o
obj-$(CONFIG_TEGRA_WDT_RECOVERY)        += wdt-recovery.o
obj-$(CONFIG_PM_SLEEP)                  += pm-irq.o
obj-y                                   += gic.o
obj-$(CONFIG_ARCH_TEGRA_2x_SOC)         += sleep-t2.o
obj-$(CONFIG_ARCH_TEGRA_3x_SOC)         += sleep-t3.o
obj-y                                   += fuse.o
obj-y                                   += kfuse.o
obj-y                                   += csi.o
obj-$(CONFIG_TEGRA_SILICON_PLATFORM)    += tegra_odm_fuses.o
obj-y                                   += i2c_error_recovery.o
obj-y                                   += mc.o
obj-$(CONFIG_TEGRA_STAT_MON)            += tegra2_statmon.o
obj-$(CONFIG_USB_SUPPORT)               += usb_phy.o
obj-$(CONFIG_USB_SUPPORT)               += tegra3_usb_phy.o
obj-$(CONFIG_USB_SUPPORT)               += tegra2_usb_phy.o
obj-$(CONFIG_FIQ)                       += fiq.o
obj-$(CONFIG_TEGRA_FIQ_DEBUGGER)        += tegra_fiq_debugger.o
obj-$(CONFIG_TEGRA_PWM)                 += pwm.o
obj-$(CONFIG_TEGRA_ARB_SEMAPHORE)       += arb_sema.o
obj-y                                   += powergate.o
ifeq ($(CONFIG_TEGRA_SILICON_PLATFORM),y)
obj-y                                   += dvfs.o
obj-$(CONFIG_ARCH_TEGRA_11x_SOC)        += tegra11_dvfs.o
obj-$(CONFIG_ARCH_TEGRA_2x_SOC)         += tegra2_dvfs.o
obj-$(CONFIG_ARCH_TEGRA_3x_SOC)         += tegra3_dvfs.o
obj-y                                   += latency_allowance.o
obj-$(CONFIG_TEGRA_EDP_LIMITS)          += edp.o
endif
ifeq ($(CONFIG_TEGRA_SILICON_PLATFORM),y)
obj-$(CONFIG_ARCH_TEGRA_2x_SOC)         += tegra2_speedo.o
obj-$(CONFIG_ARCH_TEGRA_3x_SOC)         += tegra3_speedo.o
obj-$(CONFIG_ARCH_TEGRA_3x_SOC)         += tegra3_actmon.o
endif
obj-$(CONFIG_ARCH_TEGRA_2x_SOC)         += tegra2_emc.o
obj-$(CONFIG_ARCH_TEGRA_3x_SOC)         += tegra3_emc.o
obj-$(CONFIG_ARCH_TEGRA_11x_SOC)        += tegra11_emc.o
obj-$(CONFIG_ARCH_TEGRA_2x_SOC)         += wakeups-t2.o
obj-$(CONFIG_ARCH_TEGRA_3x_SOC)         += wakeups-t3.o
obj-$(CONFIG_ARCH_TEGRA_2x_SOC)         += pm-t2.o
obj-$(CONFIG_ARCH_TEGRA_3x_SOC)         += pm-t3.o
obj-$(CONFIG_ARCH_TEGRA_2x_SOC)         += pinmux-tegra20-tables.o
obj-$(CONFIG_ARCH_TEGRA_3x_SOC)         += pinmux-tegra30-tables.o
obj-$(CONFIG_ARCH_TEGRA_3x_SOC)         += board-dt-tegra30.o
obj-$(CONFIG_ARCH_TEGRA_11x_SOC)        += pinmux-t11-tables.o
obj-$(CONFIG_HOTPLUG_CPU)               += hotplug.o
obj-y					+= pmc.o
obj-y					+= flowctrl.o
obj-$(CONFIG_CPU_IDLE)			+= cpuidle.o
obj-$(CONFIG_CPU_IDLE)			+= sleep.o
obj-$(CONFIG_ARCH_TEGRA_2x_SOC)         += tegra2_clocks.o
obj-$(CONFIG_ARCH_TEGRA_3x_SOC)		+= tegra30_clocks.o
obj-$(CONFIG_ARCH_TEGRA_11x_SOC)        += tegra11_clocks.o
obj-$(CONFIG_SMP)			+= platsmp.o headsmp.o
obj-$(CONFIG_SMP)                       += reset.o
obj-$(CONFIG_TEGRA_SYSTEM_DMA)		+= dma.o apbio.o
obj-$(CONFIG_CPU_FREQ)                  += cpu-tegra.o
obj-$(CONFIG_TEGRA_PCI)                 += pcie.o
obj-$(CONFIG_USB_SUPPORT)               += usb_phy.o
ifeq ($(CONFIG_CPU_IDLE),y)
ifeq ($(CONFIG_PM_SLEEP),y)
obj-$(CONFIG_ARCH_TEGRA_2x_SOC)         += cpuidle-t2.o
obj-$(CONFIG_ARCH_TEGRA_3x_SOC)         += cpuidle-t3.o
endif
endif
ifeq ($(CONFIG_TEGRA_THERMAL_THROTTLE),y)
obj-$(CONFIG_ARCH_TEGRA_2x_SOC)         += tegra2_throttle.o
obj-$(CONFIG_ARCH_TEGRA_3x_SOC)         += tegra3_throttle.o
endif
obj-$(CONFIG_ARCH_TEGRA_3x_SOC)         += tegra3_thermal.o
obj-$(CONFIG_TEGRA_IOVMM)               += iovmm.o
obj-$(CONFIG_TEGRA_IOVMM_GART)          += iovmm-gart.o
obj-$(CONFIG_TEGRA_IOVMM_SMMU)          += iovmm-smmu.o
obj-$(CONFIG_DEBUG_ICEDCC)              += sysfs-dcc.o
obj-$(CONFIG_TEGRA_CLUSTER_CONTROL)     += sysfs-cluster.o
ifeq ($(CONFIG_TEGRA_MC_PROFILE),y)
obj-$(CONFIG_ARCH_TEGRA_2x_SOC)         += tegra2_mc.o
endif
obj-$(CONFIG_SENSORS_TEGRA_TSENSOR)     += tegra3_tsensor.o
obj-$(CONFIG_TEGRA_DYNAMIC_PWRDET)      += powerdetect.o
obj-$(CONFIG_TEGRA_USB_MODEM_POWER)     += tegra_usb_modem_power.o
obj-$(CONFIG_ARCH_TEGRA_HAS_CL_DVFS)    += tegra_cl_dvfs.o

obj-$(CONFIG_TEGRA_PCI)                 += pcie.o
obj-$(CONFIG_MACH_HARMONY)              += board-harmony.o
obj-$(CONFIG_MACH_HARMONY)              += board-harmony-kbc.o
obj-$(CONFIG_MACH_HARMONY)              += board-harmony-panel.o
obj-$(CONFIG_MACH_HARMONY)              += board-harmony-pinmux.o
obj-$(CONFIG_MACH_HARMONY)              += board-harmony-pcie.o
obj-$(CONFIG_MACH_HARMONY)              += board-harmony-power.o

obj-$(CONFIG_MACH_PAZ00)                += board-paz00.o
obj-$(CONFIG_MACH_PAZ00)                += board-paz00-pinmux.o

obj-$(CONFIG_MACH_SEABOARD)             += board-seaboard.o
obj-$(CONFIG_MACH_SEABOARD)             += board-seaboard-pinmux.o

obj-$(CONFIG_MACH_TEGRA_DT)             += board-dt-tegra20.o
obj-$(CONFIG_MACH_TEGRA_DT)             += board-harmony-pinmux.o
obj-$(CONFIG_MACH_TEGRA_DT)             += board-seaboard-pinmux.o
obj-$(CONFIG_MACH_TEGRA_DT)             += board-paz00-pinmux.o
obj-$(CONFIG_MACH_TEGRA_DT)             += board-trimslice-pinmux.o

obj-$(CONFIG_MACH_TRIMSLICE)            += board-trimslice.o
obj-$(CONFIG_MACH_TRIMSLICE)            += board-trimslice-pinmux.o

obj-${CONFIG_MACH_P852}                 += p852/

obj-$(CONFIG_MACH_VENTANA)              += board-ventana.o
obj-$(CONFIG_MACH_VENTANA)              += board-ventana-pinmux.o
obj-$(CONFIG_MACH_VENTANA)              += board-ventana-sdhci.o
obj-$(CONFIG_MACH_VENTANA)              += board-ventana-power.o
obj-$(CONFIG_MACH_VENTANA)              += board-ventana-panel.o
obj-$(CONFIG_MACH_VENTANA)              += board-ventana-sensors.o
obj-$(CONFIG_MACH_VENTANA)              += board-ventana-memory.o

obj-${CONFIG_MACH_ARUBA}                += board-aruba.o
obj-${CONFIG_MACH_ARUBA}                += board-aruba-panel.o
obj-${CONFIG_MACH_ARUBA}                += board-aruba-pinmux.o
obj-${CONFIG_MACH_ARUBA}                += board-aruba-power.o
obj-${CONFIG_MACH_ARUBA}                += board-aruba-sdhci.o
obj-${CONFIG_MACH_ARUBA}                += board-aruba-sensors.o

obj-${CONFIG_MACH_CURACAO}              += board-curacao.o
obj-${CONFIG_MACH_CURACAO}              += board-curacao-panel.o
obj-${CONFIG_MACH_CURACAO}              += board-curacao-pinmux.o
obj-${CONFIG_MACH_CURACAO}              += board-curacao-power.o
<<<<<<< HEAD
=======
obj-${CONFIG_MACH_CURACAO}              += board-curacao-sdhci.o
obj-${CONFIG_MACH_CURACAO}              += board-curacao-sensors.o
>>>>>>> 67daf340

obj-${CONFIG_MACH_WHISTLER}             += board-whistler.o
obj-${CONFIG_MACH_WHISTLER}             += board-whistler-pinmux.o
obj-${CONFIG_MACH_WHISTLER}             += board-whistler-sdhci.o
obj-${CONFIG_MACH_WHISTLER}             += board-whistler-power.o
obj-${CONFIG_MACH_WHISTLER}             += board-whistler-panel.o
obj-${CONFIG_MACH_WHISTLER}             += board-whistler-sensors.o
obj-${CONFIG_MACH_WHISTLER}             += board-whistler-kbc.o
obj-${CONFIG_MACH_WHISTLER}             += board-whistler-baseband.o
obj-${CONFIG_MACH_WHISTLER}             += board-whistler-memory.o

obj-${CONFIG_MACH_CARDHU}               += board-cardhu.o
obj-${CONFIG_MACH_CARDHU}               += board-cardhu-kbc.o
obj-${CONFIG_MACH_CARDHU}               += board-cardhu-panel.o
obj-${CONFIG_MACH_CARDHU}               += board-cardhu-pinmux.o
obj-${CONFIG_MACH_CARDHU}               += board-cardhu-power.o
obj-${CONFIG_MACH_CARDHU}               += board-cardhu-pm298-power-rails.o
obj-${CONFIG_MACH_CARDHU}               += board-cardhu-pm299-power-rails.o
obj-${CONFIG_MACH_CARDHU}               += board-cardhu-sdhci.o
obj-${CONFIG_MACH_CARDHU}               += board-cardhu-sensors.o
obj-${CONFIG_MACH_CARDHU}               += board-cardhu-memory.o
obj-${CONFIG_MACH_CARDHU}               += board-cardhu-powermon.o

obj-${CONFIG_MACH_KAI}                  += board-touch-kai-synaptics-spi.o
obj-y                                   += board-touch-raydium_spi.o

obj-${CONFIG_MACH_P1852}               += board-p1852.o
obj-${CONFIG_MACH_P1852}               += board-p1852-panel.o
obj-${CONFIG_MACH_P1852}               += board-p1852-pinmux.o
obj-${CONFIG_MACH_P1852}               += board-p1852-sdhci.o

obj-${CONFIG_MACH_TEGRA_ENTERPRISE}     += board-enterprise.o
obj-${CONFIG_MACH_TEGRA_ENTERPRISE}     += board-enterprise-panel.o
obj-${CONFIG_MACH_TEGRA_ENTERPRISE}     += board-enterprise-pinmux.o
obj-${CONFIG_MACH_TEGRA_ENTERPRISE}     += board-enterprise-sdhci.o
obj-${CONFIG_MACH_TEGRA_ENTERPRISE}     += board-enterprise-memory.o
obj-${CONFIG_MACH_TEGRA_ENTERPRISE}     += board-enterprise-power.o
obj-${CONFIG_MACH_TEGRA_ENTERPRISE}     += board-enterprise-baseband.o
obj-${CONFIG_MACH_TEGRA_ENTERPRISE}     += board-enterprise-kbc.o
obj-${CONFIG_MACH_TEGRA_ENTERPRISE}     += board-enterprise-sensors.o

obj-${CONFIG_MACH_KAI}                  += board-kai.o
obj-${CONFIG_MACH_KAI}                  += board-kai-kbc.o
obj-${CONFIG_MACH_KAI}                  += board-kai-memory.o
obj-${CONFIG_MACH_KAI}                  += board-kai-panel.o
obj-${CONFIG_MACH_KAI}                  += board-kai-pinmux.o
obj-${CONFIG_MACH_KAI}                  += board-kai-power.o
obj-${CONFIG_MACH_KAI}                  += board-kai-sdhci.o
obj-${CONFIG_MACH_KAI}                  += board-kai-sensors.o
obj-y                                   += eeprom-wifi-mac.o

obj-${CONFIG_TEGRA_BB_XMM_POWER}        += baseband-xmm-power.o
obj-${CONFIG_TEGRA_BB_XMM_POWER2}       += baseband-xmm-power2.o
<|MERGE_RESOLUTION|>--- conflicted
+++ resolved
@@ -165,11 +165,8 @@
 obj-${CONFIG_MACH_CURACAO}              += board-curacao-panel.o
 obj-${CONFIG_MACH_CURACAO}              += board-curacao-pinmux.o
 obj-${CONFIG_MACH_CURACAO}              += board-curacao-power.o
-<<<<<<< HEAD
-=======
 obj-${CONFIG_MACH_CURACAO}              += board-curacao-sdhci.o
 obj-${CONFIG_MACH_CURACAO}              += board-curacao-sensors.o
->>>>>>> 67daf340
 
 obj-${CONFIG_MACH_WHISTLER}             += board-whistler.o
 obj-${CONFIG_MACH_WHISTLER}             += board-whistler-pinmux.o
