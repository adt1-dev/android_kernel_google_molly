/*
 * arch/arm/mach-tegra/board-dalmore.c
 *
 * Copyright (c) 2012-2013, NVIDIA CORPORATION.  All rights reserved.
 *
 * This program is free software; you can redistribute it and/or modify
 * it under the terms of the GNU General Public License version 2 as
 * published by the Free Software Foundation.
 *
 * This program is distributed in the hope that it will be useful, but WITHOUT
 * ANY WARRANTY; without even the implied warranty of MERCHANTABILITY or
 * FITNESS FOR A PARTICULAR PURPOSE.  See the GNU General Public License for
 * more details.
 *
 * You should have received a copy of the GNU General Public License along
 * with this program; if not, write to the Free Software Foundation, Inc.,
 * 51 Franklin Street, Fifth Floor, Boston, MA  02110-1301, USA.
 */

#include <linux/kernel.h>
#include <linux/init.h>
#include <linux/slab.h>
#include <linux/ctype.h>
#include <linux/platform_device.h>
#include <linux/clk.h>
#include <linux/serial_8250.h>
#include <linux/i2c.h>
#include <linux/dma-mapping.h>
#include <linux/delay.h>
#include <linux/i2c-tegra.h>
#include <linux/gpio.h>
#include <linux/input.h>
#include <linux/platform_data/tegra_usb.h>
#include <linux/platform_data/tegra_xusb.h>
#include <linux/spi/spi.h>
#include <linux/spi/rm31080a_ts.h>
#include <linux/tegra_uart.h>
#include <linux/memblock.h>
#include <linux/spi-tegra.h>
#include <linux/nfc/pn544.h>
#include <linux/rfkill-gpio.h>
#include <linux/skbuff.h>
#include <linux/ti_wilink_st.h>
#include <linux/regulator/consumer.h>
#include <linux/smb349-charger.h>
#include <linux/max17048_battery.h>
#include <linux/leds.h>
#include <linux/i2c/at24.h>
#include <linux/of_platform.h>
#include <linux/edp.h>

#include <asm/hardware/gic.h>

#include <mach/clk.h>
#include <mach/iomap.h>
#include <mach/irqs.h>
#include <mach/pinmux.h>
#include <mach/pinmux-t11.h>
#include <mach/iomap.h>
#include <mach/io.h>
#include <mach/io_dpd.h>
#include <mach/i2s.h>
#include <mach/tegra_asoc_pdata.h>
#include <asm/mach-types.h>
#include <asm/mach/arch.h>
#include <mach/usb_phy.h>
#include <mach/gpio-tegra.h>
#include <mach/tegra_fiq_debugger.h>
#include <linux/platform_data/tegra_usb_modem_power.h>
#include <mach/hardware.h>

#include "board-touch-raydium.h"
#include "board.h"
#include "board-common.h"
#include "clock.h"
#include "board-dalmore.h"
#include "devices.h"
#include "gpio-names.h"
#include "fuse.h"
#include "pm.h"
#include "pm-irq.h"
#include "common.h"
#include "tegra-board-id.h"

#if defined(CONFIG_BT_BLUESLEEP) || defined(CONFIG_BT_BLUESLEEP_MODULE)
static struct rfkill_gpio_platform_data dalmore_bt_rfkill_pdata = {
		.name           = "bt_rfkill",
		.shutdown_gpio  = TEGRA_GPIO_PQ7,
		.reset_gpio	= TEGRA_GPIO_PQ6,
		.type           = RFKILL_TYPE_BLUETOOTH,
};

static struct platform_device dalmore_bt_rfkill_device = {
	.name = "rfkill_gpio",
	.id             = -1,
	.dev = {
		.platform_data = &dalmore_bt_rfkill_pdata,
	},
};

static struct resource dalmore_bluesleep_resources[] = {
	[0] = {
		.name = "gpio_host_wake",
			.start  = TEGRA_GPIO_PU6,
			.end    = TEGRA_GPIO_PU6,
			.flags  = IORESOURCE_IO,
	},
	[1] = {
		.name = "gpio_ext_wake",
			.start  = TEGRA_GPIO_PEE1,
			.end    = TEGRA_GPIO_PEE1,
			.flags  = IORESOURCE_IO,
	},
	[2] = {
		.name = "host_wake",
			.flags  = IORESOURCE_IRQ | IORESOURCE_IRQ_HIGHEDGE,
	},
};

static struct platform_device dalmore_bluesleep_device = {
	.name           = "bluesleep",
	.id             = -1,
	.num_resources  = ARRAY_SIZE(dalmore_bluesleep_resources),
	.resource       = dalmore_bluesleep_resources,
};

static noinline void __init dalmore_setup_bt_rfkill(void)
{
	platform_device_register(&dalmore_bt_rfkill_device);
}

static noinline void __init dalmore_setup_bluesleep(void)
{
	dalmore_bluesleep_resources[2].start =
		dalmore_bluesleep_resources[2].end =
			gpio_to_irq(TEGRA_GPIO_PU6);
	platform_device_register(&dalmore_bluesleep_device);
	return;
}
#elif defined CONFIG_BLUEDROID_PM
static struct resource dalmore_bluedroid_pm_resources[] = {
	[0] = {
		.name   = "shutdown_gpio",
		.start  = TEGRA_GPIO_PQ7,
		.end    = TEGRA_GPIO_PQ7,
		.flags  = IORESOURCE_IO,
	},
	[1] = {
		.name = "host_wake",
		.flags  = IORESOURCE_IRQ | IORESOURCE_IRQ_HIGHEDGE,
	},
	[2] = {
		.name = "gpio_ext_wake",
		.start  = TEGRA_GPIO_PEE1,
		.end    = TEGRA_GPIO_PEE1,
		.flags  = IORESOURCE_IO,
	},
	[3] = {
		.name = "gpio_host_wake",
		.start  = TEGRA_GPIO_PU6,
		.end    = TEGRA_GPIO_PU6,
		.flags  = IORESOURCE_IO,
	},
	[4] = {
		.name = "reset_gpio",
		.start  = TEGRA_GPIO_PQ6,
		.end    = TEGRA_GPIO_PQ6,
		.flags  = IORESOURCE_IO,
	},
};

static struct platform_device dalmore_bluedroid_pm_device = {
	.name = "bluedroid_pm",
	.id             = 0,
	.num_resources  = ARRAY_SIZE(dalmore_bluedroid_pm_resources),
	.resource       = dalmore_bluedroid_pm_resources,
};

static noinline void __init dalmore_setup_bluedroid_pm(void)
{
	dalmore_bluedroid_pm_resources[1].start =
		dalmore_bluedroid_pm_resources[1].end =
				gpio_to_irq(TEGRA_GPIO_PU6);
	platform_device_register(&dalmore_bluedroid_pm_device);
}
#endif

static __initdata struct tegra_clk_init_table dalmore_clk_init_table[] = {
	/* name		parent		rate		enabled */
	{ "pll_m",	NULL,		0,		false},
	{ "hda",	"pll_p",	108000000,	false},
	{ "hda2codec_2x", "pll_p",	48000000,	false},
	{ "pwm",	"pll_p",	3187500,	false},
	{ "blink",	"clk_32k",	32768,		true},
	{ "i2s1",	"pll_a_out0",	0,		false},
	{ "i2s3",	"pll_a_out0",	0,		false},
	{ "i2s4",	"pll_a_out0",	0,		false},
	{ "spdif_out",	"pll_a_out0",	0,		false},
	{ "d_audio",	"clk_m",	12000000,	false},
	{ "dam0",	"clk_m",	12000000,	false},
	{ "dam1",	"clk_m",	12000000,	false},
	{ "dam2",	"clk_m",	12000000,	false},
	{ "audio1",	"i2s1_sync",	0,		false},
	{ "audio3",	"i2s3_sync",	0,		false},
	/* Setting vi_sensor-clk to true for validation purpose, will imapact
	 * power, later set to be false.*/
	{ "vi_sensor",	"pll_p",	150000000,	false},
	{ "cilab",	"pll_p",	150000000,	false},
	{ "cilcd",	"pll_p",	150000000,	false},
	{ "cile",	"pll_p",	150000000,	false},
	{ "i2c1",	"pll_p",	3200000,	false},
	{ "i2c2",	"pll_p",	3200000,	false},
	{ "i2c3",	"pll_p",	3200000,	false},
	{ "i2c4",	"pll_p",	3200000,	false},
	{ "i2c5",	"pll_p",	3200000,	false},
	{ NULL,		NULL,		0,		0},
};

static struct tegra_i2c_platform_data dalmore_i2c1_platform_data = {
	.adapter_nr	= 0,
	.bus_count	= 1,
	.bus_clk_rate	= { 100000, 0 },
	.scl_gpio		= {TEGRA_GPIO_I2C1_SCL, 0},
	.sda_gpio		= {TEGRA_GPIO_I2C1_SDA, 0},
	.arb_recovery = arb_lost_recovery,
};

static struct tegra_i2c_platform_data dalmore_i2c2_platform_data = {
	.adapter_nr	= 1,
	.bus_count	= 1,
	.bus_clk_rate	= { 100000, 0 },
	.is_clkon_always = true,
	.scl_gpio		= {TEGRA_GPIO_I2C2_SCL, 0},
	.sda_gpio		= {TEGRA_GPIO_I2C2_SDA, 0},
	.arb_recovery = arb_lost_recovery,
};

static struct tegra_i2c_platform_data dalmore_i2c3_platform_data = {
	.adapter_nr	= 2,
	.bus_count	= 1,
	.bus_clk_rate	= { 400000, 0 },
	.scl_gpio		= {TEGRA_GPIO_I2C3_SCL, 0},
	.sda_gpio		= {TEGRA_GPIO_I2C3_SDA, 0},
	.arb_recovery = arb_lost_recovery,
};

static struct tegra_i2c_platform_data dalmore_i2c4_platform_data = {
	.adapter_nr	= 3,
	.bus_count	= 1,
	.bus_clk_rate	= { 10000, 0 },
	.scl_gpio		= {TEGRA_GPIO_I2C4_SCL, 0},
	.sda_gpio		= {TEGRA_GPIO_I2C4_SDA, 0},
	.arb_recovery = arb_lost_recovery,
};

static struct tegra_i2c_platform_data dalmore_i2c5_platform_data = {
	.adapter_nr	= 4,
	.bus_count	= 1,
	.bus_clk_rate	= { 400000, 0 },
	.scl_gpio		= {TEGRA_GPIO_I2C5_SCL, 0},
	.sda_gpio		= {TEGRA_GPIO_I2C5_SDA, 0},
	.arb_recovery = arb_lost_recovery,
};

static struct i2c_board_info __initdata rt5640_board_info = {
	I2C_BOARD_INFO("rt5640", 0x1c),
};

static struct pn544_i2c_platform_data nfc_pdata = {
	.irq_gpio = TEGRA_GPIO_PW2,
	.ven_gpio = TEGRA_GPIO_PQ3,
	.firm_gpio = TEGRA_GPIO_PH0,
};

static struct i2c_board_info __initdata nfc_board_info = {
	I2C_BOARD_INFO("pn544", 0x28),
	.platform_data = &nfc_pdata,
};

static void dalmore_i2c_init(void)
{
	struct board_info board_info;

	tegra_get_board_info(&board_info);
	tegra11_i2c_device1.dev.platform_data = &dalmore_i2c1_platform_data;
	tegra11_i2c_device2.dev.platform_data = &dalmore_i2c2_platform_data;
	tegra11_i2c_device3.dev.platform_data = &dalmore_i2c3_platform_data;
	tegra11_i2c_device4.dev.platform_data = &dalmore_i2c4_platform_data;
	tegra11_i2c_device5.dev.platform_data = &dalmore_i2c5_platform_data;

	nfc_board_info.irq = gpio_to_irq(TEGRA_GPIO_PW2);
	i2c_register_board_info(0, &nfc_board_info, 1);

	platform_device_register(&tegra11_i2c_device5);
	platform_device_register(&tegra11_i2c_device4);
	platform_device_register(&tegra11_i2c_device3);
	platform_device_register(&tegra11_i2c_device2);
	platform_device_register(&tegra11_i2c_device1);

	i2c_register_board_info(0, &rt5640_board_info, 1);
}

static struct platform_device *dalmore_uart_devices[] __initdata = {
	&tegra_uarta_device,
	&tegra_uartb_device,
	&tegra_uartc_device,
	&tegra_uartd_device,
};
static struct uart_clk_parent uart_parent_clk[] = {
	[0] = {.name = "clk_m"},
	[1] = {.name = "pll_p"},
#ifndef CONFIG_TEGRA_PLLM_RESTRICTED
	[2] = {.name = "pll_m"},
#endif
};

static struct tegra_uart_platform_data dalmore_uart_pdata;
static struct tegra_uart_platform_data dalmore_loopback_uart_pdata;

static void __init uart_debug_init(void)
{
	int debug_port_id;

	debug_port_id = uart_console_debug_init(3);
	if (debug_port_id < 0)
		return;

	dalmore_uart_devices[debug_port_id] = uart_console_debug_device;
}

static void __init dalmore_uart_init(void)
{
	struct clk *c;
	int i;

	for (i = 0; i < ARRAY_SIZE(uart_parent_clk); ++i) {
		c = tegra_get_clock_by_name(uart_parent_clk[i].name);
		if (IS_ERR_OR_NULL(c)) {
			pr_err("Not able to get the clock for %s\n",
						uart_parent_clk[i].name);
			continue;
		}
		uart_parent_clk[i].parent_clk = c;
		uart_parent_clk[i].fixed_clk_rate = clk_get_rate(c);
	}
	dalmore_uart_pdata.parent_clk_list = uart_parent_clk;
	dalmore_uart_pdata.parent_clk_count = ARRAY_SIZE(uart_parent_clk);
	dalmore_loopback_uart_pdata.parent_clk_list = uart_parent_clk;
	dalmore_loopback_uart_pdata.parent_clk_count =
						ARRAY_SIZE(uart_parent_clk);
	dalmore_loopback_uart_pdata.is_loopback = true;
	tegra_uarta_device.dev.platform_data = &dalmore_uart_pdata;
	tegra_uartb_device.dev.platform_data = &dalmore_uart_pdata;
	tegra_uartc_device.dev.platform_data = &dalmore_uart_pdata;
	tegra_uartd_device.dev.platform_data = &dalmore_uart_pdata;

	/* Register low speed only if it is selected */
	if (!is_tegra_debug_uartport_hs())
		uart_debug_init();

	platform_add_devices(dalmore_uart_devices,
				ARRAY_SIZE(dalmore_uart_devices));
}

static struct resource tegra_rtc_resources[] = {
	[0] = {
		.start = TEGRA_RTC_BASE,
		.end = TEGRA_RTC_BASE + TEGRA_RTC_SIZE - 1,
		.flags = IORESOURCE_MEM,
	},
	[1] = {
		.start = INT_RTC,
		.end = INT_RTC,
		.flags = IORESOURCE_IRQ,
	},
};

static struct platform_device tegra_rtc_device = {
	.name = "tegra_rtc",
	.id   = -1,
	.resource = tegra_rtc_resources,
	.num_resources = ARRAY_SIZE(tegra_rtc_resources),
};

static struct tegra_asoc_platform_data dalmore_audio_pdata = {
	.gpio_spkr_en		= TEGRA_GPIO_SPKR_EN,
	.gpio_hp_det		= TEGRA_GPIO_HP_DET,
	.gpio_hp_mute		= -1,
	.gpio_int_mic_en	= TEGRA_GPIO_INT_MIC_EN,
	.gpio_ext_mic_en	= TEGRA_GPIO_EXT_MIC_EN,
	.gpio_ldo1_en		= TEGRA_GPIO_LDO1_EN,
	.gpio_codec1 = TEGRA_GPIO_CODEC1_EN,
	.gpio_codec2 = TEGRA_GPIO_CODEC2_EN,
	.gpio_codec3 = TEGRA_GPIO_CODEC3_EN,
	.i2s_param[HIFI_CODEC]	= {
		.audio_port_id	= 1,
		.is_i2s_master	= 1,
		.i2s_mode	= TEGRA_DAIFMT_I2S,
	},
	.i2s_param[BT_SCO]	= {
		.audio_port_id	= 3,
		.is_i2s_master	= 1,
		.i2s_mode	= TEGRA_DAIFMT_DSP_A,
	},
};

static struct platform_device dalmore_audio_device = {
	.name	= "tegra-snd-rt5640",
	.id	= 0,
	.dev	= {
		.platform_data = &dalmore_audio_pdata,
	},
};

static struct platform_device *dalmore_devices[] __initdata = {
	&tegra_pmu_device,
	&tegra_rtc_device,
	&tegra_udc_device,
#if defined(CONFIG_TEGRA_IOVMM_SMMU) || defined(CONFIG_TEGRA_IOMMU_SMMU)
	&tegra_smmu_device,
#endif
#if defined(CONFIG_TEGRA_AVP)
	&tegra_avp_device,
#endif
#if defined(CONFIG_CRYPTO_DEV_TEGRA_SE)
	&tegra11_se_device,
#endif
	&tegra_ahub_device,
	&tegra_dam_device0,
	&tegra_dam_device1,
	&tegra_dam_device2,
	&tegra_i2s_device1,
	&tegra_i2s_device3,
	&tegra_i2s_device4,
	&tegra_spdif_device,
	&spdif_dit_device,
	&bluetooth_dit_device,
	&tegra_pcm_device,
	&dalmore_audio_device,
	&tegra_hda_device,
#if defined(CONFIG_TEGRA_CEC_SUPPORT)
	&tegra_cec_device,
#endif
#if defined(CONFIG_CRYPTO_DEV_TEGRA_AES)
	&tegra_aes_device,
#endif
};

#ifdef CONFIG_USB_SUPPORT
static struct tegra_usb_platform_data tegra_udc_pdata = {
	.port_otg = true,
	.has_hostpc = true,
	.phy_intf = TEGRA_USB_PHY_INTF_UTMI,
	.unaligned_dma_buf_supported = false,
	.op_mode = TEGRA_USB_OPMODE_DEVICE,
	.u_data.dev = {
		.vbus_pmu_irq = 0,
		.vbus_gpio = -1,
		.charging_supported = false,
		.remote_wakeup_supported = false,
	},
	.u_cfg.utmi = {
		.hssync_start_delay = 0,
		.elastic_limit = 16,
		.idle_wait_delay = 17,
		.term_range_adj = 6,
		.xcvr_setup = 8,
		.xcvr_lsfslew = 0,
		.xcvr_lsrslew = 3,
		.xcvr_setup_offset = 0,
		.xcvr_use_fuses = 1,
	},
};

static struct tegra_usb_platform_data tegra_ehci1_utmi_pdata = {
	.port_otg = true,
	.has_hostpc = true,
	.unaligned_dma_buf_supported = false,
	.phy_intf = TEGRA_USB_PHY_INTF_UTMI,
	.op_mode = TEGRA_USB_OPMODE_HOST,
	.u_data.host = {
		.vbus_gpio = -1,
		.hot_plug = false,
		.remote_wakeup_supported = true,
		.power_off_on_suspend = true,
	},
	.u_cfg.utmi = {
		.hssync_start_delay = 0,
		.elastic_limit = 16,
		.idle_wait_delay = 17,
		.term_range_adj = 6,
		.xcvr_setup = 15,
		.xcvr_lsfslew = 0,
		.xcvr_lsrslew = 3,
		.xcvr_setup_offset = 0,
		.xcvr_use_fuses = 1,
		.vbus_oc_map = 0x4,
	},
};

static struct tegra_usb_platform_data tegra_ehci3_utmi_pdata = {
	.port_otg = false,
	.has_hostpc = true,
	.unaligned_dma_buf_supported = false,
	.phy_intf = TEGRA_USB_PHY_INTF_UTMI,
	.op_mode = TEGRA_USB_OPMODE_HOST,
	.u_data.host = {
		.vbus_gpio = -1,
		.hot_plug = false,
		.remote_wakeup_supported = true,
		.power_off_on_suspend = true,
	},
	.u_cfg.utmi = {
	.hssync_start_delay = 0,
		.elastic_limit = 16,
		.idle_wait_delay = 17,
		.term_range_adj = 6,
		.xcvr_setup = 8,
		.xcvr_lsfslew = 0,
		.xcvr_lsrslew = 3,
		.xcvr_setup_offset = 0,
		.xcvr_use_fuses = 1,
		.vbus_oc_map = 0x5,
	},
};

static struct tegra_usb_otg_data tegra_otg_pdata = {
	.ehci_device = &tegra_ehci1_device,
	.ehci_pdata = &tegra_ehci1_utmi_pdata,
};

static void dalmore_usb_init(void)
{
	int usb_port_owner_info = tegra_get_usb_port_owner_info();

	/* Set USB wake sources for dalmore */
	tegra_set_usb_wake_source();

	if (!(usb_port_owner_info & UTMI1_PORT_OWNER_XUSB)) {
<<<<<<< HEAD
		if (tegra_get_chipid() == TEGRA_CHIPID_TEGRA11 &&
			tegra_revision == TEGRA_REVISION_A02) {
			tegra_ehci1_utmi_pdata \
			.unaligned_dma_buf_supported = false;
			tegra_udc_pdata.unaligned_dma_buf_supported = false;
		}
=======
>>>>>>> d9debd1d
		tegra_otg_device.dev.platform_data = &tegra_otg_pdata;
		platform_device_register(&tegra_otg_device);
		/* Setup the udc platform data */
		tegra_udc_device.dev.platform_data = &tegra_udc_pdata;
	}

	if (!(usb_port_owner_info & UTMI2_PORT_OWNER_XUSB)) {
<<<<<<< HEAD
		if (tegra_get_chipid() == TEGRA_CHIPID_TEGRA11 &&
			tegra_revision == TEGRA_REVISION_A02) {
			tegra_ehci3_utmi_pdata \
			.unaligned_dma_buf_supported = false;
		}
=======
>>>>>>> d9debd1d
		tegra_ehci3_device.dev.platform_data = &tegra_ehci3_utmi_pdata;
		platform_device_register(&tegra_ehci3_device);
	}
}

static struct tegra_xusb_pad_data xusb_padctl_data = {
	.pad_mux = (0x1 << 2),
	.port_cap = (0x1 << 4),
	.snps_oc_map = (0x1fc << 0),
	.usb2_oc_map = (0x2f << 0),
	.ss_port_map = (0x1 << 0),
	.oc_det = (0x2c << 10),
	.rx_wander = (0xf << 4),
	.rx_eq = (0x3070 << 8),
	.cdr_cntl = (0x26 << 24),
	.dfe_cntl = 0x002008EE,
	.hs_slew = (0xE << 6),
	.ls_rslew = (0x3 << 14),
	.otg_pad0_ctl0 = (0x7 << 19),
	.otg_pad1_ctl0 = (0x0 << 19),
	.otg_pad0_ctl1 = (0x0 << 0),
	.otg_pad1_ctl1 = (0x0 << 0),
	.hs_disc_lvl = (0x5 << 2),
	.hsic_pad0_ctl0 = (0x00 << 8),
	.hsic_pad0_ctl1 = (0x00 << 8),
};

static void dalmore_xusb_init(void)
{
	int usb_port_owner_info = tegra_get_usb_port_owner_info();

	if (usb_port_owner_info & UTMI2_PORT_OWNER_XUSB) {
		u32 usb_calib0 = tegra_fuse_readl(FUSE_SKU_USB_CALIB_0);

		pr_info("dalmore_xusb_init: usb_calib0 = 0x%08x\n", usb_calib0);
		/*
		 * read from usb_calib0 and pass to driver
		 * set HS_CURR_LEVEL (PAD0)	= usb_calib0[5:0]
		 * set TERM_RANGE_ADJ		= usb_calib0[10:7]
		 * set HS_SQUELCH_LEVEL		= usb_calib0[12:11]
		 * set HS_IREF_CAP		= usb_calib0[14:13]
		 * set HS_CURR_LEVEL (PAD1)	= usb_calib0[20:15]
		 */

		xusb_padctl_data.hs_curr_level_pad0 = (usb_calib0 >> 0) & 0x3f;
		xusb_padctl_data.hs_term_range_adj = (usb_calib0 >> 7) & 0xf;
		xusb_padctl_data.hs_squelch_level = (usb_calib0 >> 11) & 0x3;
		xusb_padctl_data.hs_iref_cap = (usb_calib0 >> 13) & 0x3;
		xusb_padctl_data.hs_curr_level_pad1 = (usb_calib0 >> 15) & 0x3f;

		tegra_xhci_device.dev.platform_data = &xusb_padctl_data;
		platform_device_register(&tegra_xhci_device);
	}
}

static struct gpio modem_gpios[] = { /* Nemo modem */
	{MODEM_EN, GPIOF_OUT_INIT_HIGH, "MODEM EN"},
	{MDM_RST, GPIOF_OUT_INIT_LOW, "MODEM RESET"},
};

static struct tegra_usb_platform_data tegra_ehci2_hsic_baseband_pdata = {
	.port_otg = false,
	.has_hostpc = true,
	.unaligned_dma_buf_supported = false,
	.phy_intf = TEGRA_USB_PHY_INTF_HSIC,
	.op_mode = TEGRA_USB_OPMODE_HOST,
	.u_data.host = {
		.vbus_gpio = -1,
		.hot_plug = false,
		.remote_wakeup_supported = true,
		.power_off_on_suspend = true,
	},
};

static int baseband_init(void)
{
	int ret;

	ret = gpio_request_array(modem_gpios, ARRAY_SIZE(modem_gpios));
	if (ret) {
		pr_warn("%s:gpio request failed\n", __func__);
		return ret;
	}

	/* enable pull-down for MDM_COLD_BOOT */
	tegra_pinmux_set_pullupdown(TEGRA_PINGROUP_KB_COL5,
				    TEGRA_PUPD_PULL_DOWN);

	/* export GPIO for user space access through sysfs */
	gpio_export(MDM_RST, false);

	return 0;
}

static const struct tegra_modem_operations baseband_operations = {
	.init = baseband_init,
};

static struct tegra_usb_modem_power_platform_data baseband_pdata = {
	.ops = &baseband_operations,
	.wake_gpio = -1,
	.boot_gpio = MDM_COLDBOOT,
	.boot_irq_flags = IRQF_TRIGGER_RISING | IRQF_TRIGGER_FALLING,
	.autosuspend_delay = 2000,
	.short_autosuspend_delay = 50,
	.tegra_ehci_device = &tegra_ehci2_device,
	.tegra_ehci_pdata = &tegra_ehci2_hsic_baseband_pdata,
};

static struct platform_device icera_nemo_device = {
	.name = "tegra_usb_modem_power",
	.id = -1,
	.dev = {
		.platform_data = &baseband_pdata,
	},
};

static void dalmore_modem_init(void)
{
	int modem_id = tegra_get_modem_id();
	int usb_port_owner_info = tegra_get_usb_port_owner_info();
	switch (modem_id) {
	case TEGRA_BB_NEMO: /* on board i500 HSIC */
		if (!(usb_port_owner_info & HSIC1_PORT_OWNER_XUSB)) {
<<<<<<< HEAD
			if ((tegra_get_chipid() == TEGRA_CHIPID_TEGRA11) &&
				(tegra_revision == TEGRA_REVISION_A02))
				tegra_ehci2_hsic_baseband_pdata \
				.unaligned_dma_buf_supported = false;
=======
>>>>>>> d9debd1d
			platform_device_register(&icera_nemo_device);
		}
		break;
	}
}

#else
static void dalmore_usb_init(void) { }
static void dalmore_modem_init(void) { }
static void dalmore_xusb_init(void) { }
#endif

static void dalmore_audio_init(void)
{
	struct board_info board_info;

	tegra_get_board_info(&board_info);

	dalmore_audio_pdata.codec_name = "rt5640.0-001c";
	dalmore_audio_pdata.codec_dai_name = "rt5640-aif1";
}


static struct platform_device *dalmore_spi_devices[] __initdata = {
        &tegra11_spi_device4,
};

struct spi_clk_parent spi_parent_clk_dalmore[] = {
        [0] = {.name = "pll_p"},
#ifndef CONFIG_TEGRA_PLLM_RESTRICTED
        [1] = {.name = "pll_m"},
        [2] = {.name = "clk_m"},
#else
        [1] = {.name = "clk_m"},
#endif
};

static struct tegra_spi_platform_data dalmore_spi_pdata = {
	.max_dma_buffer         = 16 * 1024,
        .is_clkon_always        = false,
        .max_rate               = 25000000,
};

static void __init dalmore_spi_init(void)
{
        int i;
        struct clk *c;
        struct board_info board_info, display_board_info;

        tegra_get_board_info(&board_info);
        tegra_get_display_board_info(&display_board_info);

        for (i = 0; i < ARRAY_SIZE(spi_parent_clk_dalmore); ++i) {
                c = tegra_get_clock_by_name(spi_parent_clk_dalmore[i].name);
                if (IS_ERR_OR_NULL(c)) {
                        pr_err("Not able to get the clock for %s\n",
                                                spi_parent_clk_dalmore[i].name);
                        continue;
                }
                spi_parent_clk_dalmore[i].parent_clk = c;
                spi_parent_clk_dalmore[i].fixed_clk_rate = clk_get_rate(c);
        }
        dalmore_spi_pdata.parent_clk_list = spi_parent_clk_dalmore;
        dalmore_spi_pdata.parent_clk_count = ARRAY_SIZE(spi_parent_clk_dalmore);
	dalmore_spi_pdata.is_dma_based = (tegra_revision == TEGRA_REVISION_A01)
							? false : true ;
	tegra11_spi_device4.dev.platform_data = &dalmore_spi_pdata;
        platform_add_devices(dalmore_spi_devices,
                                ARRAY_SIZE(dalmore_spi_devices));
}

static __initdata struct tegra_clk_init_table touch_clk_init_table[] = {
	/* name         parent          rate            enabled */
	{ "extern2",    "pll_p",        41000000,       false},
	{ "clk_out_2",  "extern2",      40800000,       false},
	{ NULL,         NULL,           0,              0},
};

struct rm_spi_ts_platform_data rm31080ts_dalmore_data = {
	.gpio_reset = TOUCH_GPIO_RST_RAYDIUM_SPI,
	.config = 0,
	.platform_id = RM_PLATFORM_D010,
	.name_of_clock = "clk_out_2",
	.name_of_clock_con = "extern2",
};

static struct tegra_spi_device_controller_data dev_cdata = {
	.rx_clk_tap_delay = 0,
	.tx_clk_tap_delay = 16,
};

struct spi_board_info rm31080a_dalmore_spi_board[1] = {
	{
	 .modalias = "rm_ts_spidev",
	 .bus_num = 3,
	 .chip_select = 2,
	 .max_speed_hz = 12 * 1000 * 1000,
	 .mode = SPI_MODE_0,
	 .controller_data = &dev_cdata,
	 .platform_data = &rm31080ts_dalmore_data,
	 },
};

static int __init dalmore_touch_init(void)
{
	struct board_info board_info;

	tegra_get_display_board_info(&board_info);
	tegra_clk_init_from_table(touch_clk_init_table);
	if (board_info.board_id == BOARD_E1582)
		rm31080ts_dalmore_data.platform_id = RM_PLATFORM_P005;
	else
		rm31080ts_dalmore_data.platform_id = RM_PLATFORM_D010;
	mdelay(20);
	rm31080a_dalmore_spi_board[0].irq = gpio_to_irq(TOUCH_GPIO_IRQ_RAYDIUM_SPI);
	touch_init_raydium(TOUCH_GPIO_IRQ_RAYDIUM_SPI,
				TOUCH_GPIO_RST_RAYDIUM_SPI,
				&rm31080ts_dalmore_data,
				&rm31080a_dalmore_spi_board[0],
				ARRAY_SIZE(rm31080a_dalmore_spi_board));
	return 0;
}

static void __init tegra_dalmore_init(void)
{
	struct board_info board_info;

	tegra_get_display_board_info(&board_info);
	tegra_clk_init_from_table(dalmore_clk_init_table);
	tegra_clk_verify_parents();
	if (machine_is_molly())
		tegra_soc_device_init("molly");
	else
		tegra_soc_device_init("dalmore");
	tegra_enable_pinmux();
	dalmore_pinmux_init();
	dalmore_i2c_init();
	dalmore_spi_init();
	dalmore_usb_init();
	dalmore_xusb_init();
	dalmore_uart_init();
	dalmore_audio_init();
	platform_add_devices(dalmore_devices, ARRAY_SIZE(dalmore_devices));
	tegra_ram_console_debug_init();
	tegra_io_dpd_init();
	dalmore_regulator_init();
	dalmore_sdhci_init();
	dalmore_suspend_init();
	dalmore_emc_init();
	dalmore_edp_init();
	dalmore_touch_init();
	if (board_info.board_id == BOARD_E1582)
		roth_panel_init(board_info.board_id);
	else
		dalmore_panel_init();
	dalmore_kbc_init();
	dalmore_pmon_init();
#if defined(CONFIG_BT_BLUESLEEP) || defined(CONFIG_BT_BLUESLEEP_MODULE)
	dalmore_setup_bluesleep();
	dalmore_setup_bt_rfkill();
#elif defined CONFIG_BLUEDROID_PM
	dalmore_setup_bluedroid_pm();
#endif
	tegra_release_bootloader_fb();
	dalmore_modem_init();
#ifdef CONFIG_TEGRA_WDT_RECOVERY
	tegra_wdt_recovery_init();
#endif
	tegra_serial_debug_init(TEGRA_UARTD_BASE, INT_WDT_CPU, NULL, -1, -1);
	dalmore_sensors_init();
	dalmore_soctherm_init();
	tegra_register_fuse();
}

static void __init dalmore_ramconsole_reserve(unsigned long size)
{
	tegra_ram_console_debug_reserve(SZ_1M);
}

static void __init tegra_dalmore_dt_init(void)
{
#ifdef CONFIG_USE_OF
	of_platform_populate(NULL,
		of_default_bus_match_table, NULL, NULL);
#endif

	tegra_dalmore_init();
}

static void __init tegra_dalmore_reserve(void)
{
#if defined(CONFIG_NVMAP_CONVERT_CARVEOUT_TO_IOVMM)
	/* 1920*1200*4*2 = 18432000 bytes */
	tegra_reserve(0, SZ_16M + SZ_2M, SZ_16M + SZ_2M);
#else
	tegra_reserve(SZ_128M, SZ_16M + SZ_2M, SZ_16M + SZ_2M);
#endif
	dalmore_ramconsole_reserve(SZ_1M);
}

static const char * const dalmore_dt_board_compat[] = {
	"nvidia,dalmore",
	NULL
};

static const char * const molly_dt_board_compat[] = {
	"nvidia,molly",
	NULL
};

MACHINE_START(DALMORE, "dalmore")
	.atag_offset	= 0x100,
	.soc		= &tegra_soc_desc,
	.map_io		= tegra_map_common_io,
	.reserve	= tegra_dalmore_reserve,
	.init_early	= tegra11x_init_early,
	.init_irq	= tegra_init_irq,
	.handle_irq	= gic_handle_irq,
	.timer		= &tegra_timer,
	.init_machine	= tegra_dalmore_dt_init,
	.restart	= tegra_assert_system_reset,
	.dt_compat	= dalmore_dt_board_compat,
MACHINE_END

MACHINE_START(MOLLY, "molly")
	.atag_offset	= 0x100,
	.soc		= &tegra_soc_desc,
	.map_io		= tegra_map_common_io,
	.reserve	= tegra_dalmore_reserve,
	.init_early	= tegra11x_init_early,
	.init_irq	= tegra_init_irq,
	.handle_irq	= gic_handle_irq,
	.timer		= &tegra_timer,
	.init_machine	= tegra_dalmore_dt_init,
	.restart	= tegra_assert_system_reset,
	.dt_compat	= molly_dt_board_compat,
MACHINE_END<|MERGE_RESOLUTION|>--- conflicted
+++ resolved
@@ -537,15 +537,6 @@
 	tegra_set_usb_wake_source();
 
 	if (!(usb_port_owner_info & UTMI1_PORT_OWNER_XUSB)) {
-<<<<<<< HEAD
-		if (tegra_get_chipid() == TEGRA_CHIPID_TEGRA11 &&
-			tegra_revision == TEGRA_REVISION_A02) {
-			tegra_ehci1_utmi_pdata \
-			.unaligned_dma_buf_supported = false;
-			tegra_udc_pdata.unaligned_dma_buf_supported = false;
-		}
-=======
->>>>>>> d9debd1d
 		tegra_otg_device.dev.platform_data = &tegra_otg_pdata;
 		platform_device_register(&tegra_otg_device);
 		/* Setup the udc platform data */
@@ -553,14 +544,6 @@
 	}
 
 	if (!(usb_port_owner_info & UTMI2_PORT_OWNER_XUSB)) {
-<<<<<<< HEAD
-		if (tegra_get_chipid() == TEGRA_CHIPID_TEGRA11 &&
-			tegra_revision == TEGRA_REVISION_A02) {
-			tegra_ehci3_utmi_pdata \
-			.unaligned_dma_buf_supported = false;
-		}
-=======
->>>>>>> d9debd1d
 		tegra_ehci3_device.dev.platform_data = &tegra_ehci3_utmi_pdata;
 		platform_device_register(&tegra_ehci3_device);
 	}
@@ -685,13 +668,6 @@
 	switch (modem_id) {
 	case TEGRA_BB_NEMO: /* on board i500 HSIC */
 		if (!(usb_port_owner_info & HSIC1_PORT_OWNER_XUSB)) {
-<<<<<<< HEAD
-			if ((tegra_get_chipid() == TEGRA_CHIPID_TEGRA11) &&
-				(tegra_revision == TEGRA_REVISION_A02))
-				tegra_ehci2_hsic_baseband_pdata \
-				.unaligned_dma_buf_supported = false;
-=======
->>>>>>> d9debd1d
 			platform_device_register(&icera_nemo_device);
 		}
 		break;
