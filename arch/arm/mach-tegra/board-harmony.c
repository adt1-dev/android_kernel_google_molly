--- conflicted
+++ resolved
@@ -58,11 +58,8 @@
 #include "clock.h"
 #include "devices.h"
 #include "gpio-names.h"
-<<<<<<< HEAD
 #include "pm.h"
-=======
 #include "common.h"
->>>>>>> b6f18861
 
 /* NVidia bootloader tags */
 #define ATAG_NVIDIA		0x41000801
