/*
 * arch/arm/mach-tegra/board-pluto-panel.c
 *
 * Copyright (c) 2011-2012, NVIDIA Corporation.
 *
 * This program is free software; you can redistribute it and/or modify
 * it under the terms of the GNU General Public License as published by
 * the Free Software Foundation; either version 2 of the License, or
 * (at your option) any later version.
 *
 * This program is distributed in the hope that it will be useful, but WITHOUT
 * ANY WARRANTY; without even the implied warranty of MERCHANTABILITY or
 * FITNESS FOR A PARTICULAR PURPOSE.  See the GNU General Public License for
 * more details.
 *
 * You should have received a copy of the GNU General Public License along
 * with this program; if not, write to the Free Software Foundation, Inc.,
 * 51 Franklin Street, Fifth Floor, Boston, MA  02110-1301, USA.
 */
#include <linux/ioport.h>
#include <linux/fb.h>
#include <linux/nvmap.h>
#include <linux/nvhost.h>
#include <linux/init.h>
#include <linux/delay.h>
#include <linux/gpio.h>
#include <linux/tegra_pwm_bl.h>
#include <linux/regulator/consumer.h>
#include <linux/pwm_backlight.h>
#include <linux/mfd/max8831.h>
#include <linux/max8831_backlight.h>

#include <mach/irqs.h>
#include <mach/iomap.h>
#include <mach/dc.h>

#include "board.h"
#include "devices.h"
#include "gpio-names.h"

#include "tegra11_host1x_devices.h"

struct platform_device * __init pluto_host1x_init(void)
{
	struct platform_device *pdev = NULL;
#ifdef CONFIG_TEGRA_GRHOST
	pdev = tegra11_register_host1x_devices();
	if (!pdev) {
		pr_err("host1x devices registration failed\n");
		return NULL;
	}
#endif
	return pdev;
}

#ifdef CONFIG_TEGRA_DC

/* PANEL_<diagonal length in inches>_<vendor name>_<resolution> */
#define PANEL_5_LG_720_1280	1
#define PANEL_4_7_JDI_720_1280	0
#define PANEL_5_SHARP_1080p	0

#if PANEL_5_LG_720_1280 || PANEL_5_SHARP_1080p
#define DSI_PANEL_RESET		1
#else
#define DSI_PANEL_RESET		0
#endif

#define DSI_PANEL_RST_GPIO	TEGRA_GPIO_PH5
#define DSI_PANEL_BL_EN_GPIO	TEGRA_GPIO_PH2
#define DSI_PANEL_BL_PWM	TEGRA_GPIO_PH1


#if PANEL_4_7_JDI_720_1280
#define DC_CTRL_MODE	(TEGRA_DC_OUT_ONE_SHOT_MODE | \
			 TEGRA_DC_OUT_ONE_SHOT_LP_MODE)
#else
#define DC_CTRL_MODE	TEGRA_DC_OUT_CONTINUOUS_MODE
#endif

static atomic_t __maybe_unused sd_brightness = ATOMIC_INIT(255);

static bool dsi_reg_requested;
static bool dsi_gpio_requested;
static bool is_bl_powered;

/*
 * for PANEL_5_LG_720_1280, PANEL_4_7_JDI_720_1280
 * and PANEL_5_SHARP_1080p
 */
static struct regulator *vdd_lcd_s_1v8;
static struct regulator *vdd_sys_bl_3v7;

/* for PANEL_5_LG_720_1280 and PANEL_4_7_JDI_720_1280 */
static struct regulator *avdd_lcd_3v0_2v8;

/* hdmi pins for hotplug */
#define pluto_hdmi_hpd		TEGRA_GPIO_PN7

/* hdmi related regulators */
#ifdef CONFIG_TEGRA_DC
static struct regulator *pluto_hdmi_vddio;
#endif

static struct resource pluto_disp1_resources[] = {
	{
		.name	= "irq",
		.start	= INT_DISPLAY_GENERAL,
		.end	= INT_DISPLAY_GENERAL,
		.flags	= IORESOURCE_IRQ,
	},
	{
		.name	= "regs",
		.start	= TEGRA_DISPLAY_BASE,
		.end	= TEGRA_DISPLAY_BASE + TEGRA_DISPLAY_SIZE - 1,
		.flags	= IORESOURCE_MEM,
	},
	{
		.name	= "fbmem",
		.start	= 0, /* Filled in by pluto_panel_init() */
		.end	= 0, /* Filled in by pluto_panel_init() */
		.flags	= IORESOURCE_MEM,
	},
#if PANEL_5_LG_720_1280
	{
		.name	= "dsi_regs",
		.start	= TEGRA_DSI_BASE,
		.end	= TEGRA_DSI_BASE + TEGRA_DSI_SIZE - 1,
		.flags	= IORESOURCE_MEM,
	},
#elif PANEL_4_7_JDI_720_1280 || PANEL_5_SHARP_1080p
	{
		.name	= "dsi_regs",
		.start	= TEGRA_DSIB_BASE,
		.end	= TEGRA_DSIB_BASE + TEGRA_DSIB_SIZE - 1,
		.flags	= IORESOURCE_MEM,
	},
#endif
	{
		.name	= "mipi_cal",
		.start	= TEGRA_MIPI_CAL_BASE,
		.end	= TEGRA_MIPI_CAL_BASE + TEGRA_MIPI_CAL_SIZE - 1,
		.flags	= IORESOURCE_MEM,
	},
};

static struct resource pluto_disp2_resources[] = {
	{
		.name	= "irq",
		.start	= INT_DISPLAY_B_GENERAL,
		.end	= INT_DISPLAY_B_GENERAL,
		.flags	= IORESOURCE_IRQ,
	},
	{
		.name	= "regs",
		.start	= TEGRA_DISPLAY2_BASE,
		.end	= TEGRA_DISPLAY2_BASE + TEGRA_DISPLAY2_SIZE - 1,
		.flags	= IORESOURCE_MEM,
	},
	{
		.name	= "fbmem",
		.start	= 0, /* Filled in by pluto_panel_init() */
		.end	= 0, /* Filled in by pluto_panel_init() */
		.flags	= IORESOURCE_MEM,
	},
	{
		.name	= "hdmi_regs",
		.start	= TEGRA_HDMI_BASE,
		.end	= TEGRA_HDMI_BASE + TEGRA_HDMI_SIZE - 1,
		.flags	= IORESOURCE_MEM,
	},
};

#if PANEL_5_LG_720_1280
static u8 panel_dsi_config[] = {0xe0, 0x43, 0x0, 0x80, 0x0, 0x0};
static u8 panel_disp_ctrl1[] = {0xb5, 0x34, 0x20, 0x40, 0x0, 0x20};
static u8 panel_disp_ctrl2[] = {0xb6, 0x04, 0x74, 0x0f, 0x16, 0x13};
static u8 panel_internal_clk[] = {0xc0, 0x01, 0x08};
static u8 panel_pwr_ctrl3[] =
	{0xc3, 0x0, 0x09, 0x10, 0x02, 0x0, 0x66, 0x20, 0x13, 0x0};
static u8 panel_pwr_ctrl4[] = {0xc4, 0x23, 0x24, 0x17, 0x17, 0x59};
static u8 panel_positive_gamma_red[] =
	{0xd0, 0x21, 0x13, 0x67, 0x37, 0x0c, 0x06, 0x62, 0x23, 0x03};
static u8 panel_negetive_gamma_red[] =
	{0xd1, 0x32, 0x13, 0x66, 0x37, 0x02, 0x06, 0x62, 0x23, 0x03};
static u8 panel_positive_gamma_green[] =
	{0xd2, 0x41, 0x14, 0x56, 0x37, 0x0c, 0x06, 0x62, 0x23, 0x03};
static u8 panel_negetive_gamma_green[] =
	{0xd3, 0x52, 0x14, 0x55, 0x37, 0x02, 0x06, 0x62, 0x23, 0x03};
static u8 panel_positive_gamma_blue[] =
	{0xd4, 0x41, 0x14, 0x56, 0x37, 0x0c, 0x06, 0x62, 0x23, 0x03};
static u8 panel_negetive_gamma_blue[] =
	{0xd5, 0x52, 0x14, 0x55, 0x37, 0x02, 0x06, 0x62, 0x23, 0x03};
static u8 panel_ce2[] = {0x71, 0x0, 0x0, 0x01, 0x01};
static u8 panel_ce3[] = {0x72, 0x01, 0x0e};
static u8 panel_ce4[] = {0x73, 0x34, 0x52, 0x0};
static u8 panel_ce5[] = {0x74, 0x05, 0x0, 0x06};
static u8 panel_ce6[] = {0x75, 0x03, 0x0, 0x07};
static u8 panel_ce7[] = {0x76, 0x07, 0x0, 0x06};
static u8 panel_ce8[] = {0x77, 0x3f, 0x3f, 0x3f, 0x3f, 0x3f, 0x3f, 0x3f, 0x3f};
static u8 panel_ce9[] = {0x78, 0x40, 0x40, 0x40, 0x40, 0x40, 0x40, 0x40, 0x40};
static u8 panel_ce10[] =
	{0x79, 0x40, 0x40, 0x40, 0x40, 0x40, 0x40, 0x40, 0x40};
static u8 panel_ce11[] = {0x7a, 0x0, 0x0, 0x0, 0x0, 0x0, 0x0, 0x0, 0x0};
static u8 panel_ce12[] = {0x7b, 0x0, 0x0, 0x0, 0x0, 0x0, 0x0, 0x0, 0x0};
static u8 panel_ce13[] = {0x7c, 0x0, 0x0, 0x0, 0x0, 0x0, 0x0, 0x0, 0x0};
#endif

#if PANEL_5_SHARP_1080p
static u8 panel_internal[] = {0x51, 0x0f, 0xff};
#endif

#if PANEL_4_7_JDI_720_1280
static tegra_dc_bl_output pluto_bl_output_measured = {
	0, 1, 2, 3, 4, 5, 6, 7,
	8, 9, 10, 11, 12, 13, 14, 15,
	16, 18, 19, 20, 21, 22, 23, 25,
	26, 27, 28, 30, 31, 32, 33, 35,
	36, 38, 39, 41, 42, 43, 45, 46,
	48, 49, 51, 52, 54, 55, 57, 58,
	60, 61, 63, 64, 66, 67, 68, 70,
	71, 72, 74, 75, 77, 78, 79, 80,
	81, 82, 83, 85, 86, 87, 88, 89,
	90, 90, 91, 92, 93, 93, 94, 95,
	96, 96, 96, 97, 97, 97, 97, 98,
	98, 98, 98, 99, 100, 101, 101, 102,
	103, 104, 104, 105, 106, 107, 108, 109,
	110, 112, 113, 114, 115, 116, 117, 119,
	120, 121, 122, 123, 125, 126, 127, 128,
	129, 131, 132, 133, 134, 135, 136, 137,
	138, 140, 141, 142, 142, 143, 144, 145,
	146, 147, 148, 149, 149, 150, 151, 152,
	153, 154, 154, 155, 156, 157, 158, 159,
	160, 162, 163, 164, 165, 167, 168, 169,
	170, 171, 172, 173, 173, 174, 175, 176,
	176, 177, 178, 179, 179, 180, 181, 182,
	182, 183, 184, 184, 185, 186, 186, 187,
	188, 188, 189, 189, 190, 190, 191, 192,
	193, 194, 195, 195, 196, 197, 198, 199,
	200, 201, 202, 203, 203, 204, 205, 206,
	207, 208, 209, 210, 211, 212, 213, 213,
	214, 215, 216, 217, 218, 219, 220, 221,
	222, 224, 225, 226, 227, 228, 229, 230,
	231, 232, 233, 234, 235, 236, 237, 238,
	239, 240, 241, 242, 243, 244, 246, 247,
	248, 249, 250, 251, 252, 253, 254, 255
};
#elif PANEL_5_LG_720_1280
static tegra_dc_bl_output pluto_bl_output_measured = {
	0, 1, 3, 5, 7, 9, 11, 13,
	15, 17, 19, 21, 22, 23, 25, 26,
	28, 29, 30, 32, 33, 34, 36, 37,
	39, 40, 42, 43, 45, 46, 48, 49,
	50, 51, 52, 53, 54, 55, 56, 57,
	58, 59, 60, 61, 62, 63, 64, 65,
	66, 67, 68, 70, 71, 72, 73, 74,
	75, 77, 78, 79, 80, 81, 82, 83,
	84, 85, 86, 87, 88, 89, 90, 91,
	92, 93, 94, 95, 96, 97, 98, 99,
	100, 101, 101, 102, 102, 103, 103, 104,
	105, 105, 106, 107, 108, 108, 109, 110,
	111, 112, 113, 114, 115, 116, 117, 118,
	119, 120, 121, 121, 122, 123, 124, 125,
	126, 127, 128, 129, 130, 131, 132, 133,
	134, 135, 135, 136, 137, 138, 139, 140,
	141, 142, 143, 144, 145, 146, 147, 148,
	149, 150, 151, 152, 153, 154, 155, 156,
	156, 157, 158, 159, 160, 161, 162, 162,
	163, 163, 164, 164, 165, 165, 166, 167,
	167, 168, 169, 170, 171, 172, 173, 173,
	174, 175, 176, 177, 178, 179, 180, 181,
	182, 183, 184, 185, 186, 187, 188, 188,
	189, 190, 191, 192, 193, 194, 194, 195,
	196, 197, 198, 199, 200, 201, 202, 203,
	204, 204, 205, 206, 206, 207, 207, 208,
	209, 209, 210, 211, 212, 213, 214, 215,
	216, 217, 218, 219, 220, 221, 222, 223,
	223, 224, 225, 226, 227, 228, 229, 230,
	231, 232, 233, 234, 235, 236, 237, 238,
	239, 240, 241, 242, 243, 244, 245, 246,
	247, 247, 248, 250, 251, 252, 253, 255
};
#elif PANEL_5_SHARP_1080p
static tegra_dc_bl_output pluto_bl_output_measured = {
	0, 2, 5, 7, 10, 13, 15, 18,
	20, 23, 26, 27, 29, 30, 31, 33,
	34, 36, 37, 39, 40, 41, 42, 44,
	45, 46, 47, 48, 50, 51, 52, 53,
	54, 55, 56, 57, 58, 59, 60, 61,
	62, 63, 64, 65, 66, 67, 68, 69,
	70, 71, 73, 74, 75, 76, 78, 79,
	80, 82, 83, 84, 86, 86, 87, 88,
	89, 89, 90, 91, 92, 92, 93, 94,
	95, 96, 97, 98, 99, 100, 101, 102,
	103, 104, 105, 106, 107, 107, 108, 109,
	110, 111, 112, 112, 113, 114, 114, 115,
	115, 116, 117, 117, 118, 119, 120, 121,
	121, 122, 123, 124, 125, 126, 127, 128,
	129, 130, 131, 132, 133, 134, 135, 136,
	136, 138, 139, 140, 141, 142, 143, 144,
	145, 146, 147, 148, 149, 150, 151, 152,
	153, 154, 155, 155, 156, 157, 158, 159,
	161, 162, 163, 164, 165, 166, 167, 167,
	167, 167, 168, 168, 168, 168, 168, 169,
	169, 170, 171, 172, 172, 173, 174, 175,
	176, 177, 178, 179, 180, 181, 182, 183,
	184, 184, 185, 186, 187, 188, 189, 190,
	191, 192, 193, 194, 195, 195, 196, 197,
	198, 199, 200, 201, 202, 203, 204, 205,
	206, 206, 207, 207, 208, 208, 209, 209,
	210, 211, 211, 212, 213, 213, 214, 215,
	216, 216, 217, 218, 219, 220, 221, 222,
	223, 224, 225, 226, 227, 228, 229, 230,
	231, 232, 233, 235, 236, 237, 238, 239,
	240, 241, 242, 243, 244, 245, 246, 247,
	248, 249, 250, 251, 252, 253, 254, 255
};
#endif

static p_tegra_dc_bl_output bl_output = pluto_bl_output_measured;

static struct tegra_dsi_cmd dsi_init_cmd[] = {
#if PANEL_5_LG_720_1280
	DSI_CMD_LONG(DSI_GENERIC_LONG_WRITE, panel_dsi_config),

	DSI_CMD_LONG(DSI_GENERIC_LONG_WRITE, panel_disp_ctrl1),
	DSI_CMD_LONG(DSI_GENERIC_LONG_WRITE, panel_disp_ctrl2),

	DSI_CMD_LONG(DSI_GENERIC_LONG_WRITE, panel_internal_clk),

	/*  panel power control 1 */
	DSI_CMD_SHORT(DSI_GENERIC_SHORT_WRITE_2_PARAMS, 0xc1, 0x0),
	DSI_CMD_LONG(DSI_GENERIC_LONG_WRITE, panel_pwr_ctrl3),
	DSI_CMD_LONG(DSI_GENERIC_LONG_WRITE, panel_pwr_ctrl4),

	DSI_CMD_LONG(DSI_GENERIC_LONG_WRITE, panel_positive_gamma_red),
	DSI_CMD_LONG(DSI_GENERIC_LONG_WRITE, panel_negetive_gamma_red),
	DSI_CMD_LONG(DSI_GENERIC_LONG_WRITE, panel_positive_gamma_green),
	DSI_CMD_LONG(DSI_GENERIC_LONG_WRITE, panel_negetive_gamma_green),
	DSI_CMD_LONG(DSI_GENERIC_LONG_WRITE, panel_positive_gamma_blue),
	DSI_CMD_LONG(DSI_GENERIC_LONG_WRITE, panel_negetive_gamma_blue),

	DSI_CMD_SHORT(DSI_DCS_WRITE_1_PARAM, DSI_DCS_SET_ADDR_MODE, 0x08),

	/* panel OTP 2 */
	DSI_CMD_SHORT(DSI_GENERIC_SHORT_WRITE_2_PARAMS, 0xf9, 0x0),

	/* panel CE 1 */
	DSI_CMD_SHORT(DSI_GENERIC_SHORT_WRITE_2_PARAMS, 0x70, 0x0),
	DSI_CMD_LONG(DSI_GENERIC_LONG_WRITE, panel_ce2),
	DSI_CMD_LONG(DSI_GENERIC_LONG_WRITE, panel_ce3),
	DSI_CMD_LONG(DSI_GENERIC_LONG_WRITE, panel_ce4),
	DSI_CMD_LONG(DSI_GENERIC_LONG_WRITE, panel_ce5),
	DSI_CMD_LONG(DSI_GENERIC_LONG_WRITE, panel_ce6),
	DSI_CMD_LONG(DSI_GENERIC_LONG_WRITE, panel_ce7),
	DSI_CMD_LONG(DSI_GENERIC_LONG_WRITE, panel_ce8),
	DSI_CMD_LONG(DSI_GENERIC_LONG_WRITE, panel_ce9),
	DSI_CMD_LONG(DSI_GENERIC_LONG_WRITE, panel_ce10),
	DSI_CMD_LONG(DSI_GENERIC_LONG_WRITE, panel_ce11),
	DSI_CMD_LONG(DSI_GENERIC_LONG_WRITE, panel_ce12),
	DSI_CMD_LONG(DSI_GENERIC_LONG_WRITE, panel_ce13),

	/* panel power control 2 */
	DSI_CMD_SHORT(DSI_GENERIC_SHORT_WRITE_2_PARAMS, 0xc2, 0x02),
	DSI_DLY_MS(20),

	/* panel power control 2 */
	DSI_CMD_SHORT(DSI_GENERIC_SHORT_WRITE_2_PARAMS, 0xc2, 0x06),
	DSI_DLY_MS(20),

	/* panel power control 2 */
	DSI_CMD_SHORT(DSI_GENERIC_SHORT_WRITE_2_PARAMS, 0xc2, 0x4e),
	DSI_DLY_MS(100),

	DSI_CMD_SHORT(DSI_DCS_WRITE_0_PARAM, DSI_DCS_EXIT_SLEEP_MODE, 0x0),
	DSI_DLY_MS(20),

	/* panel OTP 2 */
	DSI_CMD_SHORT(DSI_GENERIC_SHORT_WRITE_2_PARAMS, 0xf9, 0x80),
	DSI_DLY_MS(20),

	DSI_CMD_SHORT(DSI_DCS_WRITE_0_PARAM, DSI_DCS_SET_DISPLAY_ON, 0x0),
#endif

#if PANEL_4_7_JDI_720_1280
	DSI_CMD_SHORT(DSI_DCS_WRITE_1_PARAM, 0xFF, 0xEE),
	DSI_CMD_SHORT(DSI_DCS_WRITE_1_PARAM, 0x26, 0x08),
	DSI_DLY_MS(10),
	DSI_CMD_SHORT(DSI_DCS_WRITE_1_PARAM, 0x26, 0x00),
	DSI_CMD_SHORT(DSI_DCS_WRITE_1_PARAM, 0xFF, 0x00),
	DSI_DLY_MS(15),
	DSI_GPIO_SET(DSI_PANEL_RST_GPIO, 1),
	DSI_DLY_MS(10),
	DSI_GPIO_SET(DSI_PANEL_RST_GPIO, 0),
	DSI_DLY_MS(20),
	DSI_GPIO_SET(DSI_PANEL_RST_GPIO, 1),
	DSI_DLY_MS(100),
	DSI_CMD_SHORT(DSI_DCS_WRITE_1_PARAM, 0xBA, 0x02),
	DSI_DLY_MS(5),
#if (DC_CTRL_MODE & TEGRA_DC_OUT_ONE_SHOT_MODE)
	DSI_CMD_SHORT(DSI_DCS_WRITE_1_PARAM, 0xC2, 0x08),
#else
	DSI_CMD_SHORT(DSI_DCS_WRITE_1_PARAM, 0xC2, 0x03),
#endif
	DSI_DLY_MS(5),
	DSI_CMD_SHORT(DSI_DCS_WRITE_1_PARAM, 0xFF, 0x04),
	DSI_DLY_MS(5),
	DSI_CMD_SHORT(DSI_DCS_WRITE_1_PARAM, 0x09, 0x00),
	DSI_DLY_MS(5),
	DSI_CMD_SHORT(DSI_DCS_WRITE_1_PARAM, 0x0A, 0x00),
	DSI_DLY_MS(5),
	DSI_CMD_SHORT(DSI_DCS_WRITE_1_PARAM, 0xFB, 0x01),
	DSI_DLY_MS(5),
	DSI_CMD_SHORT(DSI_DCS_WRITE_1_PARAM, 0xFF, 0xEE),
	DSI_DLY_MS(5),
	DSI_CMD_SHORT(DSI_DCS_WRITE_1_PARAM, 0x12, 0x53),
	DSI_DLY_MS(5),
	DSI_CMD_SHORT(DSI_DCS_WRITE_1_PARAM, 0x13, 0x05),
	DSI_DLY_MS(5),
	DSI_CMD_SHORT(DSI_DCS_WRITE_1_PARAM, 0x6A, 0x60),
	DSI_DLY_MS(5),
	DSI_CMD_SHORT(DSI_DCS_WRITE_1_PARAM, 0xFB, 0x01),
	DSI_DLY_MS(5),
	DSI_CMD_SHORT(DSI_DCS_WRITE_1_PARAM, 0xFF, 0x00),
	DSI_DLY_MS(5),
	DSI_CMD_SHORT(DSI_DCS_WRITE_1_PARAM, 0x3A, 0x77),
	DSI_DLY_MS(5),
	DSI_CMD_SHORT(DSI_DCS_WRITE_0_PARAM, DSI_DCS_EXIT_SLEEP_MODE, 0x00),
	DSI_DLY_MS(2000),
#if (DC_CTRL_MODE & TEGRA_DC_OUT_ONE_SHOT_MODE)
	DSI_CMD_SHORT(DSI_DCS_WRITE_1_PARAM, DSI_DCS_SET_TEARING_EFFECT_ON, 0),
#endif
	DSI_CMD_SHORT(DSI_DCS_WRITE_0_PARAM, DSI_DCS_SET_DISPLAY_ON, 0x00),
	DSI_DLY_MS(150),
#endif

#if PANEL_5_SHARP_1080p
	DSI_CMD_SHORT(DSI_GENERIC_SHORT_WRITE_2_PARAMS, 0xb0, 0x04),
	DSI_CMD_SHORT(DSI_DCS_WRITE_0_PARAM, DSI_DCS_NO_OP, 0x0),
	DSI_CMD_SHORT(DSI_DCS_WRITE_0_PARAM, DSI_DCS_NO_OP, 0x0),
	DSI_CMD_SHORT(DSI_GENERIC_SHORT_WRITE_2_PARAMS, 0xd6, 0x01),
	DSI_CMD_LONG(DSI_GENERIC_LONG_WRITE, panel_internal),
	DSI_CMD_SHORT(DSI_GENERIC_SHORT_WRITE_2_PARAMS, 0x53, 0x04),
	DSI_CMD_SHORT(DSI_DCS_WRITE_0_PARAM, DSI_DCS_SET_DISPLAY_ON, 0x0),
	DSI_CMD_SHORT(DSI_DCS_WRITE_0_PARAM, DSI_DCS_EXIT_SLEEP_MODE, 0x0),
#endif
};

static struct tegra_dsi_out pluto_dsi = {
#if PANEL_4_7_JDI_720_1280
	.n_data_lanes = 3,
	.dsi_instance = DSI_INSTANCE_1,
	.rated_refresh_rate = 60,
	.refresh_rate = 60,
	.suspend_aggr = DSI_HOST_SUSPEND_LV2,
	.video_data_type = TEGRA_DSI_VIDEO_TYPE_COMMAND_MODE,
	.video_clock_mode = TEGRA_DSI_VIDEO_CLOCK_TX_ONLY,
#else
	.n_data_lanes = 4,
#if	PANEL_5_SHARP_1080p
	.dsi_instance = DSI_INSTANCE_1,
#else
	.dsi_instance = DSI_INSTANCE_0,
#endif
	.refresh_rate = 60,
	.video_data_type = TEGRA_DSI_VIDEO_TYPE_VIDEO_MODE,
	.video_clock_mode = TEGRA_DSI_VIDEO_CLOCK_CONTINUOUS,
	.video_burst_mode = TEGRA_DSI_VIDEO_NONE_BURST_MODE_WITH_SYNC_END,
#endif
	.controller_vs = DSI_VS_1,
	.pixel_format = TEGRA_DSI_PIXEL_FORMAT_24BIT_P,
	.virtual_channel = TEGRA_DSI_VIRTUAL_CHANNEL_0,

	.panel_reset = DSI_PANEL_RESET,
	.power_saving_suspend = true,
	.dsi_init_cmd = dsi_init_cmd,
	.n_init_cmd = ARRAY_SIZE(dsi_init_cmd),
};

static int pluto_dsi_regulator_get(struct device *dev)
{
	int err = 0;

	if (dsi_reg_requested)
		return 0;

<<<<<<< HEAD
#if PANEL_5_LG_720_1280 || PANEL_5_SHARP_1080p
	avdd_ts_3v0 = regulator_get(dev, "avdd_ts_3v0");
	if (IS_ERR_OR_NULL(avdd_ts_3v0)) {
		pr_err("avdd_ts_3v0 regulator get failed\n");
		err = PTR_ERR(avdd_ts_3v0);
		avdd_ts_3v0 = NULL;
		goto fail;
	}
#endif

=======
>>>>>>> 1dd66364
#if PANEL_5_LG_720_1280 || PANEL_4_7_JDI_720_1280
	avdd_lcd_3v0_2v8 = regulator_get(dev, "avdd_lcd");
	if (IS_ERR_OR_NULL(avdd_lcd_3v0_2v8)) {
		pr_err("avdd_lcd regulator get failed\n");
		err = PTR_ERR(avdd_lcd_3v0_2v8);
		avdd_lcd_3v0_2v8 = NULL;
		goto fail;
	}
#endif

#if PANEL_5_LG_720_1280 || PANEL_4_7_JDI_720_1280 || PANEL_5_SHARP_1080p
	vdd_lcd_s_1v8 = regulator_get(dev, "vdd_lcd_1v8_s");
	if (IS_ERR_OR_NULL(vdd_lcd_s_1v8)) {
		pr_err("vdd_lcd_1v8_s regulator get failed\n");
		err = PTR_ERR(vdd_lcd_s_1v8);
		vdd_lcd_s_1v8 = NULL;
		goto fail;
	}

	vdd_sys_bl_3v7 = regulator_get(dev, "vdd_sys_bl");
	if (IS_ERR_OR_NULL(vdd_sys_bl_3v7)) {
		pr_err("vdd_sys_bl regulator get failed\n");
		err = PTR_ERR(vdd_sys_bl_3v7);
		vdd_sys_bl_3v7 = NULL;
		goto fail;
	}
#endif

	dsi_reg_requested = true;
	return 0;
fail:
	return err;
}

static int pluto_dsi_gpio_get(void)
{
	int err = 0;

	if (dsi_gpio_requested)
		return 0;

	err = gpio_request(DSI_PANEL_RST_GPIO, "panel rst");
	if (err < 0) {
		pr_err("panel reset gpio request failed\n");
		goto fail;
	}

	err = gpio_request(DSI_PANEL_BL_EN_GPIO, "panel backlight");
	if (err < 0) {
		pr_err("panel backlight gpio request failed\n");
		goto fail;
	}

#if PANEL_5_LG_720_1280
	err = gpio_request(DSI_PANEL_BL_PWM, "panel pwm");
	if (err < 0) {
		pr_err("panel backlight pwm gpio request failed\n");
		goto fail;
	}
#endif

	dsi_gpio_requested = true;
	return 0;
fail:
	return err;
}

static int pluto_dsi_panel_enable(struct device *dev)
{
	int err = 0;

	err = pluto_dsi_regulator_get(dev);
	if (err < 0) {
		pr_err("dsi regulator get failed\n");
		goto fail;
	}

	err = pluto_dsi_gpio_get();
	if (err < 0) {
		pr_err("dsi gpio request failed\n");
		goto fail;
	}

	gpio_direction_output(DSI_PANEL_RST_GPIO, 0);

	if (avdd_lcd_3v0_2v8) {
		err = regulator_enable(avdd_lcd_3v0_2v8);
		if (err < 0) {
			pr_err("avdd_lcd regulator enable failed\n");
			goto fail;
		}
#if PANEL_5_LG_720_1280
		regulator_set_voltage(avdd_lcd_3v0_2v8, 2800000, 2800000);
#endif
#if PANEL_4_7_JDI_720_1280
		regulator_set_voltage(avdd_lcd_3v0_2v8, 3000000, 3000000);
#endif
	}
	usleep_range(3000, 5000);

	if (vdd_lcd_s_1v8) {
		err = regulator_enable(vdd_lcd_s_1v8);
		if (err < 0) {
			pr_err("vdd_lcd_1v8_s regulator enable failed\n");
			goto fail;
		}
	}
	usleep_range(3000, 5000);

	if (vdd_sys_bl_3v7) {
		err = regulator_enable(vdd_sys_bl_3v7);
		if (err < 0) {
			pr_err("vdd_sys_bl regulator enable failed\n");
			goto fail;
		}
	}
	usleep_range(3000, 5000);

#if DSI_PANEL_RESET
	gpio_set_value(DSI_PANEL_RST_GPIO, 1);
#if !PANEL_5_SHARP_1080p
	usleep_range(1000, 5000);
	gpio_set_value(DSI_PANEL_RST_GPIO, 0);
	usleep_range(1000, 5000);
	gpio_set_value(DSI_PANEL_RST_GPIO, 1);
#endif
	msleep(20);
#endif

	gpio_direction_output(DSI_PANEL_BL_EN_GPIO, 1);
	is_bl_powered = true;

	return 0;
fail:
	return err;
}

static int pluto_dsi_panel_disable(void)
{
	gpio_set_value(DSI_PANEL_BL_EN_GPIO, 0);
	is_bl_powered = false;
#if PANEL_5_LG_720_1280 || PANEL_5_SHARP_1080p
	gpio_set_value(DSI_PANEL_RST_GPIO, 0);
#endif

	if (vdd_sys_bl_3v7)
		regulator_disable(vdd_sys_bl_3v7);

	if (vdd_lcd_s_1v8)
		regulator_disable(vdd_lcd_s_1v8);

	if (avdd_lcd_3v0_2v8)
		regulator_disable(avdd_lcd_3v0_2v8);

	return 0;
}

static int pluto_dsi_panel_postsuspend(void)
{
	/* TODO */
	return 0;
}

static struct tegra_dc_mode pluto_dsi_modes[] = {
#if PANEL_5_LG_720_1280
	{
		.pclk = 10000000,
		.h_ref_to_sync = 4,
		.v_ref_to_sync = 1,
		.h_sync_width = 4,
		.v_sync_width = 4,
		.h_back_porch = 82,
		.v_back_porch = 7,
		.h_active = 720,
		.v_active = 1280,
		.h_front_porch = 4,
		.v_front_porch = 20,
	},
#endif
#if PANEL_4_7_JDI_720_1280
	{
		.pclk = 62625000,
		.h_ref_to_sync = 2,
		.v_ref_to_sync = 1,
		.h_sync_width = 2,
		.v_sync_width = 2,
		.h_back_porch = 84,
		.v_back_porch = 2,
		.h_active = 720,
		.v_active = 1280,
		.h_front_porch = 4,
		.v_front_porch = 4,
	},
#endif
#if PANEL_5_SHARP_1080p
	/* 1080x1920@60Hz */
	{
		.pclk = 10000000,
		.h_ref_to_sync = 4,
		.v_ref_to_sync = 1,
		.h_sync_width = 10,
		.v_sync_width = 2,
		.h_back_porch = 50,
		.v_back_porch = 4,
		.h_active = 1080,
		.v_active = 1920,
		.h_front_porch = 100,
		.v_front_porch = 4,
	},
	/* 1080x1920@53Hz */
	{
		.pclk = 10000000,
		.h_ref_to_sync = 4,
		.v_ref_to_sync = 1,
		.h_sync_width = 10,
		.v_sync_width = 2,
		.h_back_porch = 50,
		.v_back_porch = 4,
		.h_active = 1080,
		.v_active = 1920,
		.h_front_porch = 100,
		.v_front_porch = 259,
	},

#endif
};

static struct tegra_dc_sd_settings sd_settings;

static struct tegra_dc_out pluto_disp1_out = {
	.type		= TEGRA_DC_OUT_DSI,
	.dsi		= &pluto_dsi,
	.sd_settings	= &sd_settings,

	.flags		= DC_CTRL_MODE,
#if PANEL_4_7_JDI_720_1280 || PANEL_5_SHARP_1080p
	.parent_clk	= "pll_d_out0",
#endif

	.modes		= pluto_dsi_modes,
	.n_modes	= ARRAY_SIZE(pluto_dsi_modes),

	.enable		= pluto_dsi_panel_enable,
	.disable	= pluto_dsi_panel_disable,
	.postsuspend	= pluto_dsi_panel_postsuspend,

#if PANEL_5_LG_720_1280 || PANEL_5_SHARP_1080p
	.width		= 62,
	.height		= 110,
#endif
#if PANEL_4_7_JDI_720_1280
	.width = 58,
	.height = 103,
#endif
};

static int pluto_hdmi_enable(struct device *dev)
{
	/* TODO */
	return 0;
}

static int pluto_hdmi_disable(void)
{
	/* TODO */
	return 0;
}

static int pluto_hdmi_postsuspend(void)
{
	if (pluto_hdmi_vddio) {
		regulator_disable(pluto_hdmi_vddio);
		regulator_put(pluto_hdmi_vddio);
		pluto_hdmi_vddio = NULL;
	}
	return 0;
}

static int pluto_hdmi_hotplug_init(struct device *dev)
{
	int ret = 0;
	if (!pluto_hdmi_vddio) {
		pluto_hdmi_vddio = regulator_get(dev, "vdd_hdmi_5v0");
		if (IS_ERR_OR_NULL(pluto_hdmi_vddio)) {
			ret = PTR_ERR(pluto_hdmi_vddio);
			pr_err("hdmi: couldn't get regulator vdd_hdmi_5v0\n");
			pluto_hdmi_vddio = NULL;
			return ret;
		}
	}
	ret = regulator_enable(pluto_hdmi_vddio);
	if (ret < 0) {
		pr_err("hdmi: couldn't enable regulator vdd_hdmi_5v0\n");
		regulator_put(pluto_hdmi_vddio);
		pluto_hdmi_vddio = NULL;
		return ret;
	}
	return ret;
}

static struct tegra_dc_out pluto_disp2_out = {
	.type		= TEGRA_DC_OUT_HDMI,
	.flags		= TEGRA_DC_OUT_HOTPLUG_HIGH,
	.parent_clk	= "pll_d2_out0",

	.dcc_bus	= 3,
	.hotplug_gpio	= pluto_hdmi_hpd,

	.max_pixclock	= KHZ2PICOS(148500),

	.enable		= pluto_hdmi_enable,
	.disable	= pluto_hdmi_disable,
	.postsuspend	= pluto_hdmi_postsuspend,
	.hotplug_init	= pluto_hdmi_hotplug_init,
};

static struct tegra_fb_data pluto_disp1_fb_data = {
	.win		= 0,
	.bits_per_pixel = 32,
	.flags		= TEGRA_FB_FLIP_ON_PROBE,
#if PANEL_5_LG_720_1280 || PANEL_4_7_JDI_720_1280
	.xres		= 720,
	.yres		= 1280,
#endif
#if PANEL_5_SHARP_1080p
	.xres		= 1080,
	.yres		= 1920,
#endif
};

#ifdef CONFIG_TEGRA_DC_CMU
#if PANEL_5_LG_720_1280
static struct tegra_dc_cmu pluto_lg_cmu = {
	/* lut1 maps sRGB to linear space. */
	{
		0,    1,    2,    4,    5,    6,    7,    9,
		10,   11,   12,   14,   15,   16,   18,   20,
		21,   23,   25,   27,   29,   31,   33,   35,
		37,   40,   42,   45,   48,   50,   53,   56,
		59,   62,   66,   69,   72,   76,   79,   83,
		87,   91,   95,   99,   103,  107,  112,  116,
		121,  126,  131,  136,  141,  146,  151,  156,
		162,  168,  173,  179,  185,  191,  197,  204,
		210,  216,  223,  230,  237,  244,  251,  258,
		265,  273,  280,  288,  296,  304,  312,  320,
		329,  337,  346,  354,  363,  372,  381,  390,
		400,  409,  419,  428,  438,  448,  458,  469,
		479,  490,  500,  511,  522,  533,  544,  555,
		567,  578,  590,  602,  614,  626,  639,  651,
		664,  676,  689,  702,  715,  728,  742,  755,
		769,  783,  797,  811,  825,  840,  854,  869,
		884,  899,  914,  929,  945,  960,  976,  992,
		1008, 1024, 1041, 1057, 1074, 1091, 1108, 1125,
		1142, 1159, 1177, 1195, 1213, 1231, 1249, 1267,
		1286, 1304, 1323, 1342, 1361, 1381, 1400, 1420,
		1440, 1459, 1480, 1500, 1520, 1541, 1562, 1582,
		1603, 1625, 1646, 1668, 1689, 1711, 1733, 1755,
		1778, 1800, 1823, 1846, 1869, 1892, 1916, 1939,
		1963, 1987, 2011, 2035, 2059, 2084, 2109, 2133,
		2159, 2184, 2209, 2235, 2260, 2286, 2312, 2339,
		2365, 2392, 2419, 2446, 2473, 2500, 2527, 2555,
		2583, 2611, 2639, 2668, 2696, 2725, 2754, 2783,
		2812, 2841, 2871, 2901, 2931, 2961, 2991, 3022,
		3052, 3083, 3114, 3146, 3177, 3209, 3240, 3272,
		3304, 3337, 3369, 3402, 3435, 3468, 3501, 3535,
		3568, 3602, 3636, 3670, 3705, 3739, 3774, 3809,
		3844, 3879, 3915, 3950, 3986, 4022, 4059, 4095,
	},
	/* csc */
	{
		0x10D, 0x3F3, 0x000, /* 1.05036053  -0.05066457 0.00030404 */
		0x000, 0x0FC, 0x003, /* -0.00012137 0.98659651  0.01352485 */
		0x002, 0x001, 0x0FC, /* 0.00722989  0.00559134  0.98717878 */
	},
	/* lut2 maps linear space to sRGB */
	{
		0,    1,    2,    2,    3,    4,    5,    6,
		6,    7,    8,    9,    10,   10,   11,   12,
		13,   13,   14,   15,   15,   16,   16,   17,
		18,   18,   19,   19,   20,   20,   21,   21,
		22,   22,   23,   23,   23,   24,   24,   25,
		25,   25,   26,   26,   27,   27,   27,   28,
		28,   29,   29,   29,   30,   30,   30,   31,
		31,   31,   32,   32,   32,   33,   33,   33,
		34,   34,   34,   34,   35,   35,   35,   36,
		36,   36,   37,   37,   37,   37,   38,   38,
		38,   38,   39,   39,   39,   40,   40,   40,
		40,   41,   41,   41,   41,   42,   42,   42,
		42,   43,   43,   43,   43,   43,   44,   44,
		44,   44,   45,   45,   45,   45,   46,   46,
		46,   46,   46,   47,   47,   47,   47,   48,
		48,   48,   48,   48,   49,   49,   49,   49,
		49,   50,   50,   50,   50,   50,   51,   51,
		51,   51,   51,   52,   52,   52,   52,   52,
		53,   53,   53,   53,   53,   54,   54,   54,
		54,   54,   55,   55,   55,   55,   55,   55,
		56,   56,   56,   56,   56,   57,   57,   57,
		57,   57,   57,   58,   58,   58,   58,   58,
		58,   59,   59,   59,   59,   59,   59,   60,
		60,   60,   60,   60,   60,   61,   61,   61,
		61,   61,   61,   62,   62,   62,   62,   62,
		62,   63,   63,   63,   63,   63,   63,   64,
		64,   64,   64,   64,   64,   64,   65,   65,
		65,   65,   65,   65,   66,   66,   66,   66,
		66,   66,   66,   67,   67,   67,   67,   67,
		67,   67,   68,   68,   68,   68,   68,   68,
		68,   69,   69,   69,   69,   69,   69,   69,
		70,   70,   70,   70,   70,   70,   70,   71,
		71,   71,   71,   71,   71,   71,   72,   72,
		72,   72,   72,   72,   72,   72,   73,   73,
		73,   73,   73,   73,   73,   74,   74,   74,
		74,   74,   74,   74,   74,   75,   75,   75,
		75,   75,   75,   75,   75,   76,   76,   76,
		76,   76,   76,   76,   77,   77,   77,   77,
		77,   77,   77,   77,   78,   78,   78,   78,
		78,   78,   78,   78,   78,   79,   79,   79,
		79,   79,   79,   79,   79,   80,   80,   80,
		80,   80,   80,   80,   80,   81,   81,   81,
		81,   81,   81,   81,   81,   81,   82,   82,
		82,   82,   82,   82,   82,   82,   83,   83,
		83,   83,   83,   83,   83,   83,   83,   84,
		84,   84,   84,   84,   84,   84,   84,   84,
		85,   85,   85,   85,   85,   85,   85,   85,
		85,   86,   86,   86,   86,   86,   86,   86,
		86,   86,   87,   87,   87,   87,   87,   87,
		87,   87,   87,   88,   88,   88,   88,   88,
		88,   88,   88,   88,   88,   89,   89,   89,
		89,   89,   89,   89,   89,   89,   90,   90,
		90,   90,   90,   90,   90,   90,   90,   90,
		91,   91,   91,   91,   91,   91,   91,   91,
		91,   91,   92,   92,   92,   92,   92,   92,
		92,   92,   92,   92,   93,   93,   93,   93,
		93,   93,   93,   93,   93,   93,   94,   94,
		94,   94,   94,   94,   94,   94,   94,   94,
		95,   95,   95,   95,   95,   95,   95,   95,
		95,   95,   96,   96,   96,   96,   96,   96,
		96,   96,   96,   96,   96,   97,   97,   97,
		97,   97,   97,   97,   97,   97,   97,   98,
		98,   98,   98,   98,   98,   98,   98,   98,
		98,   98,   99,   99,   99,   99,   99,   99,
		99,   100,  101,  101,  102,  103,  103,  104,
		105,  105,  106,  107,  107,  108,  109,  109,
		110,  111,  111,  112,  113,  113,  114,  115,
		115,  116,  116,  117,  118,  118,  119,  119,
		120,  120,  121,  122,  122,  123,  123,  124,
		124,  125,  126,  126,  127,  127,  128,  128,
		129,  129,  130,  130,  131,  131,  132,  132,
		133,  133,  134,  134,  135,  135,  136,  136,
		137,  137,  138,  138,  139,  139,  140,  140,
		141,  141,  142,  142,  143,  143,  144,  144,
		145,  145,  145,  146,  146,  147,  147,  148,
		148,  149,  149,  150,  150,  150,  151,  151,
		152,  152,  153,  153,  153,  154,  154,  155,
		155,  156,  156,  156,  157,  157,  158,  158,
		158,  159,  159,  160,  160,  160,  161,  161,
		162,  162,  162,  163,  163,  164,  164,  164,
		165,  165,  166,  166,  166,  167,  167,  167,
		168,  168,  169,  169,  169,  170,  170,  170,
		171,  171,  172,  172,  172,  173,  173,  173,
		174,  174,  174,  175,  175,  176,  176,  176,
		177,  177,  177,  178,  178,  178,  179,  179,
		179,  180,  180,  180,  181,  181,  182,  182,
		182,  183,  183,  183,  184,  184,  184,  185,
		185,  185,  186,  186,  186,  187,  187,  187,
		188,  188,  188,  189,  189,  189,  189,  190,
		190,  190,  191,  191,  191,  192,  192,  192,
		193,  193,  193,  194,  194,  194,  195,  195,
		195,  196,  196,  196,  196,  197,  197,  197,
		198,  198,  198,  199,  199,  199,  200,  200,
		200,  200,  201,  201,  201,  202,  202,  202,
		202,  203,  203,  203,  204,  204,  204,  205,
		205,  205,  205,  206,  206,  206,  207,  207,
		207,  207,  208,  208,  208,  209,  209,  209,
		209,  210,  210,  210,  211,  211,  211,  211,
		212,  212,  212,  213,  213,  213,  213,  214,
		214,  214,  214,  215,  215,  215,  216,  216,
		216,  216,  217,  217,  217,  217,  218,  218,
		218,  219,  219,  219,  219,  220,  220,  220,
		220,  221,  221,  221,  221,  222,  222,  222,
		223,  223,  223,  223,  224,  224,  224,  224,
		225,  225,  225,  225,  226,  226,  226,  226,
		227,  227,  227,  227,  228,  228,  228,  228,
		229,  229,  229,  229,  230,  230,  230,  230,
		231,  231,  231,  231,  232,  232,  232,  232,
		233,  233,  233,  233,  234,  234,  234,  234,
		235,  235,  235,  235,  236,  236,  236,  236,
		237,  237,  237,  237,  238,  238,  238,  238,
		239,  239,  239,  239,  240,  240,  240,  240,
		240,  241,  241,  241,  241,  242,  242,  242,
		242,  243,  243,  243,  243,  244,  244,  244,
		244,  244,  245,  245,  245,  245,  246,  246,
		246,  246,  247,  247,  247,  247,  247,  248,
		248,  248,  248,  249,  249,  249,  249,  249,
		250,  250,  250,  250,  251,  251,  251,  251,
		251,  252,  252,  252,  252,  253,  253,  253,
		253,  253,  254,  254,  254,  254,  255,  255,
	},
};
#endif
#endif

static struct tegra_dc_platform_data pluto_disp1_pdata = {
	.flags		= TEGRA_DC_FLAG_ENABLED,
	.default_out	= &pluto_disp1_out,
	.fb		= &pluto_disp1_fb_data,
	.emc_clk_rate	= 204000000,
#ifdef CONFIG_TEGRA_DC_CMU
	.cmu_enable	= 1,
#if PANEL_5_LG_720_1280
	.cmu = &pluto_lg_cmu,
#endif
#endif
};

static struct tegra_fb_data pluto_disp2_fb_data = {
	.win		= 0,
	.xres		= 1024,
	.yres		= 600,
	.bits_per_pixel = 32,
	.flags		= TEGRA_FB_FLIP_ON_PROBE,
};

static struct tegra_dc_platform_data pluto_disp2_pdata = {
	.flags		= TEGRA_DC_FLAG_ENABLED,
	.default_out	= &pluto_disp2_out,
	.fb		= &pluto_disp2_fb_data,
	.emc_clk_rate	= 300000000,
};

static struct platform_device pluto_disp2_device = {
	.name		= "tegradc",
	.id		= 1,
	.resource	= pluto_disp2_resources,
	.num_resources	= ARRAY_SIZE(pluto_disp2_resources),
	.dev = {
		.platform_data = &pluto_disp2_pdata,
	},
};

static struct platform_device pluto_disp1_device = {
	.name		= "tegradc",
	.id		= 0,
	.resource	= pluto_disp1_resources,
	.num_resources	= ARRAY_SIZE(pluto_disp1_resources),
	.dev = {
		.platform_data = &pluto_disp1_pdata,
	},
};

static struct nvmap_platform_carveout pluto_carveouts[] = {
	[0] = {
		.name		= "iram",
		.usage_mask	= NVMAP_HEAP_CARVEOUT_IRAM,
		.base		= TEGRA_IRAM_BASE + TEGRA_RESET_HANDLER_SIZE,
		.size		= TEGRA_IRAM_SIZE - TEGRA_RESET_HANDLER_SIZE,
		.buddy_size	= 0, /* no buddy allocation for IRAM */
	},
	[1] = {
		.name		= "generic-0",
		.usage_mask	= NVMAP_HEAP_CARVEOUT_GENERIC,
		.base		= 0, /* Filled in by pluto_panel_init() */
		.size		= 0, /* Filled in by pluto_panel_init() */
		.buddy_size	= SZ_32K,
	},
	[2] = {
		.name		= "vpr",
		.usage_mask	= NVMAP_HEAP_CARVEOUT_VPR,
		.base		= 0, /* Filled in by pluto_panel_init() */
		.size		= 0, /* Filled in by pluto_panel_init() */
		.buddy_size	= SZ_32K,
	},
};

static struct nvmap_platform_data pluto_nvmap_data = {
	.carveouts	= pluto_carveouts,
	.nr_carveouts	= ARRAY_SIZE(pluto_carveouts),
};

static struct platform_device pluto_nvmap_device __initdata = {
	.name	= "tegra-nvmap",
	.id	= -1,
	.dev	= {
		.platform_data = &pluto_nvmap_data,
	},
};

static int __maybe_unused pluto_disp1_bl_notify(struct device *unused,
						int brightness)
{
	int cur_sd_brightness = atomic_read(&sd_brightness);

	/* Apply any backlight response curve */
	if (brightness > 255)
		pr_info("Error: Brightness > 255!\n");
	else
		brightness = bl_output[brightness];

	/* SD brightness is a percentage */
	brightness = (brightness * cur_sd_brightness) / 255;

	return brightness;
}

static int __maybe_unused pluto_disp1_check_fb(struct device *dev,
					     struct fb_info *info)
{
	return info->device == &pluto_disp1_device.dev;
}

static bool __maybe_unused pluto_disp1_check_bl_power(void)
{
	return is_bl_powered;
}

#if PANEL_4_7_JDI_720_1280
static struct platform_pwm_backlight_data pluto_disp1_bl_data = {
	.pwm_id         = 1,
	.max_brightness = 255,
	.dft_brightness = 77,
	.pwm_period_ns  = 40000,
	.notify         = pluto_disp1_bl_notify,
	/* Only toggle backlight on fb blank notifications for disp1 */
	.check_fb       = pluto_disp1_check_fb,
};

static struct platform_device pluto_disp1_bl_device = {
	.name   = "pwm-backlight",
	.id     = -1,
	.dev    = {
		.platform_data = &pluto_disp1_bl_data,
	},
};
#elif PANEL_5_LG_720_1280 || PANEL_5_SHARP_1080p
static struct led_info pluto_max8831_leds[] = {
	[MAX8831_ID_LED3] = {
		.name = "max8831:red:pluto",
	},
	[MAX8831_ID_LED4] = {
		.name = "max8831:green:pluto",
	},
	[MAX8831_ID_LED5] = {
		.name = "max8831:blue:pluto",
	},
};

static struct platform_max8831_backlight_data pluto_max8831_bl_data = {
	.id	= -1,
	.name	= "pluto_display_bl",
	.max_brightness	= MAX8831_BL_LEDS_MAX_CURR,
	.dft_brightness	= 100,
	.notify	= pluto_disp1_bl_notify,
	.is_powered = pluto_disp1_check_bl_power,
};

static struct max8831_subdev_info pluto_max8831_subdevs[] = {
	{
		.id = MAX8831_ID_LED3,
		.name = "max8831_led_bl",
		.platform_data = &pluto_max8831_leds[MAX8831_ID_LED3],
		.pdata_size = sizeof(pluto_max8831_leds[MAX8831_ID_LED3]),
	}, {
		.id = MAX8831_ID_LED4,
		.name = "max8831_led_bl",
		.platform_data = &pluto_max8831_leds[MAX8831_ID_LED4],
		.pdata_size = sizeof(pluto_max8831_leds[MAX8831_ID_LED4]),
	}, {
		.id = MAX8831_ID_LED5,
		.name = "max8831_led_bl",
		.platform_data = &pluto_max8831_leds[MAX8831_ID_LED5],
		.pdata_size = sizeof(pluto_max8831_leds[MAX8831_ID_LED5]),
	}, {
		.id = MAX8831_BL_LEDS,
		.name = "max8831_display_bl",
		.platform_data = &pluto_max8831_bl_data,
		.pdata_size = sizeof(pluto_max8831_bl_data),
	},
};

static struct max8831_platform_data pluto_max8831 = {
	.num_subdevs = ARRAY_SIZE(pluto_max8831_subdevs),
	.subdevs = pluto_max8831_subdevs,
};

static struct i2c_board_info pluto_i2c_led_info = {
	.type		= "max8831",
	.addr		= 0x4d,
	.platform_data	= &pluto_max8831,
};
#endif

static struct tegra_dc_sd_settings pluto_sd_settings = {
	.enable = 1, /* enabled by default */
	.use_auto_pwm = false,
	.hw_update_delay = 0,
	.bin_width = -1,
	.aggressiveness = 5,
	.use_vid_luma = false,
	.phase_in_adjustments = 1,
	.k_limit_enable = true,
	/* Aggressive k_limit */
	.k_limit = 180,
	.sd_window_enable = false,
	.soft_clipping_enable = true,
	/* Low soft clipping threshold to compensate for aggressive k_limit */
	.soft_clipping_threshold = 128,
	.smooth_k_enable = false,
	.smooth_k_incr = 64,
	/* Default video coefficients */
	.coeff = {5, 9, 2},
	.fc = {0, 0},
	/* Immediate backlight changes */
	.blp = {1024, 255},
	/* Gammas: R: 2.2 G: 2.2 B: 2.2 */
	/* Default BL TF */
	.bltf = {
			{
				{57, 65, 73, 82},
				{92, 103, 114, 125},
				{138, 150, 164, 178},
				{193, 208, 224, 241},
			},
		},
	/* Default LUT */
	.lut = {
			{
				{255, 255, 255},
				{199, 199, 199},
				{153, 153, 153},
				{116, 116, 116},
				{85, 85, 85},
				{59, 59, 59},
				{36, 36, 36},
				{17, 17, 17},
				{0, 0, 0},
			},
		},
	.sd_brightness = &sd_brightness,
#if PANEL_4_7_JDI_720_1280
	.bl_device_name = "pwm-backlight",
#elif PANEL_5_LG_720_1280 || PANEL_5_SHARP_1080p
	.bl_device_name = "max8831_display_bl",
#endif
	.use_vpulse2 = true,
};

int __init pluto_panel_init(void)
{
	int err = 0;
	struct resource __maybe_unused *res;
	struct platform_device *phost1x;

	sd_settings = pluto_sd_settings;

#ifdef CONFIG_TEGRA_NVMAP
	pluto_carveouts[1].base = tegra_carveout_start;
	pluto_carveouts[1].size = tegra_carveout_size;
	pluto_carveouts[2].base = tegra_vpr_start;
	pluto_carveouts[2].size = tegra_vpr_size;

	err = platform_device_register(&pluto_nvmap_device);
	if (err) {
		pr_err("nvmap device registration failed\n");
		return err;
	}
#endif
	gpio_request(pluto_hdmi_hpd, "hdmi_hpd");
	gpio_direction_input(pluto_hdmi_hpd);

	phost1x = pluto_host1x_init();
	if (err)
		return err;

	res = platform_get_resource_byname(&pluto_disp1_device,
		IORESOURCE_MEM, "fbmem");
	res->start = tegra_fb_start;
	res->end = tegra_fb_start + tegra_fb_size - 1;

	/* Copy the bootloader fb to the fb. */
	tegra_move_framebuffer(tegra_fb_start, tegra_bootloader_fb_start,
			min(tegra_fb_size, tegra_bootloader_fb_size));

	res = platform_get_resource_byname(&pluto_disp2_device,
		IORESOURCE_MEM, "fbmem");
	res->start = tegra_fb2_start;
	res->end = tegra_fb2_start + tegra_fb2_size - 1;

	pluto_disp1_device.dev.parent = &phost1x->dev;
	err = platform_device_register(&pluto_disp1_device);
	if (err) {
		pr_err("disp1 device registration failed\n");
		return err;
	}

	pluto_disp2_device.dev.parent = &phost1x->dev;
	err = platform_device_register(&pluto_disp2_device);
	if (err) {
		pr_err("disp2 device registration failed\n");
		return err;
	}

#if PANEL_4_7_JDI_720_1280
	err = platform_device_register(&tegra_pwfm1_device);
	if (err) {
		pr_err("disp1 pwm device registration failed");
		return err;
	}

	err = platform_device_register(&pluto_disp1_bl_device);
	if (err) {
		pr_err("disp1 bl device registration failed");
		return err;
	}

	err = gpio_request(DSI_PANEL_BL_PWM, "panel pwm");
	if (err < 0) {
		pr_err("panel backlight pwm gpio request failed\n");
		return err;
	}
	gpio_free(DSI_PANEL_BL_PWM);
#elif PANEL_5_LG_720_1280 || PANEL_5_SHARP_1080p
	i2c_register_board_info(1, &pluto_i2c_led_info, 1);
#endif

#ifdef CONFIG_TEGRA_NVAVP
	nvavp_device.dev.parent = &phost1x->dev;
	err = platform_device_register(&nvavp_device);
	if (err) {
		pr_err("nvavp device registration failed\n");
		return err;
	}
#endif
	return err;
}
#else
struct platform_device * __init pluto_panel_init(void)
{
	return pluto_host1x_init();
}
#endif<|MERGE_RESOLUTION|>--- conflicted
+++ resolved
@@ -484,19 +484,6 @@
 	if (dsi_reg_requested)
 		return 0;
 
-<<<<<<< HEAD
-#if PANEL_5_LG_720_1280 || PANEL_5_SHARP_1080p
-	avdd_ts_3v0 = regulator_get(dev, "avdd_ts_3v0");
-	if (IS_ERR_OR_NULL(avdd_ts_3v0)) {
-		pr_err("avdd_ts_3v0 regulator get failed\n");
-		err = PTR_ERR(avdd_ts_3v0);
-		avdd_ts_3v0 = NULL;
-		goto fail;
-	}
-#endif
-
-=======
->>>>>>> 1dd66364
 #if PANEL_5_LG_720_1280 || PANEL_4_7_JDI_720_1280
 	avdd_lcd_3v0_2v8 = regulator_get(dev, "avdd_lcd");
 	if (IS_ERR_OR_NULL(avdd_lcd_3v0_2v8)) {
