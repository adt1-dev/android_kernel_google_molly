/*
 * arch/arm/mach-tegra/tegra3_usb_phy.c
 *
<<<<<<< HEAD
 * Copyright (C) 2012 NVIDIA Corporation
=======
 * Copyright (c) 2012, NVIDIA CORPORATION.  All rights reserved.
>>>>>>> 6af42a88
 *
 *
 * This software is licensed under the terms of the GNU General Public
 * License version 2, as published by the Free Software Foundation, and
 * may be copied, distributed, and modified under those terms.
 *
 * This program is distributed in the hope that it will be useful,
 * but WITHOUT ANY WARRANTY; without even the implied warranty of
 * MERCHANTABILITY or FITNESS FOR A PARTICULAR PURPOSE.  See the
 * GNU General Public License for more details.
 *
 */
#include <linux/resource.h>
#include <linux/delay.h>
#include <linux/interrupt.h>
#include <linux/slab.h>
#include <linux/err.h>
#include <linux/platform_device.h>
#include <linux/io.h>
#include <linux/gpio.h>
#include <linux/interrupt.h>
#include <linux/clk.h>
#include <linux/regulator/consumer.h>
#include <linux/platform_data/tegra_usb.h>
#include <mach/iomap.h>
#include <mach/pinmux.h>
#include <mach/pinmux-tegra30.h>
#include "tegra_usb_phy.h"
#include "fuse.h"

#define USB_USBCMD		0x130
#define   USB_USBCMD_RS		(1 << 0)
#define   USB_CMD_RESET	(1<<1)

#define USB_USBSTS		0x134
#define   USB_USBSTS_PCI	(1 << 2)
#define   USB_USBSTS_SRI	(1 << 7)
#define   USB_USBSTS_HCH	(1 << 12)

#define USB_USBINTR		0x138

#define USB_TXFILLTUNING        0x154
#define USB_FIFO_TXFILL_THRES(x)   (((x) & 0x1f) << 16)
#define USB_FIFO_TXFILL_MASK    0x1f0000

#define USB_ASYNCLISTADDR	0x148

#define ICUSB_CTRL		0x15c

#define USB_PORTSC		0x174
#define   USB_PORTSC_WKOC	(1 << 22)
#define   USB_PORTSC_WKDS	(1 << 21)
#define   USB_PORTSC_WKCN	(1 << 20)
#define   USB_PORTSC_PTC(x)	(((x) & 0xf) << 16)
#define   USB_PORTSC_PP	(1 << 12)
#define   USB_PORTSC_LS(x) (((x) & 0x3) << 10)
#define   USB_PORTSC_SUSP	(1 << 7)
#define   USB_PORTSC_RESUME	(1 << 6)
#define   USB_PORTSC_OCC	(1 << 5)
#define   USB_PORTSC_PEC	(1 << 3)
#define   USB_PORTSC_PE		(1 << 2)
#define   USB_PORTSC_CSC	(1 << 1)
#define   USB_PORTSC_CCS	(1 << 0)
#define   USB_PORTSC_RWC_BITS (USB_PORTSC_CSC | USB_PORTSC_PEC | USB_PORTSC_OCC)

#define HOSTPC1_DEVLC		0x1b4
#define   HOSTPC1_DEVLC_PHCD		(1 << 22)
#define   HOSTPC1_DEVLC_PTS(x)		(((x) & 0x7) << 29)
#define   HOSTPC1_DEVLC_PTS_MASK	7
#define   HOSTPC1_DEVLC_PTS_HSIC	4
#define   HOSTPC1_DEVLC_STS		(1 << 28)
#define   HOSTPC1_DEVLC_PSPD(x)		(((x) & 0x3) << 25)
#define   HOSTPC1_DEVLC_PSPD_MASK	3
#define   HOSTPC1_DEVLC_PSPD_HIGH_SPEED 2

#define USB_USBMODE		0x1f8
#define   USB_USBMODE_MASK		(3 << 0)
#define   USB_USBMODE_HOST		(3 << 0)
#define   USB_USBMODE_DEVICE		(2 << 0)

#define USB_SUSP_CTRL		0x400
#define   USB_WAKE_ON_CNNT_EN_DEV	(1 << 3)
#define   USB_WAKE_ON_DISCON_EN_DEV (1 << 4)
#define   USB_SUSP_CLR			(1 << 5)
#define   USB_PHY_CLK_VALID		(1 << 7)
#define   USB_PHY_CLK_VALID_INT_ENB	(1 << 9)
#define   USB_PHY_CLK_VALID_INT_STS	(1 << 8)
#define   UTMIP_RESET			(1 << 11)
#define   UTMIP_PHY_ENABLE		(1 << 12)
#define   ULPI_PHY_ENABLE		(1 << 13)
#define   UHSIC_RESET			(1 << 14)
#define   USB_WAKEUP_DEBOUNCE_COUNT(x)	(((x) & 0x7) << 16)
#define   UHSIC_PHY_ENABLE		(1 << 19)
#define   ULPIS2S_SLV0_RESET		(1 << 20)
#define   ULPIS2S_SLV1_RESET		(1 << 21)
#define   ULPIS2S_LINE_RESET		(1 << 22)
#define   ULPI_PADS_RESET		(1 << 23)
#define   ULPI_PADS_CLKEN_RESET		(1 << 24)

#define USB_PHY_VBUS_WAKEUP_ID	0x408
#define   VDAT_DET_INT_EN	(1 << 16)
#define   VDAT_DET_CHG_DET	(1 << 17)
#define   VDAT_DET_STS		(1 << 18)
#define   USB_ID_STATUS		(1 << 2)

#define ULPIS2S_CTRL		0x418
#define   ULPIS2S_ENA			(1 << 0)
#define   ULPIS2S_SUPPORT_DISCONNECT	(1 << 2)
#define   ULPIS2S_PLLU_MASTER_BLASTER60 (1 << 3)
#define   ULPIS2S_SPARE(x)		(((x) & 0xF) << 8)
#define   ULPIS2S_FORCE_ULPI_CLK_OUT	(1 << 12)
#define   ULPIS2S_DISCON_DONT_CHECK_SE0 (1 << 13)
#define   ULPIS2S_SUPPORT_HS_KEEP_ALIVE (1 << 14)
#define   ULPIS2S_DISABLE_STP_PU	(1 << 15)
#define   ULPIS2S_SLV0_CLAMP_XMIT	(1 << 16)

#define ULPI_TIMING_CTRL_0	0x424
#define   ULPI_CLOCK_OUT_DELAY(x)	((x) & 0x1F)
#define   ULPI_OUTPUT_PINMUX_BYP	(1 << 10)
#define   ULPI_CLKOUT_PINMUX_BYP	(1 << 11)
#define   ULPI_SHADOW_CLK_LOOPBACK_EN	(1 << 12)
#define   ULPI_SHADOW_CLK_SEL		(1 << 13)
#define   ULPI_CORE_CLK_SEL		(1 << 14)
#define   ULPI_SHADOW_CLK_DELAY(x)	(((x) & 0x1F) << 16)
#define   ULPI_LBK_PAD_EN		(1 << 26)
#define   ULPI_LBK_PAD_E_INPUT_OR	(1 << 27)
#define   ULPI_CLK_OUT_ENA		(1 << 28)
#define   ULPI_CLK_PADOUT_ENA		(1 << 29)

#define ULPI_TIMING_CTRL_1	0x428
#define   ULPI_DATA_TRIMMER_LOAD	(1 << 0)
#define   ULPI_DATA_TRIMMER_SEL(x)	(((x) & 0x7) << 1)
#define   ULPI_STPDIRNXT_TRIMMER_LOAD	(1 << 16)
#define   ULPI_STPDIRNXT_TRIMMER_SEL(x) (((x) & 0x7) << 17)
#define   ULPI_DIR_TRIMMER_LOAD		(1 << 24)
#define   ULPI_DIR_TRIMMER_SEL(x)	(((x) & 0x7) << 25)

#define UTMIP_XCVR_CFG0		0x808
#define   UTMIP_XCVR_SETUP(x)			(((x) & 0xf) << 0)
#define   UTMIP_XCVR_LSRSLEW(x)			(((x) & 0x3) << 8)
#define   UTMIP_XCVR_LSFSLEW(x)			(((x) & 0x3) << 10)
#define   UTMIP_FORCE_PD_POWERDOWN		(1 << 14)
#define   UTMIP_FORCE_PD2_POWERDOWN		(1 << 16)
#define   UTMIP_FORCE_PDZI_POWERDOWN		(1 << 18)
#define   UTMIP_XCVR_LSBIAS_SEL			(1 << 21)
#define   UTMIP_XCVR_SETUP_MSB(x)		(((x) & 0x7) << 22)
#define   UTMIP_XCVR_HSSLEW_MSB(x)		(((x) & 0x7f) << 25)
#define   UTMIP_XCVR_MAX_OFFSET		2
#define   UTMIP_XCVR_SETUP_MAX_VALUE	0x7f
#define   UTMIP_XCVR_SETUP_MIN_VALUE	0
#define   XCVR_SETUP_MSB_CALIB(x) ((x) >> 4)

#define UTMIP_BIAS_CFG0		0x80c
#define   UTMIP_OTGPD			(1 << 11)
#define   UTMIP_BIASPD			(1 << 10)
#define   UTMIP_HSSQUELCH_LEVEL(x)	(((x) & 0x3) << 0)
#define   UTMIP_HSDISCON_LEVEL(x)	(((x) & 0x3) << 2)
#define   UTMIP_HSDISCON_LEVEL_MSB	(1 << 24)

#define UTMIP_HSRX_CFG0		0x810
#define   UTMIP_ELASTIC_LIMIT(x)	(((x) & 0x1f) << 10)
#define   UTMIP_IDLE_WAIT(x)		(((x) & 0x1f) << 15)

#define UTMIP_HSRX_CFG1		0x814
#define   UTMIP_HS_SYNC_START_DLY(x)	(((x) & 0x1f) << 1)

#define UTMIP_TX_CFG0		0x820
#define   UTMIP_FS_PREABMLE_J		(1 << 19)
#define   UTMIP_HS_DISCON_DISABLE	(1 << 8)

#define UTMIP_DEBOUNCE_CFG0 0x82c
#define   UTMIP_BIAS_DEBOUNCE_A(x)	(((x) & 0xffff) << 0)

#define UTMIP_BAT_CHRG_CFG0 0x830
#define   UTMIP_PD_CHRG			(1 << 0)
#define   UTMIP_ON_SINK_EN		(1 << 2)
#define   UTMIP_OP_SRC_EN		(1 << 3)

#define UTMIP_XCVR_CFG1		0x838
#define   UTMIP_FORCE_PDDISC_POWERDOWN	(1 << 0)
#define   UTMIP_FORCE_PDCHRP_POWERDOWN	(1 << 2)
#define   UTMIP_FORCE_PDDR_POWERDOWN	(1 << 4)
#define   UTMIP_XCVR_TERM_RANGE_ADJ(x)	(((x) & 0xf) << 18)

#define UTMIP_BIAS_CFG1		0x83c
#define   UTMIP_BIAS_PDTRK_COUNT(x) (((x) & 0x1f) << 3)
#define   UTMIP_BIAS_PDTRK_POWERDOWN	(1 << 0)
#define   UTMIP_BIAS_PDTRK_POWERUP	(1 << 1)

#define UTMIP_MISC_CFG0		0x824
#define   UTMIP_DPDM_OBSERVE		(1 << 26)
#define   UTMIP_DPDM_OBSERVE_SEL(x) (((x) & 0xf) << 27)
#define   UTMIP_DPDM_OBSERVE_SEL_FS_J	UTMIP_DPDM_OBSERVE_SEL(0xf)
#define   UTMIP_DPDM_OBSERVE_SEL_FS_K	UTMIP_DPDM_OBSERVE_SEL(0xe)
#define   UTMIP_DPDM_OBSERVE_SEL_FS_SE1 UTMIP_DPDM_OBSERVE_SEL(0xd)
#define   UTMIP_DPDM_OBSERVE_SEL_FS_SE0 UTMIP_DPDM_OBSERVE_SEL(0xc)
#define   UTMIP_SUSPEND_EXIT_ON_EDGE	(1 << 22)
#define   FORCE_PULLDN_DM	(1 << 8)
#define   FORCE_PULLDN_DP	(1 << 9)
#define   COMB_TERMS		(1 << 0)
#define   ALWAYS_FREE_RUNNING_TERMS (1 << 1)

#define UTMIP_SPARE_CFG0	0x834
#define   FUSE_SETUP_SEL		(1 << 3)
#define   FUSE_ATERM_SEL		(1 << 4)

#define UTMIP_PMC_WAKEUP0		0x84c
#define   EVENT_INT_ENB			(1 << 0)

#define UHSIC_PMC_WAKEUP0		0xc34

#define UTMIP_BIAS_STS0			0x840
#define   UTMIP_RCTRL_VAL(x)		(((x) & 0xffff) << 0)
#define   UTMIP_TCTRL_VAL(x)		(((x) & (0xffff << 16)) >> 16)

#define UHSIC_PLL_CFG1				0xc04
#define   UHSIC_XTAL_FREQ_COUNT(x)		(((x) & 0xfff) << 0)
#define   UHSIC_PLLU_ENABLE_DLY_COUNT(x)	(((x) & 0x1f) << 14)

#define UHSIC_HSRX_CFG0				0xc08
#define   UHSIC_ELASTIC_UNDERRUN_LIMIT(x)	(((x) & 0x1f) << 2)
#define   UHSIC_ELASTIC_OVERRUN_LIMIT(x)	(((x) & 0x1f) << 8)
#define   UHSIC_IDLE_WAIT(x)			(((x) & 0x1f) << 13)

#define UHSIC_HSRX_CFG1				0xc0c
#define   UHSIC_HS_SYNC_START_DLY(x)		(((x) & 0x1f) << 1)

#define UHSIC_TX_CFG0				0xc10
#define UHSIC_HS_READY_WAIT_FOR_VALID	(1 << 9)
#define UHSIC_MISC_CFG0				0xc14
#define   UHSIC_SUSPEND_EXIT_ON_EDGE		(1 << 7)
#define   UHSIC_DETECT_SHORT_CONNECT		(1 << 8)
#define   UHSIC_FORCE_XCVR_MODE			(1 << 15)
#define   UHSIC_DISABLE_BUSRESET		(1 << 20)
#define UHSIC_MISC_CFG1				0xc18
#define   UHSIC_PLLU_STABLE_COUNT(x)		(((x) & 0xfff) << 2)

#define UHSIC_PADS_CFG0				0xc1c
#define   UHSIC_TX_RTUNEN			0xf000
#define   UHSIC_TX_RTUNE(x)			(((x) & 0xf) << 12)

#define UHSIC_PADS_CFG1				0xc20
#define   UHSIC_PD_BG				(1 << 2)
#define   UHSIC_PD_TX				(1 << 3)
#define   UHSIC_PD_TRK				(1 << 4)
#define   UHSIC_PD_RX				(1 << 5)
#define   UHSIC_PD_ZI				(1 << 6)
#define   UHSIC_RX_SEL				(1 << 7)
#define   UHSIC_RPD_DATA			(1 << 9)
#define   UHSIC_RPD_STROBE			(1 << 10)
#define   UHSIC_RPU_DATA			(1 << 11)
#define   UHSIC_RPU_STROBE			(1 << 12)

#define UHSIC_CMD_CFG0			0xc24
#define UHSIC_PRETEND_CONNECT_DETECT	(1 << 5)

#define UHSIC_STAT_CFG0		0xc28
#define UHSIC_CONNECT_DETECT		(1 << 0)

#define PMC_USB_DEBOUNCE			0xec
#define UTMIP_LINE_DEB_CNT(x)		(((x) & 0xf) << 16)
#define UHSIC_LINE_DEB_CNT(x)		(((x) & 0xf) << 20)

#define PMC_USB_AO				0xf0

#define PMC_POWER_DOWN_MASK			0xffff
#define HSIC_RESERVED_P0			(3 << 14)
#define STROBE_VAL_PD_P0			(1 << 12)
#define DATA_VAL_PD_P0				(1 << 13)

#define USB_ID_PD(inst)			(1 << ((4*(inst))+3))
#define VBUS_WAKEUP_PD(inst)			(1 << ((4*(inst))+2))
#define   USBON_VAL_PD(inst)			(1 << ((4*(inst))+1))
#define   USBON_VAL_PD_P2			(1 << 9)
#define   USBON_VAL_PD_P1			(1 << 5)
#define   USBON_VAL_PD_P0			(1 << 1)
#define   USBOP_VAL_PD(inst)			(1 << (4*(inst)))
#define   USBOP_VAL_PD_P2			(1 << 8)
#define   USBOP_VAL_PD_P1			(1 << 4)
#define   USBOP_VAL_PD_P0			(1 << 0)
#define   PMC_USB_AO_PD_P2			(0xf << 8)
#define   PMC_USB_AO_ID_PD_P0			(1 << 3)
#define   PMC_USB_AO_VBUS_WAKEUP_PD_P0	(1 << 2)

#define PMC_TRIGGERS			0x1ec

#define   UHSIC_CLR_WALK_PTR_P0		(1 << 3)
#define   UTMIP_CLR_WALK_PTR(inst)	(1 << (inst))
#define   UTMIP_CLR_WALK_PTR_P2		(1 << 2)
#define   UTMIP_CLR_WALK_PTR_P1		(1 << 1)
#define   UTMIP_CLR_WALK_PTR_P0		(1 << 0)
#define   UTMIP_CAP_CFG(inst)	(1 << ((inst)+4))
#define   UTMIP_CAP_CFG_P2		(1 << 6)
#define   UTMIP_CAP_CFG_P1		(1 << 5)
#define   UTMIP_CAP_CFG_P0		(1 << 4)
#define   UTMIP_CLR_WAKE_ALARM(inst)	(1 << ((inst)+12))
#define   UHSIC_CLR_WAKE_ALARM_P0	(1 << 15)
#define   UTMIP_CLR_WAKE_ALARM_P2	(1 << 14)

#define PMC_PAD_CFG		(0x1f4)

#define PMC_UTMIP_TERM_PAD_CFG	0x1f8
#define   PMC_TCTRL_VAL(x)	(((x) & 0x1f) << 5)
#define   PMC_RCTRL_VAL(x)	(((x) & 0x1f) << 0)

#define PMC_SLEEP_CFG			0x1fc

#define   UHSIC_MASTER_ENABLE			(1 << 24)
#define   UHSIC_WAKE_VAL(x)		(((x) & 0xf) << 28)
#define   WAKE_VAL_SD10			0x2
#define   UTMIP_TCTRL_USE_PMC(inst) (1 << ((8*(inst))+3))
#define   UTMIP_TCTRL_USE_PMC_P2		(1 << 19)
#define   UTMIP_TCTRL_USE_PMC_P1		(1 << 11)
#define   UTMIP_TCTRL_USE_PMC_P0		(1 << 3)
#define   UTMIP_RCTRL_USE_PMC(inst) (1 << ((8*(inst))+2))
#define   UTMIP_RCTRL_USE_PMC_P2		(1 << 18)
#define   UTMIP_RCTRL_USE_PMC_P1		(1 << 10)
#define   UTMIP_RCTRL_USE_PMC_P0		(1 << 2)
#define   UTMIP_FSLS_USE_PMC(inst)	(1 << ((8*(inst))+1))
#define   UTMIP_FSLS_USE_PMC_P2		(1 << 17)
#define   UTMIP_FSLS_USE_PMC_P1		(1 << 9)
#define   UTMIP_FSLS_USE_PMC_P0		(1 << 1)
#define   UTMIP_MASTER_ENABLE(inst) (1 << (8*(inst)))
#define   UTMIP_MASTER_ENABLE_P2		(1 << 16)
#define   UTMIP_MASTER_ENABLE_P1		(1 << 8)
#define   UTMIP_MASTER_ENABLE_P0		(1 << 0)
#define UHSIC_MASTER_ENABLE_P0		(1 << 24)
#define UHSIC_WAKE_VAL_P0(x)		(((x) & 0xf) << 28)

#define PMC_SLEEPWALK_CFG		0x200

#define   UHSIC_WAKE_WALK_EN_P0	(1 << 30)
#define   UHSIC_LINEVAL_WALK_EN	(1 << 31)
#define   UTMIP_LINEVAL_WALK_EN(inst) (1 << ((8*(inst))+7))
#define   UTMIP_LINEVAL_WALK_EN_P2	(1 << 23)
#define   UTMIP_LINEVAL_WALK_EN_P1	(1 << 15)
#define   UTMIP_LINEVAL_WALK_EN_P0	(1 << 7)
#define   UTMIP_WAKE_VAL(inst, x) (((x) & 0xf) << ((8*(inst))+4))
#define   UTMIP_WAKE_VAL_P2(x)		(((x) & 0xf) << 20)
#define   UTMIP_WAKE_VAL_P1(x)		(((x) & 0xf) << 12)
#define   UTMIP_WAKE_VAL_P0(x)		(((x) & 0xf) << 4)
#define   WAKE_VAL_NONE		0xc
#define   WAKE_VAL_ANY			0xF
#define   WAKE_VAL_FSJ			0x2
#define   WAKE_VAL_FSK			0x1
#define   WAKE_VAL_SE0			0x0

#define PMC_SLEEPWALK_REG(inst)		(0x204 + (4*(inst)))
#define   UTMIP_USBOP_RPD_A	(1 << 0)
#define   UTMIP_USBON_RPD_A	(1 << 1)
#define   UTMIP_AP_A			(1 << 4)
#define   UTMIP_AN_A			(1 << 5)
#define   UTMIP_HIGHZ_A		(1 << 6)
#define   UTMIP_USBOP_RPD_B	(1 << 8)
#define   UTMIP_USBON_RPD_B	(1 << 9)
#define   UTMIP_AP_B			(1 << 12)
#define   UTMIP_AN_B			(1 << 13)
#define   UTMIP_HIGHZ_B		(1 << 14)
#define   UTMIP_USBOP_RPD_C	(1 << 16)
#define   UTMIP_USBON_RPD_C	(1 << 17)
#define   UTMIP_AP_C		(1 << 20)
#define   UTMIP_AN_C		(1 << 21)
#define   UTMIP_HIGHZ_C		(1 << 22)
#define   UTMIP_USBOP_RPD_D	(1 << 24)
#define   UTMIP_USBON_RPD_D	(1 << 25)
#define   UTMIP_AP_D		(1 << 28)
#define   UTMIP_AN_D		(1 << 29)
#define   UTMIP_HIGHZ_D		(1 << 30)

#define PMC_SLEEPWALK_UHSIC		0x210

#define UHSIC_STROBE_RPD_A		(1 << 0)
#define UHSIC_DATA_RPD_A		(1 << 1)
#define UHSIC_STROBE_RPU_A		(1 << 2)
#define UHSIC_DATA_RPU_A		(1 << 3)
#define UHSIC_STROBE_RPD_B		(1 << 8)
#define UHSIC_DATA_RPD_B		(1 << 9)
#define UHSIC_STROBE_RPU_B		(1 << 10)
#define UHSIC_DATA_RPU_B		(1 << 11)
#define UHSIC_STROBE_RPD_C		(1 << 16)
#define UHSIC_DATA_RPD_C		(1 << 17)
#define UHSIC_STROBE_RPU_C		(1 << 18)
#define UHSIC_DATA_RPU_C		(1 << 19)
#define UHSIC_STROBE_RPD_D		(1 << 24)
#define UHSIC_DATA_RPD_D		(1 << 25)
#define UHSIC_STROBE_RPU_D		(1 << 26)
#define UHSIC_DATA_RPU_D		(1 << 27)

#define UTMIP_UHSIC_STATUS		0x214

#define UTMIP_USBOP_VAL(inst)		(1 << ((2*(inst)) + 8))
#define UTMIP_USBOP_VAL_P2		(1 << 12)
#define UTMIP_USBOP_VAL_P1		(1 << 10)
#define UTMIP_USBOP_VAL_P0		(1 << 8)
#define UTMIP_USBON_VAL(inst)		(1 << ((2*(inst)) + 9))
#define UTMIP_USBON_VAL_P2		(1 << 13)
#define UTMIP_USBON_VAL_P1		(1 << 11)
#define UTMIP_USBON_VAL_P0		(1 << 9)
#define UHSIC_WAKE_ALARM		(1 << 19)
#define UTMIP_WAKE_ALARM(inst)		(1 << ((inst) + 16))
#define UTMIP_WAKE_ALARM_P2		(1 << 18)
#define UTMIP_WAKE_ALARM_P1		(1 << 17)
#define UTMIP_WAKE_ALARM_P0		(1 << 16)
#define UHSIC_DATA_VAL_P0		(1 << 15)
#define UHSIC_STROBE_VAL_P0		(1 << 14)
#define UTMIP_WALK_PTR_VAL(inst)	(0x3 << ((inst)*2))
#define UHSIC_WALK_PTR_VAL		(0x3 << 6)
#define UTMIP_WALK_PTR(inst)		(1 << ((inst)*2))
#define UTMIP_WALK_PTR_P2		(1 << 4)
#define UTMIP_WALK_PTR_P1		(1 << 2)
#define UTMIP_WALK_PTR_P0		(1 << 0)

#define USB1_PREFETCH_ID			   6
#define USB2_PREFETCH_ID			   18
#define USB3_PREFETCH_ID			   17

#define PMC_UTMIP_UHSIC_FAKE		0x218

#define UHSIC_STROBE_VAL		(1 << 12)
#define UHSIC_DATA_VAL			(1 << 13)
#define UHSIC_STROBE_ENB		(1 << 14)
#define UHSIC_DATA_ENB			(1 << 15)
#define   USBON_VAL(inst)	(1 << ((4*(inst))+1))
#define   USBON_VAL_P2			(1 << 9)
#define   USBON_VAL_P1			(1 << 5)
#define   USBON_VAL_P0			(1 << 1)
#define   USBOP_VAL(inst)	(1 << (4*(inst)))
#define   USBOP_VAL_P2			(1 << 8)
#define   USBOP_VAL_P1			(1 << 4)
#define   USBOP_VAL_P0			(1 << 0)

#define PMC_UTMIP_BIAS_MASTER_CNTRL 0x30c
#define   BIAS_MASTER_PROG_VAL		(1 << 1)

#define PMC_UTMIP_MASTER_CONFIG	0x310

#define UTMIP_PWR(inst)		(1 << (inst))
#define UHSIC_PWR			(1 << 3)

#define FUSE_USB_CALIB_0		0x1F0
#define   XCVR_SETUP(x)	(((x) & 0x7F) << 0)
#define	  XCVR_SETUP_LSB_MASK	0xF
#define	  XCVR_SETUP_MSB_MASK	0x70
#define   XCVR_SETUP_LSB_MAX_VAL	0xF

/* These values (in milli second) are taken from the battery charging spec */
#define TDP_SRC_ON_MS	 100
#define TDPSRC_CON_MS	 40

#ifdef DEBUG
#define DBG(stuff...)	pr_info("tegra3_usb_phy: " stuff)
#else
#define DBG(stuff...)	do {} while (0)
#endif

#if 0
#define PHY_DBG(stuff...)	pr_info("tegra3_usb_phy: " stuff)
#else
#define PHY_DBG(stuff...)	do {} while (0)
#endif

static u32 utmip_rctrl_val, utmip_tctrl_val;
static DEFINE_SPINLOCK(utmip_pad_lock);
static int utmip_pad_count;

static struct tegra_xtal_freq utmip_freq_table[] = {
	{
		.freq = 12000000,
		.enable_delay = 0x02,
		.stable_count = 0x2F,
		.active_delay = 0x04,
		.xtal_freq_count = 0x76,
		.debounce = 0x7530,
		.pdtrk_count = 5,
	},
	{
		.freq = 13000000,
		.enable_delay = 0x02,
		.stable_count = 0x33,
		.active_delay = 0x05,
		.xtal_freq_count = 0x7F,
		.debounce = 0x7EF4,
		.pdtrk_count = 5,
	},
	{
		.freq = 19200000,
		.enable_delay = 0x03,
		.stable_count = 0x4B,
		.active_delay = 0x06,
		.xtal_freq_count = 0xBB,
		.debounce = 0xBB80,
		.pdtrk_count = 7,
	},
	{
		.freq = 26000000,
		.enable_delay = 0x04,
		.stable_count = 0x66,
		.active_delay = 0x09,
		.xtal_freq_count = 0xFE,
		.debounce = 0xFDE8,
		.pdtrk_count = 9,
	},
};

static struct tegra_xtal_freq uhsic_freq_table[] = {
	{
		.freq = 12000000,
		.enable_delay = 0x02,
		.stable_count = 0x2F,
		.active_delay = 0x0,
		.xtal_freq_count = 0x1CA,
	},
	{
		.freq = 13000000,
		.enable_delay = 0x02,
		.stable_count = 0x33,
		.active_delay = 0x0,
		.xtal_freq_count = 0x1F0,
	},
	{
		.freq = 19200000,
		.enable_delay = 0x03,
		.stable_count = 0x4B,
		.active_delay = 0x0,
		.xtal_freq_count = 0x2DD,
	},
	{
		.freq = 26000000,
		.enable_delay = 0x04,
		.stable_count = 0x66,
		.active_delay = 0x0,
		.xtal_freq_count = 0x3E0,
	},
};

static void usb_phy_fence_read(struct tegra_usb_phy *phy)
{
	/* Fence read for coherency of AHB master intiated writes */
	if (phy->inst == 0)
		readb(IO_ADDRESS(IO_PPCS_PHYS + USB1_PREFETCH_ID));
	else if (phy->inst == 1)
		readb(IO_ADDRESS(IO_PPCS_PHYS + USB2_PREFETCH_ID));
	else if (phy->inst == 2)
		readb(IO_ADDRESS(IO_PPCS_PHYS + USB3_PREFETCH_ID));

	return;
}

static void utmip_setup_pmc_wake_detect(struct tegra_usb_phy *phy)
{
	unsigned long val, pmc_pad_cfg_val;
	void __iomem *pmc_base = IO_ADDRESS(TEGRA_PMC_BASE);
	unsigned  int inst = phy->inst;
	void __iomem *base = phy->regs;
	bool port_connected;
	enum usb_phy_port_speed port_speed;

	DBG("%s(%d) inst:[%d]\n", __func__, __LINE__, phy->inst);

	/* check for port connect status */
	val = readl(base + USB_PORTSC);
	port_connected = val & USB_PORTSC_CCS;

	if (!port_connected)
		return;

	port_speed = (readl(base + HOSTPC1_DEVLC) >> 25) &
		HOSTPC1_DEVLC_PSPD_MASK;
	/*Set PMC MASTER bits to do the following
	* a. Take over the UTMI drivers
	* b. set up such that it will take over resume
	*	 if remote wakeup is detected
	* Prepare PMC to take over suspend-wake detect-drive resume until USB
	* controller ready
	*/

	/* disable master enable in PMC */
	val = readl(pmc_base + PMC_SLEEP_CFG);
	val &= ~UTMIP_MASTER_ENABLE(inst);
	writel(val, pmc_base + PMC_SLEEP_CFG);

	/* UTMIP_PWR_PX=1 for power savings mode */
	val = readl(pmc_base + PMC_UTMIP_MASTER_CONFIG);
	val |= UTMIP_PWR(inst);
	writel(val, pmc_base + PMC_UTMIP_MASTER_CONFIG);

	/* config debouncer */
	val = readl(pmc_base + PMC_USB_DEBOUNCE);
	val &= ~UTMIP_LINE_DEB_CNT(~0);
	val |= UTMIP_LINE_DEB_CNT(4);
	writel(val, pmc_base + PMC_USB_DEBOUNCE);

	/* Make sure nothing is happening on the line with respect to PMC */
	val = readl(pmc_base + PMC_UTMIP_UHSIC_FAKE);
	val &= ~USBOP_VAL(inst);
	val &= ~USBON_VAL(inst);
	writel(val, pmc_base + PMC_UTMIP_UHSIC_FAKE);

	/* Make sure wake value for line is none */
	val = readl(pmc_base + PMC_SLEEPWALK_CFG);
	val &= ~UTMIP_LINEVAL_WALK_EN(inst);
	writel(val, pmc_base + PMC_SLEEPWALK_CFG);
	val = readl(pmc_base + PMC_SLEEP_CFG);
	val &= ~UTMIP_WAKE_VAL(inst, ~0);
	val |= UTMIP_WAKE_VAL(inst, WAKE_VAL_NONE);
	writel(val, pmc_base + PMC_SLEEP_CFG);

	/* turn off pad detectors */
	val = readl(pmc_base + PMC_USB_AO);
	val |= (USBOP_VAL_PD(inst) | USBON_VAL_PD(inst));
	writel(val, pmc_base + PMC_USB_AO);

	/* Remove fake values and make synchronizers work a bit */
	val = readl(pmc_base + PMC_UTMIP_UHSIC_FAKE);
	val &= ~USBOP_VAL(inst);
	val &= ~USBON_VAL(inst);
	writel(val, pmc_base + PMC_UTMIP_UHSIC_FAKE);

	/* Enable which type of event can trigger a walk,
	in this case usb_line_wake */
	val = readl(pmc_base + PMC_SLEEPWALK_CFG);
	val |= UTMIP_LINEVAL_WALK_EN(inst);
	writel(val, pmc_base + PMC_SLEEPWALK_CFG);

	/* Enable which type of event can trigger a walk,
	* in this case usb_line_wake */
	val = readl(pmc_base + PMC_SLEEPWALK_CFG);
	val |= UTMIP_LINEVAL_WALK_EN(inst);
	writel(val, pmc_base + PMC_SLEEPWALK_CFG);

	/* Clear the walk pointers and wake alarm */
	val = readl(pmc_base + PMC_TRIGGERS);
	val |= UTMIP_CLR_WAKE_ALARM(inst) | UTMIP_CLR_WALK_PTR(inst);
	writel(val, pmc_base + PMC_TRIGGERS);


	/* Capture FS/LS pad configurations */
	pmc_pad_cfg_val = readl(pmc_base + PMC_PAD_CFG);
	val = readl(pmc_base + PMC_TRIGGERS);
	val |= UTMIP_CAP_CFG(inst);
	writel(val, pmc_base + PMC_TRIGGERS);
	udelay(1);
	pmc_pad_cfg_val = readl(pmc_base + PMC_PAD_CFG);

	/* BIAS MASTER_ENABLE=0 */
	val = readl(pmc_base + PMC_UTMIP_BIAS_MASTER_CNTRL);
	val &= ~BIAS_MASTER_PROG_VAL;
	writel(val, pmc_base + PMC_UTMIP_BIAS_MASTER_CNTRL);

	/* program walk sequence, maintain a J, followed by a driven K
	* to signal a resume once an wake event is detected */
	val = readl(pmc_base + PMC_SLEEPWALK_REG(inst));
	val &= ~UTMIP_AP_A;
	val |= UTMIP_USBOP_RPD_A | UTMIP_USBON_RPD_A | UTMIP_AN_A |UTMIP_HIGHZ_A |
		UTMIP_USBOP_RPD_B | UTMIP_USBON_RPD_B | UTMIP_AP_B | UTMIP_AN_B |
		UTMIP_USBOP_RPD_C | UTMIP_USBON_RPD_C | UTMIP_AP_C | UTMIP_AN_C |
		UTMIP_USBOP_RPD_D | UTMIP_USBON_RPD_D | UTMIP_AP_D | UTMIP_AN_D;
	writel(val, pmc_base + PMC_SLEEPWALK_REG(inst));

	if (port_speed == USB_PHY_PORT_SPEED_LOW) {
		val = readl(pmc_base + PMC_SLEEPWALK_REG(inst));
		val &= ~(UTMIP_AN_B | UTMIP_HIGHZ_B | UTMIP_AN_C |
			UTMIP_HIGHZ_C | UTMIP_AN_D | UTMIP_HIGHZ_D);
		writel(val, pmc_base + PMC_SLEEPWALK_REG(inst));
	} else {
		val = readl(pmc_base + PMC_SLEEPWALK_REG(inst));
		val &= ~(UTMIP_AP_B | UTMIP_HIGHZ_B | UTMIP_AP_C |
			UTMIP_HIGHZ_C | UTMIP_AP_D | UTMIP_HIGHZ_D);
		writel(val, pmc_base + PMC_SLEEPWALK_REG(inst));
	}

	/* turn on pad detectors */
	val = readl(pmc_base + PMC_USB_AO);
	val &= ~(USBOP_VAL_PD(inst) | USBON_VAL_PD(inst));
	writel(val, pmc_base + PMC_USB_AO);

	/* Add small delay before usb detectors provide stable line values */
	mdelay(1);

	/* Program thermally encoded RCTRL_VAL, TCTRL_VAL into PMC space */
	val = readl(pmc_base + PMC_UTMIP_TERM_PAD_CFG);
	val = PMC_TCTRL_VAL(utmip_tctrl_val) | PMC_RCTRL_VAL(utmip_rctrl_val);
	writel(val, pmc_base + PMC_UTMIP_TERM_PAD_CFG);

	phy->remote_wakeup = false;

	/* Turn over pad configuration to PMC  for line wake events*/
	val = readl(pmc_base + PMC_SLEEP_CFG);
	val &= ~UTMIP_WAKE_VAL(inst, ~0);
	val |= UTMIP_WAKE_VAL(inst, WAKE_VAL_ANY);
	val |= UTMIP_RCTRL_USE_PMC(inst) | UTMIP_TCTRL_USE_PMC(inst);
	val |= UTMIP_MASTER_ENABLE(inst) | UTMIP_FSLS_USE_PMC(inst);
	writel(val, pmc_base + PMC_SLEEP_CFG);

	val = readl(base + UTMIP_PMC_WAKEUP0);
	val |= EVENT_INT_ENB;
	writel(val, base + UTMIP_PMC_WAKEUP0);
	PHY_DBG("%s ENABLE_PMC inst = %d\n", __func__, inst);
}

static void utmip_phy_disable_pmc_bus_ctrl(struct tegra_usb_phy *phy)
{
	unsigned long val;
	void __iomem *pmc_base = IO_ADDRESS(TEGRA_PMC_BASE);
	unsigned  int inst = phy->inst;
	void __iomem *base = phy->regs;

	DBG("%s(%d) inst:[%d]\n", __func__, __LINE__, phy->inst);

	val = readl(pmc_base + PMC_SLEEP_CFG);
	val &= ~UTMIP_WAKE_VAL(inst, 0xF);
	val |= UTMIP_WAKE_VAL(inst, WAKE_VAL_NONE);
	writel(val, pmc_base + PMC_SLEEP_CFG);

	val = readl(pmc_base + PMC_TRIGGERS);
	val |= UTMIP_CLR_WAKE_ALARM(inst) | UTMIP_CLR_WALK_PTR(inst);
	writel(val, pmc_base + PMC_TRIGGERS);

	val = readl(base + UTMIP_PMC_WAKEUP0);
	val &= ~EVENT_INT_ENB;
	writel(val, base + UTMIP_PMC_WAKEUP0);

	/* Disable PMC master mode by clearing MASTER_EN */
	val = readl(pmc_base + PMC_SLEEP_CFG);
	val &= ~(UTMIP_RCTRL_USE_PMC(inst) | UTMIP_TCTRL_USE_PMC(inst) |
			UTMIP_FSLS_USE_PMC(inst) | UTMIP_MASTER_ENABLE(inst));
	writel(val, pmc_base + PMC_SLEEP_CFG);

	val = readl(pmc_base + PMC_TRIGGERS);
	val &= ~UTMIP_CAP_CFG(inst);
	writel(val, pmc_base + PMC_TRIGGERS);

	/* turn off pad detectors */
	val = readl(pmc_base + PMC_USB_AO);
	val |= (USBOP_VAL_PD(inst) | USBON_VAL_PD(inst));
	writel(val, pmc_base + PMC_USB_AO);

	phy->remote_wakeup = false;
	PHY_DBG("%s DISABLE_PMC inst = %d\n", __func__, inst);
}

static bool utmi_phy_remotewake_detected(struct tegra_usb_phy *phy)
{
	void __iomem *pmc_base = IO_ADDRESS(TEGRA_PMC_BASE);
	void __iomem *base = phy->regs;
	unsigned  int inst = phy->inst;
	u32 val;

	DBG("%s(%d) inst:[%d]\n", __func__, __LINE__, phy->inst);
	val = readl(base + UTMIP_PMC_WAKEUP0);
	if (val & EVENT_INT_ENB) {
		val = readl(pmc_base + UTMIP_UHSIC_STATUS);
		if (UTMIP_WAKE_ALARM(inst) & val) {
			val = readl(pmc_base + PMC_SLEEP_CFG);
			val &= ~UTMIP_WAKE_VAL(inst, 0xF);
			val |= UTMIP_WAKE_VAL(inst, WAKE_VAL_NONE);
			writel(val, pmc_base + PMC_SLEEP_CFG);

			val = readl(pmc_base + PMC_TRIGGERS);
			val |= UTMIP_CLR_WAKE_ALARM(inst) |
				UTMIP_CLR_WALK_PTR(inst);
			writel(val, pmc_base + PMC_TRIGGERS);

			val = readl(base + UTMIP_PMC_WAKEUP0);
			val &= ~EVENT_INT_ENB;
			writel(val, base + UTMIP_PMC_WAKEUP0);
			phy->remote_wakeup = true;
			return true;
		}
	}
	return false;
}

static void utmi_phy_enable_trking_data(struct tegra_usb_phy *phy)
{
	void __iomem *base = IO_ADDRESS(TEGRA_USB_BASE);
	void __iomem *pmc_base = IO_ADDRESS(TEGRA_PMC_BASE);
	static bool init_done = false;
	u32 val;

	DBG("%s(%d) inst:[%d]\n", __func__, __LINE__, phy->inst);

	/* Should be done only once after system boot */
	if (init_done)
		return;

	clk_enable(phy->utmi_pad_clk);
	/* Bias pad MASTER_ENABLE=1 */
	val = readl(pmc_base + PMC_UTMIP_BIAS_MASTER_CNTRL);
	val |= BIAS_MASTER_PROG_VAL;
	writel(val, pmc_base + PMC_UTMIP_BIAS_MASTER_CNTRL);

	/* Setting the tracking length time */
	val = readl(base + UTMIP_BIAS_CFG1);
	val &= ~UTMIP_BIAS_PDTRK_COUNT(~0);
	val |= UTMIP_BIAS_PDTRK_COUNT(5);
	writel(val, base + UTMIP_BIAS_CFG1);

	/* Bias PDTRK is Shared and MUST be done from USB1 ONLY, PD_TRK=0 */
	val = readl(base + UTMIP_BIAS_CFG1);
	val &= ~UTMIP_BIAS_PDTRK_POWERDOWN;
	writel(val, base + UTMIP_BIAS_CFG1);

	val = readl(base + UTMIP_BIAS_CFG1);
	val |= UTMIP_BIAS_PDTRK_POWERUP;
	writel(val, base + UTMIP_BIAS_CFG1);

	/* Wait for 25usec */
	udelay(25);

	/* Bias pad MASTER_ENABLE=0 */
	val = readl(pmc_base + PMC_UTMIP_BIAS_MASTER_CNTRL);
	val &= ~BIAS_MASTER_PROG_VAL;
	writel(val, pmc_base + PMC_UTMIP_BIAS_MASTER_CNTRL);

	/* Wait for 1usec */
	udelay(1);

	/* Bias pad MASTER_ENABLE=1 */
	val = readl(pmc_base + PMC_UTMIP_BIAS_MASTER_CNTRL);
	val |= BIAS_MASTER_PROG_VAL;
	writel(val, pmc_base + PMC_UTMIP_BIAS_MASTER_CNTRL);

	/* Read RCTRL and TCTRL from UTMIP space */
	val = readl(base + UTMIP_BIAS_STS0);
	utmip_rctrl_val = ffz(UTMIP_RCTRL_VAL(val));
	utmip_tctrl_val = ffz(UTMIP_TCTRL_VAL(val));

	/* PD_TRK=1 */
	val = readl(base + UTMIP_BIAS_CFG1);
	val |= UTMIP_BIAS_PDTRK_POWERDOWN;
	writel(val, base + UTMIP_BIAS_CFG1);

	/* Program thermally encoded RCTRL_VAL, TCTRL_VAL into PMC space */
	val = readl(pmc_base + PMC_UTMIP_TERM_PAD_CFG);
	val = PMC_TCTRL_VAL(utmip_tctrl_val) | PMC_RCTRL_VAL(utmip_rctrl_val);
	writel(val, pmc_base + PMC_UTMIP_TERM_PAD_CFG);
	clk_disable(phy->utmi_pad_clk);
	init_done = true;
}

static void utmip_powerdown_pmc_wake_detect(struct tegra_usb_phy *phy)
{
	unsigned long val;
	void __iomem *pmc_base = IO_ADDRESS(TEGRA_PMC_BASE);
	unsigned  int inst = phy->inst;

	/* power down UTMIP interfaces */
	val = readl(pmc_base + PMC_UTMIP_MASTER_CONFIG);
	val |= UTMIP_PWR(inst);
	writel(val, pmc_base + PMC_UTMIP_MASTER_CONFIG);

	/* setup sleep walk usb controller */
	val = UTMIP_USBOP_RPD_A | UTMIP_USBON_RPD_A | UTMIP_HIGHZ_A |
		UTMIP_USBOP_RPD_B | UTMIP_USBON_RPD_B | UTMIP_HIGHZ_B |
		UTMIP_USBOP_RPD_C | UTMIP_USBON_RPD_C | UTMIP_HIGHZ_C |
		UTMIP_USBOP_RPD_D | UTMIP_USBON_RPD_D | UTMIP_HIGHZ_D;
	writel(val, pmc_base + PMC_SLEEPWALK_REG(inst));

	/* Program thermally encoded RCTRL_VAL, TCTRL_VAL into PMC space */
	val = readl(pmc_base + PMC_UTMIP_TERM_PAD_CFG);
	val = PMC_TCTRL_VAL(utmip_tctrl_val) | PMC_RCTRL_VAL(utmip_rctrl_val);
	writel(val, pmc_base + PMC_UTMIP_TERM_PAD_CFG);

	/* Turn over pad configuration to PMC */
	val = readl(pmc_base + PMC_SLEEP_CFG);
	val &= ~UTMIP_WAKE_VAL(inst, ~0);
	val |= UTMIP_WAKE_VAL(inst, WAKE_VAL_NONE) |
		UTMIP_RCTRL_USE_PMC(inst) | UTMIP_TCTRL_USE_PMC(inst) |
		UTMIP_FSLS_USE_PMC(inst) | UTMIP_MASTER_ENABLE(inst);
	writel(val, pmc_base + PMC_SLEEP_CFG);
	PHY_DBG("%s ENABLE_PMC inst = %d\n", __func__, inst);
}

static void utmip_powerup_pmc_wake_detect(struct tegra_usb_phy *phy)
{
	unsigned long val;
	void __iomem *pmc_base = IO_ADDRESS(TEGRA_PMC_BASE);
	unsigned  int inst = phy->inst;

	/* Disable PMC master mode by clearing MASTER_EN */
	val = readl(pmc_base + PMC_SLEEP_CFG);
	val &= ~(UTMIP_RCTRL_USE_PMC(inst) | UTMIP_TCTRL_USE_PMC(inst) |
			UTMIP_FSLS_USE_PMC(inst) | UTMIP_MASTER_ENABLE(inst));
	writel(val, pmc_base + PMC_SLEEP_CFG);
	mdelay(1);
	PHY_DBG("%s DISABLE_PMC inst = %d\n", __func__, inst);
}


#ifdef KERNEL_WARNING
static void usb_phy_power_down_pmc(void)
{
	unsigned long val;
	void __iomem *pmc_base = IO_ADDRESS(TEGRA_PMC_BASE);

	/* power down all 3 UTMIP interfaces */
	val = readl(pmc_base + PMC_UTMIP_MASTER_CONFIG);
	val |= UTMIP_PWR(0) | UTMIP_PWR(1) | UTMIP_PWR(2);
	writel(val, pmc_base + PMC_UTMIP_MASTER_CONFIG);

	/* turn on pad detectors */
	writel(PMC_POWER_DOWN_MASK, pmc_base + PMC_USB_AO);

	/* setup sleep walk fl all 3 usb controllers */
	val = UTMIP_USBOP_RPD_A | UTMIP_USBON_RPD_A | UTMIP_HIGHZ_A |
		UTMIP_USBOP_RPD_B | UTMIP_USBON_RPD_B | UTMIP_HIGHZ_B |
		UTMIP_USBOP_RPD_C | UTMIP_USBON_RPD_C | UTMIP_HIGHZ_C |
		UTMIP_USBOP_RPD_D | UTMIP_USBON_RPD_D | UTMIP_HIGHZ_D;
	writel(val, pmc_base + PMC_SLEEPWALK_REG(0));
	writel(val, pmc_base + PMC_SLEEPWALK_REG(1));
	writel(val, pmc_base + PMC_SLEEPWALK_REG(2));

	/* enable pull downs on HSIC PMC */
	val = UHSIC_STROBE_RPD_A | UHSIC_DATA_RPD_A | UHSIC_STROBE_RPD_B |
		UHSIC_DATA_RPD_B | UHSIC_STROBE_RPD_C | UHSIC_DATA_RPD_C |
		UHSIC_STROBE_RPD_D | UHSIC_DATA_RPD_D;
	writel(val, pmc_base + PMC_SLEEPWALK_UHSIC);

	/* Turn over pad configuration to PMC */
	val = readl(pmc_base + PMC_SLEEP_CFG);
	val &= ~UTMIP_WAKE_VAL(0, ~0);
	val &= ~UTMIP_WAKE_VAL(1, ~0);
	val &= ~UTMIP_WAKE_VAL(2, ~0);
	val &= ~UHSIC_WAKE_VAL_P0(~0);
	val |= UTMIP_WAKE_VAL(0, WAKE_VAL_NONE) | UHSIC_WAKE_VAL_P0(WAKE_VAL_NONE) |
	UTMIP_WAKE_VAL(1, WAKE_VAL_NONE) | UTMIP_WAKE_VAL(2, WAKE_VAL_NONE) |
	UTMIP_RCTRL_USE_PMC(0) | UTMIP_RCTRL_USE_PMC(1) | UTMIP_RCTRL_USE_PMC(2) |
	UTMIP_TCTRL_USE_PMC(0) | UTMIP_TCTRL_USE_PMC(1) | UTMIP_TCTRL_USE_PMC(2) |
	UTMIP_FSLS_USE_PMC(0) | UTMIP_FSLS_USE_PMC(1) | UTMIP_FSLS_USE_PMC(2) |
	UTMIP_MASTER_ENABLE(0) | UTMIP_MASTER_ENABLE(1) | UTMIP_MASTER_ENABLE(2) |
	UHSIC_MASTER_ENABLE_P0;
	writel(val, pmc_base + PMC_SLEEP_CFG);
}
#endif

static int usb_phy_bringup_host_controller(struct tegra_usb_phy *phy)
{
	unsigned long val;
	void __iomem *base = phy->regs;

	DBG("%s(%d) inst:[%d]\n", __func__, __LINE__, phy->inst);
	PHY_DBG("[%d] USB_USBSTS[0x%x] USB_PORTSC[0x%x] port_speed[%d]\n", __LINE__,
		readl(base + USB_USBSTS), readl(base + USB_PORTSC),
							phy->port_speed);

	/* Device is plugged in when system is in LP0 */
	/* Bring up the controller from LP0*/
	val = readl(base + USB_USBCMD);
	val |= USB_CMD_RESET;
	writel(val, base + USB_USBCMD);

	if (usb_phy_reg_status_wait(base + USB_USBCMD,
		USB_CMD_RESET, 0, 2500) < 0) {
		pr_err("%s: timeout waiting for reset\n", __func__);
	}

	val = readl(base + USB_USBMODE);
	val &= ~USB_USBMODE_MASK;
	val |= USB_USBMODE_HOST;
	writel(val, base + USB_USBMODE);
	val = readl(base + HOSTPC1_DEVLC);
	val &= ~HOSTPC1_DEVLC_PTS(~0);

	if (phy->pdata->phy_intf == TEGRA_USB_PHY_INTF_HSIC)
		val |= HOSTPC1_DEVLC_PTS(HOSTPC1_DEVLC_PTS_HSIC);
	else
		val |= HOSTPC1_DEVLC_STS;
	writel(val, base + HOSTPC1_DEVLC);

	/* Enable Port Power */
	val = readl(base + USB_PORTSC);
	val |= USB_PORTSC_PP;
	writel(val, base + USB_PORTSC);
	udelay(10);

	/* Check if the phy resume from LP0. When the phy resume from LP0
	 * USB register will be reset.to zero */
	if (!readl(base + USB_ASYNCLISTADDR)) {
		/* Program the field PTC based on the saved speed mode */
		val = readl(base + USB_PORTSC);
		val &= ~USB_PORTSC_PTC(~0);
		if (phy->port_speed == USB_PHY_PORT_SPEED_HIGH)
			val |= USB_PORTSC_PTC(5);
		else if (phy->port_speed == USB_PHY_PORT_SPEED_FULL)
			val |= USB_PORTSC_PTC(6);
		else if (phy->port_speed == USB_PHY_PORT_SPEED_LOW)
			val |= USB_PORTSC_PTC(7);
		writel(val, base + USB_PORTSC);
		udelay(10);

		/* Disable test mode by setting PTC field to NORMAL_OP */
		val = readl(base + USB_PORTSC);
		val &= ~USB_PORTSC_PTC(~0);
		writel(val, base + USB_PORTSC);
		udelay(10);
	}

	/* Poll until CCS is enabled */
	if (usb_phy_reg_status_wait(base + USB_PORTSC, USB_PORTSC_CCS,
						 USB_PORTSC_CCS, 2000)) {
		pr_err("%s: timeout waiting for USB_PORTSC_CCS\n", __func__);
	}

	/* Poll until PE is enabled */
	if (usb_phy_reg_status_wait(base + USB_PORTSC, USB_PORTSC_PE,
						 USB_PORTSC_PE, 2000)) {
		pr_err("%s: timeout waiting for USB_PORTSC_PE\n", __func__);
	}

	/* Clear the PCI status, to avoid an interrupt taken upon resume */
	val = readl(base + USB_USBSTS);
	val |= USB_USBSTS_PCI;
	writel(val, base + USB_USBSTS);

	if (!phy->remote_wakeup) {
		/* Put controller in suspend mode by writing 1 to SUSP bit of PORTSC */
		val = readl(base + USB_PORTSC);
		if ((val & USB_PORTSC_PP) && (val & USB_PORTSC_PE)) {
			val |= USB_PORTSC_SUSP;
			writel(val, base + USB_PORTSC);
			/* Need a 4ms delay before the controller goes to suspend */
			mdelay(4);

			/* Wait until port suspend completes */
			if (usb_phy_reg_status_wait(base + USB_PORTSC, USB_PORTSC_SUSP,
							 USB_PORTSC_SUSP, 1000)) {
				pr_err("%s: timeout waiting for PORT_SUSPEND\n",
									__func__);
			}
		}
	}
	PHY_DBG("[%d] USB_USBSTS[0x%x] USB_PORTSC[0x%x] port_speed[%d]\n", __LINE__,
		readl(base + USB_USBSTS), readl(base + USB_PORTSC),
							phy->port_speed);

	DBG("USB_USBSTS[0x%x] USB_PORTSC[0x%x]\n",
			readl(base + USB_USBSTS), readl(base + USB_PORTSC));
	return 0;
}

static void usb_phy_wait_for_sof(struct tegra_usb_phy *phy)
{
	unsigned long val;
	void __iomem *base = phy->regs;

	DBG("%s(%d) inst:[%d]\n", __func__, __LINE__, phy->inst);

	val = readl(base + USB_USBSTS);
	writel(val, base + USB_USBSTS);
	udelay(20);
	/* wait for two SOFs */
	if (usb_phy_reg_status_wait(base + USB_USBSTS, USB_USBSTS_SRI,
		USB_USBSTS_SRI, 2500))
		pr_err("%s: timeout waiting for SOF\n", __func__);

	val = readl(base + USB_USBSTS);
	writel(val, base + USB_USBSTS);
	if (usb_phy_reg_status_wait(base + USB_USBSTS, USB_USBSTS_SRI, 0, 2500))
		pr_err("%s: timeout waiting for SOF\n", __func__);

	if (usb_phy_reg_status_wait(base + USB_USBSTS, USB_USBSTS_SRI,
			USB_USBSTS_SRI, 2500))
		pr_err("%s: timeout waiting for SOF\n", __func__);

	udelay(20);
}

static unsigned int utmi_phy_xcvr_setup_value(struct tegra_usb_phy *phy)
{
	struct tegra_utmi_config *cfg = &phy->pdata->u_cfg.utmi;
	signed long val;

	DBG("%s(%d) inst:[%d]\n", __func__, __LINE__, phy->inst);

	if (cfg->xcvr_use_fuses) {
		val = XCVR_SETUP(tegra_fuse_readl(FUSE_USB_CALIB_0));
		if (cfg->xcvr_use_lsb) {
			val = min(((val & XCVR_SETUP_LSB_MASK) + cfg->xcvr_setup_offset),
					XCVR_SETUP_LSB_MAX_VAL);
			val |= (cfg->xcvr_setup & XCVR_SETUP_MSB_MASK);
		} else {
			if (cfg->xcvr_setup_offset <= UTMIP_XCVR_MAX_OFFSET)
				val = val + cfg->xcvr_setup_offset;

			if (val > UTMIP_XCVR_SETUP_MAX_VALUE) {
				val = UTMIP_XCVR_SETUP_MAX_VALUE;
				pr_info("%s: reset XCVR_SETUP to max value\n",
						__func__);
			} else if (val < UTMIP_XCVR_SETUP_MIN_VALUE) {
				val = UTMIP_XCVR_SETUP_MIN_VALUE;
				pr_info("%s: reset XCVR_SETUP to min value\n",
						__func__);
			}
		}
	} else {
		val = cfg->xcvr_setup;
	}

	return (unsigned int) val;
}

static int utmi_phy_open(struct tegra_usb_phy *phy)
{
	void __iomem *pmc_base = IO_ADDRESS(TEGRA_PMC_BASE);
	unsigned long parent_rate, val;
	int i;

	DBG("%s(%d) inst:[%d]\n", __func__, __LINE__, phy->inst);

	phy->utmi_pad_clk = clk_get_sys("utmip-pad", NULL);
	if (IS_ERR(phy->utmi_pad_clk)) {
		pr_err("%s: can't get utmip pad clock\n", __func__);
		return PTR_ERR(phy->utmi_pad_clk);
	}

	phy->utmi_xcvr_setup = utmi_phy_xcvr_setup_value(phy);

	parent_rate = clk_get_rate(clk_get_parent(phy->pllu_clk));
	for (i = 0; i < ARRAY_SIZE(utmip_freq_table); i++) {
		if (utmip_freq_table[i].freq == parent_rate) {
			phy->freq = &utmip_freq_table[i];
			break;
		}
	}
	if (!phy->freq) {
		pr_err("invalid pll_u parent rate %ld\n", parent_rate);
		return -EINVAL;
	}

	/* Power-up the VBUS detector for UTMIP PHY */
	val = readl(pmc_base + PMC_USB_AO);
	val &= ~(PMC_USB_AO_VBUS_WAKEUP_PD_P0 | PMC_USB_AO_ID_PD_P0);
	writel((val | PMC_USB_AO_PD_P2), (pmc_base + PMC_USB_AO));

	utmip_powerup_pmc_wake_detect(phy);

	return 0;
}

static void utmi_phy_close(struct tegra_usb_phy *phy)
{
	unsigned long val;
	void __iomem *base = phy->regs;

	DBG("%s inst:[%d]\n", __func__, phy->inst);

	/* Disable PHY clock valid interrupts while going into suspend*/
	if (phy->pdata->u_data.host.hot_plug) {
		val = readl(base + USB_SUSP_CTRL);
		val &= ~USB_PHY_CLK_VALID_INT_ENB;
		writel(val, base + USB_SUSP_CTRL);
	}

	clk_put(phy->utmi_pad_clk);
}

static int utmi_phy_pad_power_on(struct tegra_usb_phy *phy)
{
	unsigned long val, flags;
	void __iomem *pad_base =  IO_ADDRESS(TEGRA_USB_BASE);

	DBG("%s(%d) inst:[%d]\n", __func__, __LINE__, phy->inst);

	clk_enable(phy->utmi_pad_clk);

	spin_lock_irqsave(&utmip_pad_lock, flags);
	utmip_pad_count++;

	val = readl(pad_base + UTMIP_BIAS_CFG0);
	val &= ~(UTMIP_OTGPD | UTMIP_BIASPD);
	val |= UTMIP_HSSQUELCH_LEVEL(0x2) | UTMIP_HSDISCON_LEVEL(0x1) |
		UTMIP_HSDISCON_LEVEL_MSB;
	writel(val, pad_base + UTMIP_BIAS_CFG0);

	spin_unlock_irqrestore(&utmip_pad_lock, flags);

	clk_disable(phy->utmi_pad_clk);

	return 0;
}

static int utmi_phy_pad_power_off(struct tegra_usb_phy *phy)
{
	unsigned long val, flags;
	void __iomem *pad_base =  IO_ADDRESS(TEGRA_USB_BASE);

	DBG("%s(%d) inst:[%d]\n", __func__, __LINE__, phy->inst);

	clk_enable(phy->utmi_pad_clk);
	spin_lock_irqsave(&utmip_pad_lock, flags);

	if (!utmip_pad_count) {
		pr_err("%s: utmip pad already powered off\n", __func__);
		goto out;
	}
	if (--utmip_pad_count == 0) {
		val = readl(pad_base + UTMIP_BIAS_CFG0);
		val |= UTMIP_OTGPD | UTMIP_BIASPD;
		val &= ~(UTMIP_HSSQUELCH_LEVEL(~0) | UTMIP_HSDISCON_LEVEL(~0) |
			UTMIP_HSDISCON_LEVEL_MSB);
		writel(val, pad_base + UTMIP_BIAS_CFG0);
	}
out:
	spin_unlock_irqrestore(&utmip_pad_lock, flags);
	clk_disable(phy->utmi_pad_clk);

	return 0;
}

static int utmi_phy_irq(struct tegra_usb_phy *phy)
{
	void __iomem *base = phy->regs;
	unsigned long val = 0;

	DBG("%s(%d) inst:[%d]\n", __func__, __LINE__, phy->inst);
	DBG("USB_USBSTS[0x%x] USB_PORTSC[0x%x]\n",
			readl(base + USB_USBSTS), readl(base + USB_PORTSC));
	DBG("USB_USBMODE[0x%x] USB_USBCMD[0x%x]\n",
			readl(base + USB_USBMODE), readl(base + USB_USBCMD));

	usb_phy_fence_read(phy);
	/* check if there is any remote wake event */
	if (utmi_phy_remotewake_detected(phy))
		pr_info("%s: utmip remote wake detected\n", __func__);

	if (phy->pdata->u_data.host.hot_plug) {
		val = readl(base + USB_SUSP_CTRL);
		if ((val  & USB_PHY_CLK_VALID_INT_STS)) {
			val &= ~USB_PHY_CLK_VALID_INT_ENB |
					USB_PHY_CLK_VALID_INT_STS;
			writel(val , (base + USB_SUSP_CTRL));
			pr_info("%s: usb device plugged-in\n", __func__);
			val = readl(base + USB_USBSTS);
			if (!(val  & USB_USBSTS_PCI))
				return IRQ_NONE;
			val = readl(base + USB_PORTSC);
			val &= ~(USB_PORTSC_WKCN | USB_PORTSC_RWC_BITS);
			writel(val , (base + USB_PORTSC));
		}
	}

	return IRQ_HANDLED;
}

static void utmi_phy_enable_obs_bus(struct tegra_usb_phy *phy)
{
	unsigned long val;
	void __iomem *base = phy->regs;

	/* (2LS WAR)is not required for LS and FS devices and is only for HS */
	if ((phy->port_speed == USB_PHY_PORT_SPEED_LOW) ||
		(phy->port_speed == USB_PHY_PORT_SPEED_FULL)) {
		/* do not enable the OBS bus */
		val = readl(base + UTMIP_MISC_CFG0);
		val &= ~(UTMIP_DPDM_OBSERVE_SEL(~0));
		writel(val, base + UTMIP_MISC_CFG0);
		DBG("%s(%d) Disable OBS bus\n", __func__, __LINE__);
		return;
	}
	/* Force DP/DM pulldown active for Host mode */
	val = readl(base + UTMIP_MISC_CFG0);
	val |= FORCE_PULLDN_DM | FORCE_PULLDN_DP |
			COMB_TERMS | ALWAYS_FREE_RUNNING_TERMS;
	writel(val, base + UTMIP_MISC_CFG0);
	val = readl(base + UTMIP_MISC_CFG0);
	val &= ~UTMIP_DPDM_OBSERVE_SEL(~0);
	if (phy->port_speed == USB_PHY_PORT_SPEED_LOW)
		val |= UTMIP_DPDM_OBSERVE_SEL_FS_J;
	else
		val |= UTMIP_DPDM_OBSERVE_SEL_FS_K;
	writel(val, base + UTMIP_MISC_CFG0);
	udelay(1);

	val = readl(base + UTMIP_MISC_CFG0);
	val |= UTMIP_DPDM_OBSERVE;
	writel(val, base + UTMIP_MISC_CFG0);
	udelay(10);
	DBG("%s(%d) Enable OBS bus\n", __func__, __LINE__);
	PHY_DBG("ENABLE_OBS_BUS\n");
}

static int utmi_phy_disable_obs_bus(struct tegra_usb_phy *phy)
{
	unsigned long val;
	void __iomem *base = phy->regs;
	unsigned long flags;

	/* check if OBS bus is already enabled */
	val = readl(base + UTMIP_MISC_CFG0);
	if (val & UTMIP_DPDM_OBSERVE) {
		PHY_DBG("DISABLE_OBS_BUS\n");

		/* disable ALL interrupts on current CPU */
		local_irq_save(flags);

		/* Change the UTMIP OBS bus to drive SE0 */
		val = readl(base + UTMIP_MISC_CFG0);
		val &= ~UTMIP_DPDM_OBSERVE_SEL(~0);
		val |= UTMIP_DPDM_OBSERVE_SEL_FS_SE0;
		writel(val, base + UTMIP_MISC_CFG0);

		/* Wait for 3us(2 LS bit times) */
		udelay(3);

		/* Release UTMIP OBS bus */
		val = readl(base + UTMIP_MISC_CFG0);
		val &= ~UTMIP_DPDM_OBSERVE;
		writel(val, base + UTMIP_MISC_CFG0);

		/* Release DP/DM pulldown for Host mode */
		val = readl(base + UTMIP_MISC_CFG0);
		val &= ~(FORCE_PULLDN_DM | FORCE_PULLDN_DP |
				COMB_TERMS | ALWAYS_FREE_RUNNING_TERMS);
		writel(val, base + UTMIP_MISC_CFG0);

		val = readl(base + USB_USBCMD);
		val |= USB_USBCMD_RS;
		writel(val, base + USB_USBCMD);

		/* restore ALL interrupts on current CPU */
		local_irq_restore(flags);

		if (usb_phy_reg_status_wait(base + USB_USBCMD, USB_USBCMD_RS,
							 USB_USBCMD_RS, 2000)) {
			pr_err("%s: timeout waiting for USB_USBCMD_RS\n", __func__);
			return -ETIMEDOUT;
		}
	}
	return 0;
}

static int utmi_phy_post_resume(struct tegra_usb_phy *phy)
{
	unsigned long val;
	void __iomem *pmc_base = IO_ADDRESS(TEGRA_PMC_BASE);
	unsigned  int inst = phy->inst;

	DBG("%s(%d) inst:[%d]\n", __func__, __LINE__, phy->inst);
	val = readl(pmc_base + PMC_SLEEP_CFG);
	/* if PMC is not disabled by now then disable it */
	if (val & UTMIP_MASTER_ENABLE(inst)) {
		utmip_phy_disable_pmc_bus_ctrl(phy);
	}

	utmi_phy_disable_obs_bus(phy);

	return 0;
}

static void phy_post_suspend(struct tegra_usb_phy *phy)
{

	DBG("%s(%d) inst:[%d]\n", __func__, __LINE__, phy->inst);
	/* Need a 4ms delay for controller to suspend */
	mdelay(4);

}

static int utmi_phy_pre_resume(struct tegra_usb_phy *phy, bool remote_wakeup)
{
	unsigned long val;
	void __iomem *pmc_base = IO_ADDRESS(TEGRA_PMC_BASE);
	void __iomem *base = phy->regs;
	unsigned  int inst = phy->inst;

	DBG("%s(%d) inst:[%d]\n", __func__, __LINE__, phy->inst);
	phy->port_speed = (readl(base + HOSTPC1_DEVLC) >> 25) &
			HOSTPC1_DEVLC_PSPD_MASK;

	if (phy->port_speed == USB_PHY_PORT_SPEED_HIGH) {
		/* Disable interrupts */
		writel(0, base + USB_USBINTR);
		/* Clear the run bit to stop SOFs - 2LS WAR */
		val = readl(base + USB_USBCMD);
		val &= ~USB_USBCMD_RS;
		writel(val, base + USB_USBCMD);
		if (usb_phy_reg_status_wait(base + USB_USBSTS, USB_USBSTS_HCH,
							 USB_USBSTS_HCH, 2000)) {
			pr_err("%s: timeout waiting for USB_USBSTS_HCH\n", __func__);
		}
	}

	val = readl(pmc_base + PMC_SLEEP_CFG);
	if (val & UTMIP_MASTER_ENABLE(inst)) {
		if (!remote_wakeup)
			utmip_phy_disable_pmc_bus_ctrl(phy);
	} else {
		utmi_phy_enable_obs_bus(phy);
	}

	return 0;
}

static int utmi_phy_power_off(struct tegra_usb_phy *phy)
{
	unsigned long val;
	void __iomem *base = phy->regs;

	PHY_DBG("%s(%d) inst:[%d] BEGIN\n", __func__, __LINE__, phy->inst);
	if (!phy->phy_clk_on) {
		PHY_DBG("%s(%d) inst:[%d] phy clk is already off\n",
					__func__, __LINE__, phy->inst);
		return 0;
	}

	if (phy->pdata->op_mode == TEGRA_USB_OPMODE_DEVICE) {
		utmip_powerdown_pmc_wake_detect(phy);

		val = readl(base + USB_SUSP_CTRL);
		val &= ~USB_WAKEUP_DEBOUNCE_COUNT(~0);
		val |= USB_WAKE_ON_CNNT_EN_DEV | USB_WAKEUP_DEBOUNCE_COUNT(5);
		writel(val, base + USB_SUSP_CTRL);

		val = readl(base + UTMIP_BAT_CHRG_CFG0);
		val |= UTMIP_PD_CHRG;
		writel(val, base + UTMIP_BAT_CHRG_CFG0);
	} else {
		phy->port_speed = (readl(base + HOSTPC1_DEVLC) >> 25) &
				HOSTPC1_DEVLC_PSPD_MASK;

		/* Disable interrupts */
		writel(0, base + USB_USBINTR);

		/* Clear the run bit to stop SOFs - 2LS WAR */
		val = readl(base + USB_USBCMD);
		val &= ~USB_USBCMD_RS;
		writel(val, base + USB_USBCMD);

		if (usb_phy_reg_status_wait(base + USB_USBSTS, USB_USBSTS_HCH,
							 USB_USBSTS_HCH, 2000)) {
			pr_err("%s: timeout waiting for USB_USBSTS_HCH\n", __func__);
		}
		utmip_setup_pmc_wake_detect(phy);
	}

	if (!phy->pdata->u_data.host.hot_plug) {
		val = readl(base + UTMIP_XCVR_CFG0);
		val |= (UTMIP_FORCE_PD_POWERDOWN | UTMIP_FORCE_PD2_POWERDOWN |
			 UTMIP_FORCE_PDZI_POWERDOWN);
		writel(val, base + UTMIP_XCVR_CFG0);
	}

	val = readl(base + UTMIP_XCVR_CFG1);
	val |= UTMIP_FORCE_PDDISC_POWERDOWN | UTMIP_FORCE_PDCHRP_POWERDOWN |
		   UTMIP_FORCE_PDDR_POWERDOWN;
	writel(val, base + UTMIP_XCVR_CFG1);

	val = readl(base + UTMIP_BIAS_CFG1);
	val |= UTMIP_BIAS_PDTRK_COUNT(0x5);
	writel(val, base + UTMIP_BIAS_CFG1);

	utmi_phy_pad_power_off(phy);

	if (phy->pdata->u_data.host.hot_plug) {
		bool enable_hotplug = true;
		/* if it is OTG port then make sure to enable hot-plug feature
		   only if host adaptor is connected, i.e id is low */
		if (phy->pdata->port_otg) {
			val = readl(base + USB_PHY_VBUS_WAKEUP_ID);
			enable_hotplug = (val & USB_ID_STATUS) ? false : true;
		}
		if (enable_hotplug) {
			val = readl(base + USB_PORTSC);
			val |= USB_PORTSC_WKCN;
			writel(val, base + USB_PORTSC);

			val = readl(base + USB_SUSP_CTRL);
			val |= USB_PHY_CLK_VALID_INT_ENB;
			writel(val, base + USB_SUSP_CTRL);
		} else {
			/* Disable PHY clock valid interrupts while going into suspend*/
			val = readl(base + USB_SUSP_CTRL);
			val &= ~USB_PHY_CLK_VALID_INT_ENB;
			writel(val, base + USB_SUSP_CTRL);
		}
	}

	val = readl(base + HOSTPC1_DEVLC);
	val |= HOSTPC1_DEVLC_PHCD;
	writel(val, base + HOSTPC1_DEVLC);

	if (!phy->pdata->u_data.host.hot_plug) {
		val = readl(base + USB_SUSP_CTRL);
		val |= UTMIP_RESET;
		writel(val, base + USB_SUSP_CTRL);
	}

	phy->phy_clk_on = false;
	phy->hw_accessible = false;

	PHY_DBG("%s(%d) inst:[%d] END\n", __func__, __LINE__, phy->inst);

	return 0;
}


static int utmi_phy_power_on(struct tegra_usb_phy *phy)
{
	unsigned long val;
	void __iomem *base = phy->regs;
	struct tegra_utmi_config *config = &phy->pdata->u_cfg.utmi;

	PHY_DBG("%s(%d) inst:[%d]\n", __func__, __LINE__, phy->inst);
	if (phy->phy_clk_on) {
		PHY_DBG("%s(%d) inst:[%d] phy clk is already On\n",
					__func__, __LINE__, phy->inst);
		return 0;
	}
	val = readl(base + USB_SUSP_CTRL);
	val |= UTMIP_RESET;
	writel(val, base + USB_SUSP_CTRL);

	val = readl(base + UTMIP_TX_CFG0);
	val |= UTMIP_FS_PREABMLE_J;
	writel(val, base + UTMIP_TX_CFG0);

	val = readl(base + UTMIP_HSRX_CFG0);
	val &= ~(UTMIP_IDLE_WAIT(~0) | UTMIP_ELASTIC_LIMIT(~0));
	val |= UTMIP_IDLE_WAIT(config->idle_wait_delay);
	val |= UTMIP_ELASTIC_LIMIT(config->elastic_limit);
	writel(val, base + UTMIP_HSRX_CFG0);

	val = readl(base + UTMIP_HSRX_CFG1);
	val &= ~UTMIP_HS_SYNC_START_DLY(~0);
	val |= UTMIP_HS_SYNC_START_DLY(config->hssync_start_delay);
	writel(val, base + UTMIP_HSRX_CFG1);

	val = readl(base + UTMIP_DEBOUNCE_CFG0);
	val &= ~UTMIP_BIAS_DEBOUNCE_A(~0);
	val |= UTMIP_BIAS_DEBOUNCE_A(phy->freq->debounce);
	writel(val, base + UTMIP_DEBOUNCE_CFG0);

	val = readl(base + UTMIP_MISC_CFG0);
	val &= ~UTMIP_SUSPEND_EXIT_ON_EDGE;
	writel(val, base + UTMIP_MISC_CFG0);

	if (phy->pdata->op_mode == TEGRA_USB_OPMODE_DEVICE) {
		val = readl(base + USB_SUSP_CTRL);
		val &= ~(USB_WAKE_ON_CNNT_EN_DEV | USB_WAKE_ON_DISCON_EN_DEV);
		writel(val, base + USB_SUSP_CTRL);

		val = readl(base + UTMIP_BAT_CHRG_CFG0);
		val &= ~UTMIP_PD_CHRG;
		writel(val, base + UTMIP_BAT_CHRG_CFG0);
	} else {
		val = readl(base + UTMIP_BAT_CHRG_CFG0);
		val |= UTMIP_PD_CHRG;
		writel(val, base + UTMIP_BAT_CHRG_CFG0);
	}

	utmi_phy_pad_power_on(phy);

	val = readl(base + UTMIP_XCVR_CFG0);
	val &= ~(UTMIP_XCVR_LSBIAS_SEL | UTMIP_FORCE_PD_POWERDOWN |
		 UTMIP_FORCE_PD2_POWERDOWN | UTMIP_FORCE_PDZI_POWERDOWN |
		 UTMIP_XCVR_SETUP(~0) | UTMIP_XCVR_LSFSLEW(~0) |
		 UTMIP_XCVR_LSRSLEW(~0) | UTMIP_XCVR_HSSLEW_MSB(~0));
	val |= UTMIP_XCVR_SETUP(phy->utmi_xcvr_setup);
	val |= UTMIP_XCVR_SETUP_MSB(XCVR_SETUP_MSB_CALIB(phy->utmi_xcvr_setup));
	val |= UTMIP_XCVR_LSFSLEW(config->xcvr_lsfslew);
	val |= UTMIP_XCVR_LSRSLEW(config->xcvr_lsrslew);
	if (!config->xcvr_use_lsb)
		val |= UTMIP_XCVR_HSSLEW_MSB(0x8);
	writel(val, base + UTMIP_XCVR_CFG0);

	val = readl(base + UTMIP_XCVR_CFG1);
	val &= ~(UTMIP_FORCE_PDDISC_POWERDOWN | UTMIP_FORCE_PDCHRP_POWERDOWN |
		 UTMIP_FORCE_PDDR_POWERDOWN | UTMIP_XCVR_TERM_RANGE_ADJ(~0));
	val |= UTMIP_XCVR_TERM_RANGE_ADJ(config->term_range_adj);
	writel(val, base + UTMIP_XCVR_CFG1);

	val = readl(base + UTMIP_BIAS_CFG1);
	val &= ~UTMIP_BIAS_PDTRK_COUNT(~0);
	val |= UTMIP_BIAS_PDTRK_COUNT(phy->freq->pdtrk_count);
	writel(val, base + UTMIP_BIAS_CFG1);

	val = readl(base + UTMIP_SPARE_CFG0);
	val &= ~FUSE_SETUP_SEL;
	val |= FUSE_ATERM_SEL;
	writel(val, base + UTMIP_SPARE_CFG0);

	val = readl(base + USB_SUSP_CTRL);
	val |= UTMIP_PHY_ENABLE;
	writel(val, base + USB_SUSP_CTRL);

	val = readl(base + USB_SUSP_CTRL);
	val &= ~UTMIP_RESET;
	writel(val, base + USB_SUSP_CTRL);

	val = readl(base + HOSTPC1_DEVLC);
	val &= ~HOSTPC1_DEVLC_PHCD;
	writel(val, base + HOSTPC1_DEVLC);

	if (usb_phy_reg_status_wait(base + USB_SUSP_CTRL,
		USB_PHY_CLK_VALID, USB_PHY_CLK_VALID, 2500))
		pr_warn("%s: timeout waiting for phy to stabilize\n", __func__);

	utmi_phy_enable_trking_data(phy);

	if (phy->inst == 2)
		writel(0, base + ICUSB_CTRL);

	val = readl(base + USB_USBMODE);
	val &= ~USB_USBMODE_MASK;
	if (phy->pdata->op_mode == TEGRA_USB_OPMODE_HOST)
		val |= USB_USBMODE_HOST;
	else
		val |= USB_USBMODE_DEVICE;
	writel(val, base + USB_USBMODE);

	val = readl(base + HOSTPC1_DEVLC);
	val &= ~HOSTPC1_DEVLC_PTS(~0);
	val |= HOSTPC1_DEVLC_STS;
	writel(val, base + HOSTPC1_DEVLC);

	if (phy->pdata->op_mode == TEGRA_USB_OPMODE_DEVICE)
		utmip_powerup_pmc_wake_detect(phy);
	phy->phy_clk_on = true;
	phy->hw_accessible = true;
	PHY_DBG("%s(%d) End inst:[%d]\n", __func__, __LINE__, phy->inst);
	return 0;
}

static void utmi_phy_restore_start(struct tegra_usb_phy *phy)
{
	unsigned long val;
	void __iomem *pmc_base = IO_ADDRESS(TEGRA_PMC_BASE);
	int inst = phy->inst;

	DBG("%s(%d) inst:[%d]\n", __func__, __LINE__, phy->inst);
	val = readl(pmc_base + UTMIP_UHSIC_STATUS);
	/* check whether we wake up from the remote resume */
	if (UTMIP_WALK_PTR_VAL(inst) & val) {
		phy->remote_wakeup = true;
	} else {
		if (!((UTMIP_USBON_VAL(phy->inst) |
			UTMIP_USBOP_VAL(phy->inst)) & val)) {
				utmip_phy_disable_pmc_bus_ctrl(phy);
		}
	}
	utmi_phy_enable_obs_bus(phy);
}

static void utmi_phy_restore_end(struct tegra_usb_phy *phy)
{
	unsigned long val;
	void __iomem *base = phy->regs;
	int wait_time_us = 25000; /* FPR should be set by this time */

	DBG("%s(%d) inst:[%d]\n", __func__, __LINE__, phy->inst);
	/* check whether we wake up from the remote resume */
	if (phy->remote_wakeup) {
		/* wait until SUSPEND and RESUME bit is cleared on remote resume */
		do {
			val = readl(base + USB_PORTSC);
			udelay(1);
			if (wait_time_us == 0) {
				PHY_DBG("%s PMC REMOTE WAKEUP FPR timeout val = 0x%x instance = %d\n", __func__, val, phy->inst);
				utmip_phy_disable_pmc_bus_ctrl(phy);
				utmi_phy_post_resume(phy);
				return;
			}
			wait_time_us--;
		} while (val & (USB_PORTSC_RESUME | USB_PORTSC_SUSP));

		/* wait for 25 ms to port resume complete */
		msleep(25);
		/* disable PMC master control */
		utmip_phy_disable_pmc_bus_ctrl(phy);

		/* Clear PCI and SRI bits to avoid an interrupt upon resume */
		val = readl(base + USB_USBSTS);
		writel(val, base + USB_USBSTS);
		/* wait to avoid SOF if there is any */
		if (usb_phy_reg_status_wait(base + USB_USBSTS,
			USB_USBSTS_SRI, USB_USBSTS_SRI, 2500) < 0) {
			pr_err("%s: timeout waiting for SOF\n", __func__);
		}
		utmi_phy_post_resume(phy);
	}
}

static int utmi_phy_resume(struct tegra_usb_phy *phy)
{
	int status = 0;
	unsigned long val;
	void __iomem *base = phy->regs;

	DBG("%s(%d) inst:[%d]\n", __func__, __LINE__, phy->inst);
	if (phy->pdata->op_mode == TEGRA_USB_OPMODE_HOST) {
		if (phy->port_speed < USB_PHY_PORT_SPEED_UNKNOWN) {
			utmi_phy_restore_start(phy);
			usb_phy_bringup_host_controller(phy);
			utmi_phy_restore_end(phy);
		} else {
			/* device is plugged in when system is in LP0 */
			/* bring up the controller from LP0*/
			val = readl(base + USB_USBCMD);
			val |= USB_CMD_RESET;
			writel(val, base + USB_USBCMD);

			if (usb_phy_reg_status_wait(base + USB_USBCMD,
				USB_CMD_RESET, 0, 2500) < 0) {
				pr_err("%s: timeout waiting for reset\n", __func__);
			}

			val = readl(base + USB_USBMODE);
			val &= ~USB_USBMODE_MASK;
			val |= USB_USBMODE_HOST;
			writel(val, base + USB_USBMODE);

			val = readl(base + HOSTPC1_DEVLC);
			val &= ~HOSTPC1_DEVLC_PTS(~0);
			val |= HOSTPC1_DEVLC_STS;
			writel(val, base + HOSTPC1_DEVLC);

			writel(USB_USBCMD_RS, base + USB_USBCMD);

			if (usb_phy_reg_status_wait(base + USB_USBCMD,
				USB_USBCMD_RS, USB_USBCMD_RS, 2500) < 0) {
				pr_err("%s: timeout waiting for run bit\n", __func__);
			}

			/* Enable Port Power */
			val = readl(base + USB_PORTSC);
			val |= USB_PORTSC_PP;
			writel(val, base + USB_PORTSC);
			udelay(10);

			DBG("USB_USBSTS[0x%x] USB_PORTSC[0x%x]\n",
			readl(base + USB_USBSTS), readl(base + USB_PORTSC));
		}
	}

	return status;
}

static bool utmi_phy_charger_detect(struct tegra_usb_phy *phy)
{
	unsigned long val;
	void __iomem *base = phy->regs;
	bool status;

	DBG("%s(%d) inst:[%d]\n", __func__, __LINE__, phy->inst);
	if (phy->pdata->op_mode != TEGRA_USB_OPMODE_DEVICE) {
		/* Charger detection is not there for ULPI
		 * return Charger not available */
		return false;
	}

	/* Enable charger detection logic */
	val = readl(base + UTMIP_BAT_CHRG_CFG0);
	val |= UTMIP_OP_SRC_EN | UTMIP_ON_SINK_EN;
	writel(val, base + UTMIP_BAT_CHRG_CFG0);

	/* Source should be on for 100 ms as per USB charging spec */
	msleep(TDP_SRC_ON_MS);

	val = readl(base + USB_PHY_VBUS_WAKEUP_ID);
	/* If charger is not connected disable the interrupt */
	val &= ~VDAT_DET_INT_EN;
	val |= VDAT_DET_CHG_DET;
	writel(val, base + USB_PHY_VBUS_WAKEUP_ID);

	val = readl(base + USB_PHY_VBUS_WAKEUP_ID);
	if (val & VDAT_DET_STS)
		status = true;
	else
		status = false;

	/* Disable charger detection logic */
	val = readl(base + UTMIP_BAT_CHRG_CFG0);
	val &= ~(UTMIP_OP_SRC_EN | UTMIP_ON_SINK_EN);
	writel(val, base + UTMIP_BAT_CHRG_CFG0);

	/* Delay of 40 ms before we pull the D+ as per battery charger spec */
	msleep(TDPSRC_CON_MS);

	return status;
}

static void uhsic_powerup_pmc_wake_detect(struct tegra_usb_phy *phy)
{
	unsigned long val;
	void __iomem *pmc_base = IO_ADDRESS(TEGRA_PMC_BASE);

	/* turn on pad detectors for HSIC*/
	val = readl(pmc_base + PMC_USB_AO);
	val &= ~(HSIC_RESERVED_P0 | STROBE_VAL_PD_P0 | DATA_VAL_PD_P0);
	writel(val, pmc_base + PMC_USB_AO);

	/* Disable PMC master mode by clearing MASTER_EN */
	val = readl(pmc_base + PMC_SLEEP_CFG);
	val &= ~(UHSIC_MASTER_ENABLE_P0);
	writel(val, pmc_base + PMC_SLEEP_CFG);
	mdelay(1);
}

static void uhsic_setup_pmc_wake_detect(struct tegra_usb_phy *phy)
{
	unsigned long val;
	void __iomem *pmc_base = IO_ADDRESS(TEGRA_PMC_BASE);
	void __iomem *base = phy->regs;
	bool port_connected;

	DBG("%s:%d\n", __func__, __LINE__);

	/* check for port connect status */
	val = readl(base + USB_PORTSC);
	port_connected = val & USB_PORTSC_CCS;

	if (!port_connected)
		return;

	/*Set PMC MASTER bits to do the following
	* a. Take over the hsic drivers
	* b. set up such that it will take over resume
	*	 if remote wakeup is detected
	* Prepare PMC to take over suspend-wake detect-drive resume until USB
	* controller ready
	*/

	/* disable master enable in PMC */
	val = readl(pmc_base + PMC_SLEEP_CFG);
	val &= ~UHSIC_MASTER_ENABLE_P0;
	writel(val, pmc_base + PMC_SLEEP_CFG);

	/* UTMIP_PWR_PX=1 for power savings mode */
	val = readl(pmc_base + PMC_UTMIP_MASTER_CONFIG);
	val |= UHSIC_PWR;
	writel(val, pmc_base + PMC_UTMIP_MASTER_CONFIG);


	/* Enable which type of event can trigger a walk,
	* in this case usb_line_wake */
	val = readl(pmc_base + PMC_SLEEPWALK_CFG);
	val |= UHSIC_LINEVAL_WALK_EN;
	writel(val, pmc_base + PMC_SLEEPWALK_CFG);

	/* program walk sequence, maintain a J, followed by a driven K
	* to signal a resume once an wake event is detected */

	val = readl(pmc_base + PMC_SLEEPWALK_UHSIC);

	val &= ~UHSIC_DATA_RPU_A;
	val |=  UHSIC_DATA_RPD_A;
	val &= ~UHSIC_STROBE_RPD_A;
	val |=  UHSIC_STROBE_RPU_A;
	writel(val, pmc_base + PMC_SLEEPWALK_UHSIC);

	val &= ~UHSIC_DATA_RPD_B;
	val |=  UHSIC_DATA_RPU_B;
	val &= ~UHSIC_STROBE_RPU_B;
	val |=  UHSIC_STROBE_RPD_B;
	writel(val, pmc_base + PMC_SLEEPWALK_UHSIC);

	val &= ~UHSIC_DATA_RPD_C;
	val |=  UHSIC_DATA_RPU_C;
	val &= ~UHSIC_STROBE_RPU_C;
	val |=  UHSIC_STROBE_RPD_C;
	writel(val, pmc_base + PMC_SLEEPWALK_UHSIC);

	val &= ~UHSIC_DATA_RPD_D;
	val |=  UHSIC_DATA_RPU_D;
	val &= ~UHSIC_STROBE_RPU_D;
	val |=  UHSIC_STROBE_RPD_D;
	writel(val, pmc_base + PMC_SLEEPWALK_UHSIC);

	/* turn on pad detectors */
	val = readl(pmc_base + PMC_USB_AO);
	val &= ~(STROBE_VAL_PD_P0 | DATA_VAL_PD_P0);
	writel(val, pmc_base + PMC_USB_AO);
	/* Add small delay before usb detectors provide stable line values */
	udelay(1);

	phy->remote_wakeup = false;

	/* Turn over pad configuration to PMC  for line wake events*/
	val = readl(pmc_base + PMC_SLEEP_CFG);
	val &= ~UHSIC_WAKE_VAL(~0);
	val |= UHSIC_WAKE_VAL(WAKE_VAL_SD10);
	val |= UHSIC_MASTER_ENABLE;
	writel(val, pmc_base + PMC_SLEEP_CFG);

	val = readl(base + UHSIC_PMC_WAKEUP0);
	val |= EVENT_INT_ENB;
	writel(val, base + UHSIC_PMC_WAKEUP0);

	DBG("%s:PMC enabled for HSIC remote wakeup\n", __func__);
}

static void uhsic_phy_disable_pmc_bus_ctrl(struct tegra_usb_phy *phy)
{
	unsigned long val;
	void __iomem *pmc_base = IO_ADDRESS(TEGRA_PMC_BASE);
	void __iomem *base = phy->regs;

	DBG("%s (%d)\n", __func__, __LINE__);
	val = readl(pmc_base + PMC_SLEEP_CFG);
	val &= ~UHSIC_WAKE_VAL(0x0);
	val |= UHSIC_WAKE_VAL(WAKE_VAL_NONE);
	writel(val, pmc_base + PMC_SLEEP_CFG);

	val = readl(pmc_base + PMC_TRIGGERS);
	val |= UHSIC_CLR_WAKE_ALARM_P0 | UHSIC_CLR_WALK_PTR_P0;
	writel(val, pmc_base + PMC_TRIGGERS);

	val = readl(base + UHSIC_PMC_WAKEUP0);
	val &= ~EVENT_INT_ENB;
	writel(val, base + UHSIC_PMC_WAKEUP0);

	/* Disable PMC master mode by clearing MASTER_EN */
	val = readl(pmc_base + PMC_SLEEP_CFG);
	val &= ~(UHSIC_MASTER_ENABLE);
	writel(val, pmc_base + PMC_SLEEP_CFG);

	/* turn off pad detectors */
	val = readl(pmc_base + PMC_USB_AO);
	val |= (STROBE_VAL_PD_P0 | DATA_VAL_PD_P0);
	writel(val, pmc_base + PMC_USB_AO);

	phy->remote_wakeup = false;
}

static bool uhsic_phy_remotewake_detected(struct tegra_usb_phy *phy)
{
	void __iomem *pmc_base = IO_ADDRESS(TEGRA_PMC_BASE);
	void __iomem *base = phy->regs;
	u32 val;

	val = readl(base + UHSIC_PMC_WAKEUP0);
	if (val & EVENT_INT_ENB) {
		val = readl(pmc_base + UTMIP_UHSIC_STATUS);
		if (UHSIC_WAKE_ALARM & val) {
			val = readl(pmc_base + PMC_SLEEP_CFG);
			val &= ~UHSIC_WAKE_VAL(0x0);
			val |= UHSIC_WAKE_VAL(WAKE_VAL_NONE);
			writel(val, pmc_base + PMC_SLEEP_CFG);

			val = readl(pmc_base + PMC_TRIGGERS);
			val |= UHSIC_CLR_WAKE_ALARM_P0 | UHSIC_CLR_WALK_PTR_P0;
			writel(val, pmc_base + PMC_TRIGGERS);

			val = readl(base + UHSIC_PMC_WAKEUP0);
			val &= ~EVENT_INT_ENB;
			writel(val, base + UHSIC_PMC_WAKEUP0);
			phy->remote_wakeup = true;
			DBG("%s:PMC remote wakeup detected for HSIC\n", __func__);
			return true;
		}
	}
	return false;
}

static int uhsic_phy_pre_resume(struct tegra_usb_phy *phy, bool remote_wakeup)
{
	DBG("%s(%d)\n", __func__, __LINE__);

	if (!remote_wakeup)
		usb_phy_wait_for_sof(phy);

	return 0;
}

static int uhsic_phy_post_resume(struct tegra_usb_phy *phy)
{
	unsigned long val;
	void __iomem *base = phy->regs;

	DBG("%s(%d) inst:[%d]\n", __func__, __LINE__, phy->inst);
	val = readl(base + USB_TXFILLTUNING);
	if ((val & USB_FIFO_TXFILL_MASK) != USB_FIFO_TXFILL_THRES(0x10)) {
		val = USB_FIFO_TXFILL_THRES(0x10);
		writel(val, base + USB_TXFILLTUNING);
	}

	return 0;
}

static void uhsic_phy_restore_start(struct tegra_usb_phy *phy)
{
	unsigned long val;
	void __iomem *pmc_base = IO_ADDRESS(TEGRA_PMC_BASE);
	void __iomem *base = phy->regs;

	val = readl(pmc_base + UTMIP_UHSIC_STATUS);

	/* check whether we wake up from the remote resume */
	if (UHSIC_WALK_PTR_VAL & val) {
		phy->remote_wakeup = true;
	} else {
		if (!((UHSIC_STROBE_VAL_P0 | UHSIC_DATA_VAL_P0) & val)) {
				uhsic_phy_disable_pmc_bus_ctrl(phy);
		} else {
			DBG("%s(%d): setting pretend connect\n", __func__, __LINE__);
			val = readl(base + UHSIC_CMD_CFG0);
			val |= UHSIC_PRETEND_CONNECT_DETECT;
			writel(val, base + UHSIC_CMD_CFG0);
		}
	}
}

static void uhsic_phy_restore_end(struct tegra_usb_phy *phy)
{

	unsigned long val;
	void __iomem *base = phy->regs;
	int wait_time_us = 3000; /* FPR should be set by this time */

	DBG("%s(%d)\n", __func__, __LINE__);

	/* check whether we wake up from the remote resume */
	if (phy->remote_wakeup) {
		/* wait until FPR bit is set automatically on remote resume */
		do {
			val = readl(base + USB_PORTSC);
			udelay(1);
			if (wait_time_us == 0) {
				uhsic_phy_disable_pmc_bus_ctrl(phy);
				uhsic_phy_post_resume(phy);
				return;
			}
			wait_time_us--;
		} while (!(val & USB_PORTSC_RESUME));
		/* wait for 25 ms to port resume complete */
		msleep(25);
		/* disable PMC master control */
		uhsic_phy_disable_pmc_bus_ctrl(phy);

		/* Clear PCI and SRI bits to avoid an interrupt upon resume */
		val = readl(base + USB_USBSTS);
		writel(val, base + USB_USBSTS);
		/* wait to avoid SOF if there is any */
		if (usb_phy_reg_status_wait(base + USB_USBSTS,
			USB_USBSTS_SRI, USB_USBSTS_SRI, 2500)) {
			pr_warn("%s: timeout waiting for SOF\n", __func__);
		}
		uhsic_phy_post_resume(phy);
	} else {
		uhsic_phy_disable_pmc_bus_ctrl(phy);
	}

	/* Set RUN bit */
	val = readl(base + USB_USBCMD);
	val |= USB_USBCMD_RS;
	writel(val, base + USB_USBCMD);
	if (usb_phy_reg_status_wait(base + USB_USBCMD, USB_USBCMD_RS,
						 USB_USBCMD_RS, 2000)) {
		pr_err("%s: timeout waiting for USB_USBCMD_RS\n", __func__);
		return;
	}
}

static int uhsic_phy_open(struct tegra_usb_phy *phy)
{
	unsigned long parent_rate;
	int i;

	DBG("%s(%d) inst:[%d]\n", __func__, __LINE__, phy->inst);
	parent_rate = clk_get_rate(clk_get_parent(phy->pllu_clk));
	for (i = 0; i < ARRAY_SIZE(uhsic_freq_table); i++) {
		if (uhsic_freq_table[i].freq == parent_rate) {
			phy->freq = &uhsic_freq_table[i];
			break;
		}
	}
	if (!phy->freq) {
		pr_err("invalid pll_u parent rate %ld\n", parent_rate);
		return -EINVAL;
	}

	uhsic_powerup_pmc_wake_detect(phy);

	return 0;
}

static int uhsic_phy_irq(struct tegra_usb_phy *phy)
{
	usb_phy_fence_read(phy);
	/* check if there is any remote wake event */
	if (uhsic_phy_remotewake_detected(phy))
		pr_info("%s: uhsic remote wake detected\n", __func__);
	return IRQ_HANDLED;
}

static int uhsic_phy_power_on(struct tegra_usb_phy *phy)
{
	unsigned long val;
	void __iomem *base = phy->regs;
	struct tegra_hsic_config *config = &phy->pdata->u_cfg.hsic;

	DBG("%s(%d) inst:[%d]\n", __func__, __LINE__, phy->inst);

	if (phy->phy_clk_on) {
		DBG("%s(%d) inst:[%d] phy clk is already On\n",
					__func__, __LINE__, phy->inst);
		return 0;
	}

	val = readl(base + UHSIC_PADS_CFG1);
	val &= ~(UHSIC_PD_BG | UHSIC_PD_TX | UHSIC_PD_TRK | UHSIC_PD_RX |
			UHSIC_PD_ZI | UHSIC_RPD_DATA | UHSIC_RPD_STROBE);
	val |= UHSIC_RX_SEL;
	writel(val, base + UHSIC_PADS_CFG1);
	udelay(2);

	val = readl(base + USB_SUSP_CTRL);
	val |= UHSIC_RESET;
	writel(val, base + USB_SUSP_CTRL);
	udelay(30);

	val = readl(base + USB_SUSP_CTRL);
	val |= UHSIC_PHY_ENABLE;
	writel(val, base + USB_SUSP_CTRL);

	val = readl(base + UHSIC_HSRX_CFG0);
	val |= UHSIC_IDLE_WAIT(config->idle_wait_delay);
	val |= UHSIC_ELASTIC_UNDERRUN_LIMIT(config->elastic_underrun_limit);
	val |= UHSIC_ELASTIC_OVERRUN_LIMIT(config->elastic_overrun_limit);
	writel(val, base + UHSIC_HSRX_CFG0);

	val = readl(base + UHSIC_HSRX_CFG1);
	val |= UHSIC_HS_SYNC_START_DLY(config->sync_start_delay);
	writel(val, base + UHSIC_HSRX_CFG1);

	/* WAR HSIC TX */
	val = readl(base + UHSIC_TX_CFG0);
	val &= ~UHSIC_HS_READY_WAIT_FOR_VALID;
	writel(val, base + UHSIC_TX_CFG0);

	val = readl(base + UHSIC_MISC_CFG0);
	val |= UHSIC_SUSPEND_EXIT_ON_EDGE;
	/* Disable generic bus reset, to allow AP30 specific bus reset*/
	val |= UHSIC_DISABLE_BUSRESET;
	writel(val, base + UHSIC_MISC_CFG0);

	val = readl(base + UHSIC_MISC_CFG1);
	val |= UHSIC_PLLU_STABLE_COUNT(phy->freq->stable_count);
	writel(val, base + UHSIC_MISC_CFG1);

	val = readl(base + UHSIC_PLL_CFG1);
	val |= UHSIC_PLLU_ENABLE_DLY_COUNT(phy->freq->enable_delay);
	val |= UHSIC_XTAL_FREQ_COUNT(phy->freq->xtal_freq_count);
	writel(val, base + UHSIC_PLL_CFG1);

	val = readl(base + USB_SUSP_CTRL);
	val &= ~(UHSIC_RESET);
	writel(val, base + USB_SUSP_CTRL);
	udelay(2);

	val = readl(base + USB_USBMODE);
	val |= USB_USBMODE_HOST;
	writel(val, base + USB_USBMODE);

	/* Change the USB controller PHY type to HSIC */
	val = readl(base + HOSTPC1_DEVLC);
	val &= ~HOSTPC1_DEVLC_PTS(HOSTPC1_DEVLC_PTS_MASK);
	val |= HOSTPC1_DEVLC_PTS(HOSTPC1_DEVLC_PTS_HSIC);
	val &= ~HOSTPC1_DEVLC_PSPD(HOSTPC1_DEVLC_PSPD_MASK);
	val |= HOSTPC1_DEVLC_PSPD(HOSTPC1_DEVLC_PSPD_HIGH_SPEED);
	val &= ~HOSTPC1_DEVLC_STS;
	writel(val, base + HOSTPC1_DEVLC);

	val = readl(base + USB_TXFILLTUNING);
	if ((val & USB_FIFO_TXFILL_MASK) != USB_FIFO_TXFILL_THRES(0x10)) {
		val = USB_FIFO_TXFILL_THRES(0x10);
		writel(val, base + USB_TXFILLTUNING);
	}

	val = readl(base + USB_PORTSC);
	val &= ~(USB_PORTSC_WKOC | USB_PORTSC_WKDS | USB_PORTSC_WKCN);
	writel(val, base + USB_PORTSC);

	val = readl(base + UHSIC_PADS_CFG0);
	val &= ~(UHSIC_TX_RTUNEN);
	/* set Rtune impedance to 50 ohm */
	val |= UHSIC_TX_RTUNE(8);
	writel(val, base + UHSIC_PADS_CFG0);

	if (usb_phy_reg_status_wait(base + USB_SUSP_CTRL,
				USB_PHY_CLK_VALID, USB_PHY_CLK_VALID, 2500)) {
		pr_err("%s: timeout waiting for phy to stabilize\n", __func__);
		return -ETIMEDOUT;
	}

	phy->phy_clk_on = true;
	phy->hw_accessible = true;

	return 0;
}

static int uhsic_phy_power_off(struct tegra_usb_phy *phy)
{
	unsigned long val;
	void __iomem *base = phy->regs;

	DBG("%s(%d) inst:[%d]\n", __func__, __LINE__, phy->inst);
	if (!phy->phy_clk_on) {
		DBG("%s(%d) inst:[%d] phy clk is already off\n",
					__func__, __LINE__, phy->inst);
		return 0;
	}

	phy->port_speed = (readl(base + HOSTPC1_DEVLC) >> 25) &
			HOSTPC1_DEVLC_PSPD_MASK;

	/* Disable interrupts */
	writel(0, base + USB_USBINTR);

	uhsic_setup_pmc_wake_detect(phy);

	val = readl(base + HOSTPC1_DEVLC);
	val |= HOSTPC1_DEVLC_PHCD;
	writel(val, base + HOSTPC1_DEVLC);

	phy->phy_clk_on = false;
	phy->hw_accessible = false;

	return 0;
}

static int uhsic_phy_bus_port_power(struct tegra_usb_phy *phy)
{
	unsigned long val;
	void __iomem *base = phy->regs;

	DBG("%s(%d) inst:[%d]\n", __func__, __LINE__, phy->inst);

	val = readl(base + USB_USBMODE);
	val |= USB_USBMODE_HOST;
	writel(val, base + USB_USBMODE);

	/* Change the USB controller PHY type to HSIC */
	val = readl(base + HOSTPC1_DEVLC);
	val &= ~(HOSTPC1_DEVLC_PTS(HOSTPC1_DEVLC_PTS_MASK));
	val |= HOSTPC1_DEVLC_PTS(HOSTPC1_DEVLC_PTS_HSIC);
	val &= ~(HOSTPC1_DEVLC_PSPD(HOSTPC1_DEVLC_PSPD_MASK));
	val |= HOSTPC1_DEVLC_PSPD(HOSTPC1_DEVLC_PSPD_HIGH_SPEED);
	writel(val, base + HOSTPC1_DEVLC);

	val = readl(base + UHSIC_MISC_CFG0);
	val |= UHSIC_DETECT_SHORT_CONNECT;
	writel(val, base + UHSIC_MISC_CFG0);
	udelay(1);

	val = readl(base + UHSIC_MISC_CFG0);
	val |= UHSIC_FORCE_XCVR_MODE;
	writel(val, base + UHSIC_MISC_CFG0);

	val = readl(base + UHSIC_PADS_CFG1);
	val &= ~UHSIC_RPD_STROBE;
	writel(val, base + UHSIC_PADS_CFG1);

	if (phy->pdata->ops && phy->pdata->ops->port_power)
		phy->pdata->ops->port_power();

	if (usb_phy_reg_status_wait(base + UHSIC_STAT_CFG0,
			UHSIC_CONNECT_DETECT, UHSIC_CONNECT_DETECT, 25000)) {
		pr_err("%s: timeout waiting for UHSIC_CONNECT_DETECT\n",
								__func__);
		return -ETIMEDOUT;
	}

	return 0;
}

static int uhsic_phy_bus_reset(struct tegra_usb_phy *phy)
{
	unsigned long val;
	void __iomem *base = phy->regs;

	DBG("%s(%d) inst:[%d]\n", __func__, __LINE__, phy->inst);

	/* Change the USB controller PHY type to HSIC */
	val = readl(base + HOSTPC1_DEVLC);
	val &= ~HOSTPC1_DEVLC_PTS(HOSTPC1_DEVLC_PTS_MASK);
	val |= HOSTPC1_DEVLC_PTS(HOSTPC1_DEVLC_PTS_HSIC);
	val &= ~HOSTPC1_DEVLC_PSPD(HOSTPC1_DEVLC_PSPD_MASK);
	val |= HOSTPC1_DEVLC_PSPD(HOSTPC1_DEVLC_PSPD_HIGH_SPEED);
	val &= ~HOSTPC1_DEVLC_STS;
	writel(val, base + HOSTPC1_DEVLC);
	/* wait here, otherwise HOSTPC1_DEVLC_PSPD will timeout */
	mdelay(5);

	val = readl(base + USB_PORTSC);
	val |= USB_PORTSC_PTC(5);
	writel(val, base + USB_PORTSC);
	udelay(2);

	val = readl(base + USB_PORTSC);
	val &= ~(USB_PORTSC_PTC(~0));
	writel(val, base + USB_PORTSC);
	udelay(2);

	if (usb_phy_reg_status_wait(base + USB_PORTSC, USB_PORTSC_LS(0),
						 0, 2000)) {
		pr_err("%s: timeout waiting for USB_PORTSC_LS\n", __func__);
		return -ETIMEDOUT;
	}

	/* Poll until CCS is enabled */
	if (usb_phy_reg_status_wait(base + USB_PORTSC, USB_PORTSC_CCS,
						 USB_PORTSC_CCS, 2000)) {
		pr_err("%s: timeout waiting for USB_PORTSC_CCS\n", __func__);
		return -ETIMEDOUT;
	}

	if (usb_phy_reg_status_wait(base + HOSTPC1_DEVLC,
			HOSTPC1_DEVLC_PSPD(2),
			HOSTPC1_DEVLC_PSPD(2), 2000) < 0) {
		pr_err("%s: timeout waiting hsic high speed configuration\n",
						__func__);
			return -ETIMEDOUT;
	}

	val = readl(base + USB_USBCMD);
	val &= ~USB_USBCMD_RS;
	writel(val, base + USB_USBCMD);

	if (usb_phy_reg_status_wait(base + USB_USBSTS, USB_USBSTS_HCH,
						 USB_USBSTS_HCH, 2000)) {
		pr_err("%s: timeout waiting for USB_USBSTS_HCH\n", __func__);
		return -ETIMEDOUT;
	}

	val = readl(base + UHSIC_PADS_CFG1);
	val &= ~UHSIC_RPU_STROBE;
	val |= UHSIC_RPD_STROBE;
	writel(val, base + UHSIC_PADS_CFG1);

	mdelay(50);

	val = readl(base + UHSIC_PADS_CFG1);
	val &= ~UHSIC_RPD_STROBE;
	val |= UHSIC_RPU_STROBE;
	writel(val, base + UHSIC_PADS_CFG1);

	val = readl(base + USB_USBCMD);
	val |= USB_USBCMD_RS;
	writel(val, base + USB_USBCMD);

	val = readl(base + UHSIC_PADS_CFG1);
	val &= ~UHSIC_RPU_STROBE;
	writel(val, base + UHSIC_PADS_CFG1);

	if (usb_phy_reg_status_wait(base + USB_USBCMD, USB_USBCMD_RS,
						 USB_USBCMD_RS, 2000)) {
		pr_err("%s: timeout waiting for USB_USBCMD_RS\n", __func__);
		return -ETIMEDOUT;
	}

	return 0;
}

<<<<<<< HEAD

static int uhsic_phy_pre_resume(struct tegra_usb_phy *phy, bool remote_wakeup)
{
	DBG("%s(%d) inst:[%d]\n", __func__, __LINE__, phy->inst);

	usb_phy_wait_for_sof(phy);

	return 0;
}

static int uhsic_phy_resume(struct tegra_usb_phy *phy)
=======
int uhsic_phy_resume(struct tegra_usb_phy *phy)
>>>>>>> 6af42a88
{
	DBG("%s(%d) inst:[%d]\n", __func__, __LINE__, phy->inst);

	uhsic_phy_restore_start(phy);
	usb_phy_bringup_host_controller(phy);
	uhsic_phy_restore_end(phy);

	return 0;
}

static void ulpi_set_trimmer(struct tegra_usb_phy *phy)
{
	struct tegra_ulpi_config *config = &phy->pdata->u_cfg.ulpi;
	void __iomem *base = phy->regs;
	unsigned long val;

	val = ULPI_DATA_TRIMMER_SEL(config->data_trimmer);
	val |= ULPI_STPDIRNXT_TRIMMER_SEL(config->stpdirnxt_trimmer);
	val |= ULPI_DIR_TRIMMER_SEL(config->dir_trimmer);
	writel(val, base + ULPI_TIMING_CTRL_1);
	udelay(10);

	val |= ULPI_DATA_TRIMMER_LOAD;
	val |= ULPI_STPDIRNXT_TRIMMER_LOAD;
	val |= ULPI_DIR_TRIMMER_LOAD;
	writel(val, base + ULPI_TIMING_CTRL_1);
}

static void reset_utmip_uhsic(void __iomem *base)
{
	unsigned long val;

	val = readl(base + USB_SUSP_CTRL);
	val |= UHSIC_RESET;
	writel(val, base + USB_SUSP_CTRL);

	val = readl(base + USB_SUSP_CTRL);
	val |= UTMIP_RESET;
	writel(val, base + USB_SUSP_CTRL);
}

static void ulpi_set_host(void __iomem *base)
{
	unsigned long val;

	val = readl(base + USB_USBMODE);
	val |= USB_USBMODE_HOST;
	writel(val, base + USB_USBMODE);

	val = readl(base + HOSTPC1_DEVLC);
	val |= HOSTPC1_DEVLC_PTS(2);
	writel(val, base + HOSTPC1_DEVLC);
}


static int ulpi_null_phy_power_off(struct tegra_usb_phy *phy)
{
	DBG("%s(%d) inst:[%d]\n", __func__, __LINE__, phy->inst);

	if (!phy->phy_clk_on) {
		DBG("%s(%d) inst:[%d] phy clk is already off\n", __func__,
							__LINE__, phy->inst);
		return 0;
	}

	phy->phy_clk_on = false;
	phy->hw_accessible = false;

	return 0;
}

static int ulpi_null_phy_init(struct tegra_usb_phy *phy)
{
	unsigned long val;
	void __iomem *base = phy->regs;

	DBG("%s(%d) inst:[%d]\n", __func__, __LINE__, phy->inst);
	val = readl(base + ULPIS2S_CTRL);
	val |=	ULPIS2S_SLV0_CLAMP_XMIT;
	writel(val, base + ULPIS2S_CTRL);

	val = readl(base + USB_SUSP_CTRL);
	val |= ULPIS2S_SLV0_RESET;
	writel(val, base + USB_SUSP_CTRL);
	udelay(10);

	return 0;
}

static int ulpi_null_phy_irq(struct tegra_usb_phy *phy)
{
	usb_phy_fence_read(phy);
	return IRQ_HANDLED;
}

static int ulpi_null_phy_cmd_reset(struct tegra_usb_phy *phy)
{
	unsigned long val;
	void __iomem *base = phy->regs;

	DBG("%s(%d) inst:[%d]\n", __func__, __LINE__, phy->inst);
	ulpi_set_host(base);

	/* remove slave0 reset */
	val = readl(base + USB_SUSP_CTRL);
	val &= ~ULPIS2S_SLV0_RESET;
	writel(val, base + USB_SUSP_CTRL);

	val = readl(base + ULPIS2S_CTRL);
	val &=	~ULPIS2S_SLV0_CLAMP_XMIT;
	writel(val, base + ULPIS2S_CTRL);
	udelay(10);

	return 0;
}

static int ulpi_null_phy_lp0_resume(struct tegra_usb_phy *phy)
{
	unsigned long val;
	void __iomem *base = phy->regs;

	ulpi_null_phy_init(phy);

	val = readl(base + USB_USBCMD);
	val |= USB_CMD_RESET;
	writel(val, base + USB_USBCMD);

	if (usb_phy_reg_status_wait(base + USB_USBCMD,
		USB_CMD_RESET, 0, 2500) < 0) {
		pr_err("%s: timeout waiting for reset\n", __func__);
	}

	val = readl(base + USB_USBMODE);
	val &= ~USB_USBMODE_MASK;
	val |= USB_USBMODE_HOST;
	writel(val, base + USB_USBMODE);

	ulpi_null_phy_cmd_reset(phy);

	val = readl(base + USB_USBCMD);
	val |= USB_USBCMD_RS;
	writel(val, base + USB_USBCMD);
	if (usb_phy_reg_status_wait(base + USB_USBCMD, USB_USBCMD_RS,
						 USB_USBCMD_RS, 2000)) {
		pr_err("%s: timeout waiting for USB_USBCMD_RS\n", __func__);
		return -ETIMEDOUT;
	}

	/* Enable Port Power */
	val = readl(base + USB_PORTSC);
	val |= USB_PORTSC_PP;
	writel(val, base + USB_PORTSC);
	udelay(10);

	/* disable ULPI pinmux bypass */
	val = readl(base + ULPI_TIMING_CTRL_0);
	val &= ~ULPI_OUTPUT_PINMUX_BYP;
	writel(val, base + ULPI_TIMING_CTRL_0);

	return 0;
}

static int ulpi_null_phy_power_on(struct tegra_usb_phy *phy)
{
	unsigned long val;
	void __iomem *base = phy->regs;
	struct tegra_ulpi_config *config = &phy->pdata->u_cfg.ulpi;
	static bool cold_boot = true;

	DBG("%s(%d) inst:[%d]\n", __func__, __LINE__, phy->inst);
	if (phy->phy_clk_on) {
		DBG("%s(%d) inst:[%d] phy clk is already On\n", __func__,
							__LINE__, phy->inst);
		return 0;
	}
	reset_utmip_uhsic(base);

	/* remove ULPI PADS CLKEN reset */
	val = readl(base + USB_SUSP_CTRL);
	val &= ~ULPI_PADS_CLKEN_RESET;
	writel(val, base + USB_SUSP_CTRL);
	udelay(10);

	val = readl(base + ULPI_TIMING_CTRL_0);
	val |= ULPI_OUTPUT_PINMUX_BYP | ULPI_CLKOUT_PINMUX_BYP;
	writel(val, base + ULPI_TIMING_CTRL_0);

	val = readl(base + USB_SUSP_CTRL);
	val |= ULPI_PHY_ENABLE;
	writel(val, base + USB_SUSP_CTRL);
	udelay(10);

	/* set timming parameters */
	val = readl(base + ULPI_TIMING_CTRL_0);
	val |= ULPI_SHADOW_CLK_LOOPBACK_EN;
	val &= ~ULPI_SHADOW_CLK_SEL;
	val &= ~ULPI_LBK_PAD_EN;
	val |= ULPI_SHADOW_CLK_DELAY(config->shadow_clk_delay);
	val |= ULPI_CLOCK_OUT_DELAY(config->clock_out_delay);
	val |= ULPI_LBK_PAD_E_INPUT_OR;
	writel(val, base + ULPI_TIMING_CTRL_0);

	writel(0, base + ULPI_TIMING_CTRL_1);
	udelay(10);

	/* start internal 60MHz clock */
	val = readl(base + ULPIS2S_CTRL);
	val |= ULPIS2S_ENA;
	val |= ULPIS2S_SUPPORT_DISCONNECT;
	val |= ULPIS2S_SPARE((phy->pdata->op_mode == TEGRA_USB_OPMODE_HOST) ? 3 : 1);
	val |= ULPIS2S_PLLU_MASTER_BLASTER60;
	writel(val, base + ULPIS2S_CTRL);

	/* select ULPI_CORE_CLK_SEL to SHADOW_CLK */
	val = readl(base + ULPI_TIMING_CTRL_0);
	val |= ULPI_CORE_CLK_SEL;
	writel(val, base + ULPI_TIMING_CTRL_0);
	udelay(10);

	/* enable ULPI null phy clock - can't set the trimmers before this */
	val = readl(base + ULPI_TIMING_CTRL_0);
	val |= ULPI_CLK_OUT_ENA;
	writel(val, base + ULPI_TIMING_CTRL_0);
	udelay(10);

	if (usb_phy_reg_status_wait(base + USB_SUSP_CTRL, USB_PHY_CLK_VALID,
						 USB_PHY_CLK_VALID, 2500)) {
		pr_err("%s: timeout waiting for phy to stabilize\n", __func__);
		return -ETIMEDOUT;
	}

	/* set ULPI trimmers */
	ulpi_set_trimmer(phy);

	ulpi_set_host(base);

	/* remove slave0 reset */
	val = readl(base + USB_SUSP_CTRL);
	val &= ~ULPIS2S_SLV0_RESET;
	writel(val, base + USB_SUSP_CTRL);

	/* remove slave1 and line reset */
	val = readl(base + USB_SUSP_CTRL);
	val &= ~ULPIS2S_SLV1_RESET;
	val &= ~ULPIS2S_LINE_RESET;

	/* remove ULPI PADS reset */
	val &= ~ULPI_PADS_RESET;
	writel(val, base + USB_SUSP_CTRL);

	if (cold_boot) {
		val = readl(base + ULPI_TIMING_CTRL_0);
		val |= ULPI_CLK_PADOUT_ENA;
		writel(val, base + ULPI_TIMING_CTRL_0);
		cold_boot = false;
	} else {
		if (!readl(base + USB_ASYNCLISTADDR))
			ulpi_null_phy_lp0_resume(phy);
	}
	udelay(10);

	phy->phy_clk_on = true;
	phy->hw_accessible = true;

	return 0;
}


static int ulpi_null_phy_pre_resume(struct tegra_usb_phy *phy, bool remote_wakeup)
{
	DBG("%s(%d) inst:[%d]\n", __func__, __LINE__, phy->inst);

	usb_phy_wait_for_sof(phy);
	return 0;
}

static int ulpi_null_phy_resume(struct tegra_usb_phy *phy)
{
	unsigned long val;
	void __iomem *base = phy->regs;

	if (!readl(base + USB_ASYNCLISTADDR)) {
		/* enable ULPI CLK output pad */
		val = readl(base + ULPI_TIMING_CTRL_0);
		val |= ULPI_CLK_PADOUT_ENA;
		writel(val, base + ULPI_TIMING_CTRL_0);

		/* enable ULPI pinmux bypass */
		val = readl(base + ULPI_TIMING_CTRL_0);
		val |= ULPI_OUTPUT_PINMUX_BYP;
		writel(val, base + ULPI_TIMING_CTRL_0);
		udelay(5);
#ifndef CONFIG_ARCH_TEGRA_2x_SOC
		/* remove DIR tristate */
		tegra_pinmux_set_tristate(TEGRA_PINGROUP_ULPI_DIR, TEGRA_TRI_NORMAL);
#endif
	}
	return 0;
}



static struct tegra_usb_phy_ops utmi_phy_ops = {
	.open		= utmi_phy_open,
	.close		= utmi_phy_close,
	.irq		= utmi_phy_irq,
	.power_on	= utmi_phy_power_on,
	.power_off	= utmi_phy_power_off,
	.pre_resume = utmi_phy_pre_resume,
	.resume	= utmi_phy_resume,
	.post_resume	= utmi_phy_post_resume,
	.charger_detect = utmi_phy_charger_detect,
	.post_suspend   = phy_post_suspend,
};

static struct tegra_usb_phy_ops uhsic_phy_ops = {
	.open		= uhsic_phy_open,
	.irq		= uhsic_phy_irq,
	.power_on	= uhsic_phy_power_on,
	.power_off	= uhsic_phy_power_off,
	.pre_resume = uhsic_phy_pre_resume,
	.resume = uhsic_phy_resume,
	.post_resume = uhsic_phy_post_resume,
	.port_power = uhsic_phy_bus_port_power,
	.bus_reset	= uhsic_phy_bus_reset,
	.post_suspend   = phy_post_suspend,
};

static struct tegra_usb_phy_ops ulpi_null_phy_ops = {
	.init		= ulpi_null_phy_init,
	.irq		= ulpi_null_phy_irq,
	.power_on	= ulpi_null_phy_power_on,
	.power_off	= ulpi_null_phy_power_off,
	.pre_resume = ulpi_null_phy_pre_resume,
	.resume = ulpi_null_phy_resume,
	.reset		= ulpi_null_phy_cmd_reset,
	.post_suspend   = phy_post_suspend,
};

static struct tegra_usb_phy_ops ulpi_link_phy_ops;
static struct tegra_usb_phy_ops icusb_phy_ops;

static struct tegra_usb_phy_ops *phy_ops[] = {
	[TEGRA_USB_PHY_INTF_UTMI] = &utmi_phy_ops,
	[TEGRA_USB_PHY_INTF_ULPI_LINK] = &ulpi_link_phy_ops,
	[TEGRA_USB_PHY_INTF_ULPI_NULL] = &ulpi_null_phy_ops,
	[TEGRA_USB_PHY_INTF_HSIC] = &uhsic_phy_ops,
	[TEGRA_USB_PHY_INTF_ICUSB] = &icusb_phy_ops,
};

int tegra3_usb_phy_init_ops(struct tegra_usb_phy *phy)
{
	DBG("%s(%d) inst:[%d]\n", __func__, __LINE__, phy->inst);

	phy->ops = phy_ops[phy->pdata->phy_intf];

	/* FIXME: uncommenting below line to make USB host mode fail*/
	/* usb_phy_power_down_pmc(); */

	return 0;
}<|MERGE_RESOLUTION|>--- conflicted
+++ resolved
@@ -1,11 +1,7 @@
 /*
  * arch/arm/mach-tegra/tegra3_usb_phy.c
  *
-<<<<<<< HEAD
- * Copyright (C) 2012 NVIDIA Corporation
-=======
  * Copyright (c) 2012, NVIDIA CORPORATION.  All rights reserved.
->>>>>>> 6af42a88
  *
  *
  * This software is licensed under the terms of the GNU General Public
@@ -2361,21 +2357,7 @@
 	return 0;
 }
 
-<<<<<<< HEAD
-
-static int uhsic_phy_pre_resume(struct tegra_usb_phy *phy, bool remote_wakeup)
-{
-	DBG("%s(%d) inst:[%d]\n", __func__, __LINE__, phy->inst);
-
-	usb_phy_wait_for_sof(phy);
-
-	return 0;
-}
-
-static int uhsic_phy_resume(struct tegra_usb_phy *phy)
-=======
 int uhsic_phy_resume(struct tegra_usb_phy *phy)
->>>>>>> 6af42a88
 {
 	DBG("%s(%d) inst:[%d]\n", __func__, __LINE__, phy->inst);
 
