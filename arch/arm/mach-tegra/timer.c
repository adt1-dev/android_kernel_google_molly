--- conflicted
+++ resolved
@@ -442,11 +442,8 @@
 	int err = -ENODEV;
 
 	if (arch_timer_initialized) {
-<<<<<<< HEAD
-		err = arch_timer_of_register();
-=======
+//		err = arch_timer_of_register();
 		err = arch_timer_register(&tegra_arch_timer);
->>>>>>> 7daa0941
 		if (err)
 			pr_err("%s: Unable to register arch timer: %d\n",
 			     __func__, err);
