/*
 * arch/arm/mm/cache-l2x0.c - L210/L220 cache controller support
 *
 * Copyright (C) 2007 ARM Limited
 *
 * This program is free software; you can redistribute it and/or modify
 * it under the terms of the GNU General Public License version 2 as
 * published by the Free Software Foundation.
 *
 * This program is distributed in the hope that it will be useful,
 * but WITHOUT ANY WARRANTY; without even the implied warranty of
 * MERCHANTABILITY or FITNESS FOR A PARTICULAR PURPOSE.  See the
 * GNU General Public License for more details.
 *
 * You should have received a copy of the GNU General Public License
 * along with this program; if not, write to the Free Software
 * Foundation, Inc., 59 Temple Place, Suite 330, Boston, MA 02111-1307 USA
 */
#include <linux/err.h>
#include <linux/init.h>
#include <linux/spinlock.h>
#include <linux/io.h>
#include <linux/of.h>
#include <linux/of_address.h>

#include <asm/cacheflush.h>
#include <asm/hardware/cache-l2x0.h>

#define CACHE_LINE_SIZE		32

static void __iomem *l2x0_base;
static DEFINE_RAW_SPINLOCK(l2x0_lock);
static u32 l2x0_way_mask;	/* Bitmask of active ways */
static u32 l2x0_size;
static u32 l2x0_cache_id;
static unsigned int l2x0_sets;
static unsigned int l2x0_ways;

static inline bool is_pl310_rev(int rev)
{
	return (l2x0_cache_id &
		(L2X0_CACHE_ID_PART_MASK | L2X0_CACHE_ID_REV_MASK)) ==
			(L2X0_CACHE_ID_PART_L310 | rev);
}

static unsigned long sync_reg_offset = L2X0_CACHE_SYNC;

struct l2x0_regs l2x0_saved_regs;

struct l2x0_of_data {
	void (*setup)(const struct device_node *, u32 *, u32 *);
	void (*save)(void);
	void (*resume)(void);
};

static inline void cache_wait_way(void __iomem *reg, unsigned long mask)
{
	/* wait for cache operation by line or way to complete */
	while (readl_relaxed(reg) & mask)
		cpu_relax();
}

#ifdef CONFIG_CACHE_PL310
static inline void cache_wait(void __iomem *reg, unsigned long mask)
{
	/* cache operations by line are atomic on PL310 */
}
#else
#define cache_wait	cache_wait_way
#endif

static inline void cache_sync(void)
{
	void __iomem *base = l2x0_base;

	writel_relaxed(0, base + sync_reg_offset);
	cache_wait(base + L2X0_CACHE_SYNC, 1);
}

static inline void l2x0_clean_line(unsigned long addr)
{
	void __iomem *base = l2x0_base;
	cache_wait(base + L2X0_CLEAN_LINE_PA, 1);
	writel_relaxed(addr, base + L2X0_CLEAN_LINE_PA);
}

static inline void l2x0_inv_line(unsigned long addr)
{
	void __iomem *base = l2x0_base;
	cache_wait(base + L2X0_INV_LINE_PA, 1);
	writel_relaxed(addr, base + L2X0_INV_LINE_PA);
}

#if defined(CONFIG_PL310_ERRATA_588369) || defined(CONFIG_PL310_ERRATA_727915)
static inline void debug_writel(unsigned long val)
{
	if (outer_cache.set_debug)
		outer_cache.set_debug(val);
}

static void pl310_set_debug(unsigned long val)
{
	writel_relaxed(val, l2x0_base + L2X0_DEBUG_CTRL);
}
#else
/* Optimised out for non-errata case */
static inline void debug_writel(unsigned long val)
{
}

#define pl310_set_debug	NULL
#endif

#ifdef CONFIG_PL310_ERRATA_588369
static inline void l2x0_flush_line(unsigned long addr)
{
	void __iomem *base = l2x0_base;

	/* Clean by PA followed by Invalidate by PA */
	cache_wait(base + L2X0_CLEAN_LINE_PA, 1);
	writel_relaxed(addr, base + L2X0_CLEAN_LINE_PA);
	cache_wait(base + L2X0_INV_LINE_PA, 1);
	writel_relaxed(addr, base + L2X0_INV_LINE_PA);
}
#else

static inline void l2x0_flush_line(unsigned long addr)
{
	void __iomem *base = l2x0_base;
	cache_wait(base + L2X0_CLEAN_INV_LINE_PA, 1);
	writel_relaxed(addr, base + L2X0_CLEAN_INV_LINE_PA);
}
#endif

static void l2x0_cache_sync(void)
{
	unsigned long flags;

	raw_spin_lock_irqsave(&l2x0_lock, flags);
	cache_sync();
	raw_spin_unlock_irqrestore(&l2x0_lock, flags);
}

#ifdef CONFIG_PL310_ERRATA_727915
static void l2x0_for_each_set_way(void __iomem *reg)
{
	int set;
	int way;
	unsigned long flags;

	for (way = 0; way < l2x0_ways; way++) {
		raw_spin_lock_irqsave(&l2x0_lock, flags);
		for (set = 0; set < l2x0_sets; set++)
			writel_relaxed((way << 28) | (set << 5), reg);
		cache_sync();
		raw_spin_unlock_irqrestore(&l2x0_lock, flags);
	}
}
#endif

static void __l2x0_flush_all(void)
{
	debug_writel(0x03);
	writel_relaxed(l2x0_way_mask, l2x0_base + L2X0_CLEAN_INV_WAY);
	cache_wait_way(l2x0_base + L2X0_CLEAN_INV_WAY, l2x0_way_mask);
	cache_sync();
	debug_writel(0x00);
}

static void l2x0_flush_all(void)
{
	unsigned long flags;

#ifdef CONFIG_PL310_ERRATA_727915
	if (is_pl310_rev(REV_PL310_R2P0)) {
		l2x0_for_each_set_way(l2x0_base + L2X0_CLEAN_INV_LINE_IDX);
		return;
	}
#endif

	/* clean all ways */
	raw_spin_lock_irqsave(&l2x0_lock, flags);
	__l2x0_flush_all();
	raw_spin_unlock_irqrestore(&l2x0_lock, flags);
}

static void l2x0_clean_all(void)
{
	unsigned long flags;

#ifdef CONFIG_PL310_ERRATA_727915
	if (is_pl310_rev(REV_PL310_R2P0)) {
		l2x0_for_each_set_way(l2x0_base + L2X0_CLEAN_LINE_IDX);
		return;
	}
#endif

	/* clean all ways */
	raw_spin_lock_irqsave(&l2x0_lock, flags);
	debug_writel(0x03);
	writel_relaxed(l2x0_way_mask, l2x0_base + L2X0_CLEAN_WAY);
	cache_wait_way(l2x0_base + L2X0_CLEAN_WAY, l2x0_way_mask);
	cache_sync();
	debug_writel(0x00);
	raw_spin_unlock_irqrestore(&l2x0_lock, flags);
}

static void l2x0_inv_all(void)
{
	unsigned long flags;

	/* invalidate all ways */
	raw_spin_lock_irqsave(&l2x0_lock, flags);
	/* Invalidating when L2 is enabled is a nono */
	BUG_ON(readl(l2x0_base + L2X0_CTRL) & 1);
	writel_relaxed(l2x0_way_mask, l2x0_base + L2X0_INV_WAY);
	cache_wait_way(l2x0_base + L2X0_INV_WAY, l2x0_way_mask);
	cache_sync();
	raw_spin_unlock_irqrestore(&l2x0_lock, flags);
}

static void l2x0_inv_range(unsigned long start, unsigned long end)
{
	void __iomem *base = l2x0_base;
	unsigned long flags;

	raw_spin_lock_irqsave(&l2x0_lock, flags);
	if (start & (CACHE_LINE_SIZE - 1)) {
		start &= ~(CACHE_LINE_SIZE - 1);
		debug_writel(0x03);
		l2x0_flush_line(start);
		debug_writel(0x00);
		start += CACHE_LINE_SIZE;
	}

	if (end & (CACHE_LINE_SIZE - 1)) {
		end &= ~(CACHE_LINE_SIZE - 1);
		debug_writel(0x03);
		l2x0_flush_line(end);
		debug_writel(0x00);
	}

	while (start < end) {
		unsigned long blk_end = start + min(end - start, 4096UL);

		while (start < blk_end) {
			l2x0_inv_line(start);
			start += CACHE_LINE_SIZE;
		}

		if (blk_end < end) {
			raw_spin_unlock_irqrestore(&l2x0_lock, flags);
			raw_spin_lock_irqsave(&l2x0_lock, flags);
		}
	}
	cache_wait(base + L2X0_INV_LINE_PA, 1);
	cache_sync();
	raw_spin_unlock_irqrestore(&l2x0_lock, flags);
}

static void l2x0_clean_range(unsigned long start, unsigned long end)
{
	void __iomem *base = l2x0_base;
	unsigned long flags;

	if ((end - start) >= l2x0_size) {
		l2x0_clean_all();
		return;
	}

	raw_spin_lock_irqsave(&l2x0_lock, flags);
	start &= ~(CACHE_LINE_SIZE - 1);
	while (start < end) {
		unsigned long blk_end = start + min(end - start, 4096UL);

		while (start < blk_end) {
			l2x0_clean_line(start);
			start += CACHE_LINE_SIZE;
		}

		if (blk_end < end) {
			raw_spin_unlock_irqrestore(&l2x0_lock, flags);
			raw_spin_lock_irqsave(&l2x0_lock, flags);
		}
	}
	cache_wait(base + L2X0_CLEAN_LINE_PA, 1);
	cache_sync();
	raw_spin_unlock_irqrestore(&l2x0_lock, flags);
}

static void l2x0_flush_range(unsigned long start, unsigned long end)
{
	void __iomem *base = l2x0_base;
	unsigned long flags;

	if ((end - start) >= l2x0_size) {
		l2x0_flush_all();
		return;
	}

	raw_spin_lock_irqsave(&l2x0_lock, flags);
	start &= ~(CACHE_LINE_SIZE - 1);
	while (start < end) {
		unsigned long blk_end = start + min(end - start, 4096UL);

		debug_writel(0x03);
		while (start < blk_end) {
			l2x0_flush_line(start);
			start += CACHE_LINE_SIZE;
		}
		debug_writel(0x00);

		if (blk_end < end) {
			raw_spin_unlock_irqrestore(&l2x0_lock, flags);
			raw_spin_lock_irqsave(&l2x0_lock, flags);
		}
	}
	cache_wait(base + L2X0_CLEAN_INV_LINE_PA, 1);
	cache_sync();
	raw_spin_unlock_irqrestore(&l2x0_lock, flags);
}

/* enables l2x0 after l2x0_disable, does not invalidate */
void l2x0_enable(void)
{
	unsigned long flags;

	raw_spin_lock_irqsave(&l2x0_lock, flags);
	writel_relaxed(1, l2x0_base + L2X0_CTRL);
	raw_spin_unlock_irqrestore(&l2x0_lock, flags);
}

static void l2x0_disable(void)
{
	unsigned long flags;

	raw_spin_lock_irqsave(&l2x0_lock, flags);
	__l2x0_flush_all();
	writel_relaxed(0, l2x0_base + L2X0_CTRL);
	dsb();
	raw_spin_unlock_irqrestore(&l2x0_lock, flags);
}

static void l2x0_unlock(u32 cache_id)
{
	int lockregs;
	int i;

	cache_id &= L2X0_CACHE_ID_PART_MASK;

	if (cache_id == L2X0_CACHE_ID_PART_L310)
		lockregs = 8;
	else
		/* L210 and unknown types */
		lockregs = 1;

	for (i = 0; i < lockregs; i++) {
		writel_relaxed(0x0, l2x0_base + L2X0_LOCKDOWN_WAY_D_BASE +
			       i * L2X0_LOCKDOWN_STRIDE);
		writel_relaxed(0x0, l2x0_base + L2X0_LOCKDOWN_WAY_I_BASE +
			       i * L2X0_LOCKDOWN_STRIDE);
	}
}

void l2x0_init(void __iomem *base, u32 aux_val, u32 aux_mask)
{
	u32 aux;
	u32 way_size = 0;
	const char *type;

	l2x0_base = base;

	l2x0_cache_id = readl_relaxed(l2x0_base + L2X0_CACHE_ID);
	aux = readl_relaxed(l2x0_base + L2X0_AUX_CTRL);

	/* Determine the number of ways */
	switch (l2x0_cache_id & L2X0_CACHE_ID_PART_MASK) {
	case L2X0_CACHE_ID_PART_L310:
		if (aux & (1 << 16))
			l2x0_ways = 16;
		else
			l2x0_ways = 8;
		type = "L310";
<<<<<<< HEAD
#ifdef CONFIG_PL310_ERRATA_753970
		/* Unmapped register. */
		sync_reg_offset = L2X0_DUMMY_REG;
#endif
		outer_cache.set_debug = pl310_set_debug;
=======

		/*
		 * Set bit 22 in the auxiliary control register. If this bit
		 * is cleared, PL310 treats Normal Shared Non-cacheable
		 * accesses as Cacheable no-allocate.
		 */
		aux_val |= 1 << 22;
>>>>>>> 4b35c24f
		break;
	case L2X0_CACHE_ID_PART_L210:
		l2x0_ways = (aux >> 13) & 0xf;
		type = "L210";
		break;
	default:
		/* Assume unknown chips have 8 ways */
		l2x0_ways = 8;
		type = "L2x0 series";
		break;
	}

	l2x0_way_mask = (1 << l2x0_ways) - 1;

	/*
	 * L2 cache Size =  Way size * Number of ways
	 */
	way_size = (aux & L2X0_AUX_CTRL_WAY_SIZE_MASK) >> 17;
	way_size = SZ_1K << (way_size + 3);
	l2x0_size = l2x0_ways * way_size;
	l2x0_sets = way_size / CACHE_LINE_SIZE;

	/*
	 * Check if l2x0 controller is already enabled.
	 * If you are booting from non-secure mode
	 * accessing the below registers will fault.
	 */
	if (!(readl_relaxed(l2x0_base + L2X0_CTRL) & 1)) {
		/* Make sure that I&D is not locked down when starting */
		l2x0_unlock(l2x0_cache_id);

		aux &= aux_mask;
		aux |= aux_val;

		/* l2x0 controller is disabled */
		writel_relaxed(aux, l2x0_base + L2X0_AUX_CTRL);

		l2x0_saved_regs.aux_ctrl = aux;

		l2x0_inv_all();

		/* enable L2X0 */
		writel_relaxed(1, l2x0_base + L2X0_CTRL);
	}

	outer_cache.inv_range = l2x0_inv_range;
	outer_cache.clean_range = l2x0_clean_range;
	outer_cache.flush_range = l2x0_flush_range;
	outer_cache.sync = l2x0_cache_sync;
	outer_cache.flush_all = l2x0_flush_all;
	outer_cache.inv_all = l2x0_inv_all;
	outer_cache.disable = l2x0_disable;

	pr_info_once("%s cache controller enabled\n", type);
	pr_info_once("l2x0: %d ways, CACHE_ID 0x%08x, AUX_CTRL 0x%08x, Cache size: %d B\n",
			l2x0_ways, l2x0_cache_id, aux, l2x0_size);
}

#ifdef CONFIG_OF
static void __init l2x0_of_setup(const struct device_node *np,
				 u32 *aux_val, u32 *aux_mask)
{
	u32 data[2] = { 0, 0 };
	u32 tag = 0;
	u32 dirty = 0;
	u32 val = 0, mask = 0;

	of_property_read_u32(np, "arm,tag-latency", &tag);
	if (tag) {
		mask |= L2X0_AUX_CTRL_TAG_LATENCY_MASK;
		val |= (tag - 1) << L2X0_AUX_CTRL_TAG_LATENCY_SHIFT;
	}

	of_property_read_u32_array(np, "arm,data-latency",
				   data, ARRAY_SIZE(data));
	if (data[0] && data[1]) {
		mask |= L2X0_AUX_CTRL_DATA_RD_LATENCY_MASK |
			L2X0_AUX_CTRL_DATA_WR_LATENCY_MASK;
		val |= ((data[0] - 1) << L2X0_AUX_CTRL_DATA_RD_LATENCY_SHIFT) |
		       ((data[1] - 1) << L2X0_AUX_CTRL_DATA_WR_LATENCY_SHIFT);
	}

	of_property_read_u32(np, "arm,dirty-latency", &dirty);
	if (dirty) {
		mask |= L2X0_AUX_CTRL_DIRTY_LATENCY_MASK;
		val |= (dirty - 1) << L2X0_AUX_CTRL_DIRTY_LATENCY_SHIFT;
	}

	*aux_val &= ~mask;
	*aux_val |= val;
	*aux_mask &= ~mask;
}

static void __init pl310_of_setup(const struct device_node *np,
				  u32 *aux_val, u32 *aux_mask)
{
	u32 data[3] = { 0, 0, 0 };
	u32 tag[3] = { 0, 0, 0 };
	u32 filter[2] = { 0, 0 };

	of_property_read_u32_array(np, "arm,tag-latency", tag, ARRAY_SIZE(tag));
	if (tag[0] && tag[1] && tag[2])
		writel_relaxed(
			((tag[0] - 1) << L2X0_LATENCY_CTRL_RD_SHIFT) |
			((tag[1] - 1) << L2X0_LATENCY_CTRL_WR_SHIFT) |
			((tag[2] - 1) << L2X0_LATENCY_CTRL_SETUP_SHIFT),
			l2x0_base + L2X0_TAG_LATENCY_CTRL);

	of_property_read_u32_array(np, "arm,data-latency",
				   data, ARRAY_SIZE(data));
	if (data[0] && data[1] && data[2])
		writel_relaxed(
			((data[0] - 1) << L2X0_LATENCY_CTRL_RD_SHIFT) |
			((data[1] - 1) << L2X0_LATENCY_CTRL_WR_SHIFT) |
			((data[2] - 1) << L2X0_LATENCY_CTRL_SETUP_SHIFT),
			l2x0_base + L2X0_DATA_LATENCY_CTRL);

	of_property_read_u32_array(np, "arm,filter-ranges",
				   filter, ARRAY_SIZE(filter));
	if (filter[1]) {
		writel_relaxed(ALIGN(filter[0] + filter[1], SZ_1M),
			       l2x0_base + L2X0_ADDR_FILTER_END);
		writel_relaxed((filter[0] & ~(SZ_1M - 1)) | L2X0_ADDR_FILTER_EN,
			       l2x0_base + L2X0_ADDR_FILTER_START);
	}
}

static void __init pl310_save(void)
{
	u32 l2x0_revision = readl_relaxed(l2x0_base + L2X0_CACHE_ID) &
		L2X0_CACHE_ID_RTL_MASK;

	l2x0_saved_regs.tag_latency = readl_relaxed(l2x0_base +
		L2X0_TAG_LATENCY_CTRL);
	l2x0_saved_regs.data_latency = readl_relaxed(l2x0_base +
		L2X0_DATA_LATENCY_CTRL);
	l2x0_saved_regs.filter_end = readl_relaxed(l2x0_base +
		L2X0_ADDR_FILTER_END);
	l2x0_saved_regs.filter_start = readl_relaxed(l2x0_base +
		L2X0_ADDR_FILTER_START);

	if (l2x0_revision >= L2X0_CACHE_ID_RTL_R2P0) {
		/*
		 * From r2p0, there is Prefetch offset/control register
		 */
		l2x0_saved_regs.prefetch_ctrl = readl_relaxed(l2x0_base +
			L2X0_PREFETCH_CTRL);
		/*
		 * From r3p0, there is Power control register
		 */
		if (l2x0_revision >= L2X0_CACHE_ID_RTL_R3P0)
			l2x0_saved_regs.pwr_ctrl = readl_relaxed(l2x0_base +
				L2X0_POWER_CTRL);
	}
}

static void l2x0_resume(void)
{
	if (!(readl_relaxed(l2x0_base + L2X0_CTRL) & 1)) {
		/* restore aux ctrl and enable l2 */
		l2x0_unlock(readl_relaxed(l2x0_base + L2X0_CACHE_ID));

		writel_relaxed(l2x0_saved_regs.aux_ctrl, l2x0_base +
			L2X0_AUX_CTRL);

		l2x0_inv_all();

		writel_relaxed(1, l2x0_base + L2X0_CTRL);
	}
}

static void pl310_resume(void)
{
	u32 l2x0_revision;

	if (!(readl_relaxed(l2x0_base + L2X0_CTRL) & 1)) {
		/* restore pl310 setup */
		writel_relaxed(l2x0_saved_regs.tag_latency,
			l2x0_base + L2X0_TAG_LATENCY_CTRL);
		writel_relaxed(l2x0_saved_regs.data_latency,
			l2x0_base + L2X0_DATA_LATENCY_CTRL);
		writel_relaxed(l2x0_saved_regs.filter_end,
			l2x0_base + L2X0_ADDR_FILTER_END);
		writel_relaxed(l2x0_saved_regs.filter_start,
			l2x0_base + L2X0_ADDR_FILTER_START);

		l2x0_revision = readl_relaxed(l2x0_base + L2X0_CACHE_ID) &
			L2X0_CACHE_ID_RTL_MASK;

		if (l2x0_revision >= L2X0_CACHE_ID_RTL_R2P0) {
			writel_relaxed(l2x0_saved_regs.prefetch_ctrl,
				l2x0_base + L2X0_PREFETCH_CTRL);
			if (l2x0_revision >= L2X0_CACHE_ID_RTL_R3P0)
				writel_relaxed(l2x0_saved_regs.pwr_ctrl,
					l2x0_base + L2X0_POWER_CTRL);
		}
	}

	l2x0_resume();
}

static const struct l2x0_of_data pl310_data = {
	pl310_of_setup,
	pl310_save,
	pl310_resume,
};

static const struct l2x0_of_data l2x0_data = {
	l2x0_of_setup,
	NULL,
	l2x0_resume,
};

static const struct of_device_id l2x0_ids[] __initconst = {
	{ .compatible = "arm,pl310-cache", .data = (void *)&pl310_data },
	{ .compatible = "arm,l220-cache", .data = (void *)&l2x0_data },
	{ .compatible = "arm,l210-cache", .data = (void *)&l2x0_data },
	{}
};

int __init l2x0_of_init(u32 aux_val, u32 aux_mask)
{
	struct device_node *np;
	struct l2x0_of_data *data;
	struct resource res;

	np = of_find_matching_node(NULL, l2x0_ids);
	if (!np)
		return -ENODEV;

	if (of_address_to_resource(np, 0, &res))
		return -ENODEV;

	l2x0_base = ioremap(res.start, resource_size(&res));
	if (!l2x0_base)
		return -ENOMEM;

	l2x0_saved_regs.phy_base = res.start;

	data = of_match_node(l2x0_ids, np)->data;

	/* L2 configuration can only be changed if the cache is disabled */
	if (!(readl_relaxed(l2x0_base + L2X0_CTRL) & 1)) {
		if (data->setup)
			data->setup(np, &aux_val, &aux_mask);
	}

	if (data->save)
		data->save();

	l2x0_init(l2x0_base, aux_val, aux_mask);

	outer_cache.resume = data->resume;
	return 0;
}
#endif<|MERGE_RESOLUTION|>--- conflicted
+++ resolved
@@ -381,13 +381,11 @@
 		else
 			l2x0_ways = 8;
 		type = "L310";
-<<<<<<< HEAD
 #ifdef CONFIG_PL310_ERRATA_753970
 		/* Unmapped register. */
 		sync_reg_offset = L2X0_DUMMY_REG;
 #endif
 		outer_cache.set_debug = pl310_set_debug;
-=======
 
 		/*
 		 * Set bit 22 in the auxiliary control register. If this bit
@@ -395,7 +393,6 @@
 		 * accesses as Cacheable no-allocate.
 		 */
 		aux_val |= 1 << 22;
->>>>>>> 4b35c24f
 		break;
 	case L2X0_CACHE_ID_PART_L210:
 		l2x0_ways = (aux >> 13) & 0xf;
