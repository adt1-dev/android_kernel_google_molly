--- conflicted
+++ resolved
@@ -560,11 +560,8 @@
 
 3:	mov	r10, #0
 	mcr	p15, 0, r10, c7, c5, 0		@ I+BTB cache invalidate
-<<<<<<< HEAD
 	dsb
 4:
-=======
->>>>>>> 0c4f5371
 #ifdef CONFIG_MMU
 	mcr	p15, 0, r10, c8, c7, 0		@ invalidate I + D TLBs
 	v7_ttb_setup r10, r4, r8, r5		@ TTBCR, TTBRx setup
