--- conflicted
+++ resolved
@@ -955,7 +955,6 @@
 	return 0;
 }
 
-<<<<<<< HEAD
 /*
  * Encode key into its hex representation
  */
@@ -968,53 +967,6 @@
 		hex += 2;
 		key++;
 	}
-=======
-static void crypt_free_tfms(struct crypt_config *cc, int cpu)
-{
-	struct crypt_cpu *cpu_cc = per_cpu_ptr(cc->cpu, cpu);
-	unsigned i;
-
-	for (i = 0; i < cc->tfms_count; i++)
-		if (cpu_cc->tfms[i] && !IS_ERR(cpu_cc->tfms[i])) {
-			crypto_free_ablkcipher(cpu_cc->tfms[i]);
-			cpu_cc->tfms[i] = NULL;
-		}
-}
-
-static int crypt_alloc_tfms(struct crypt_config *cc, int cpu, char *ciphermode)
-{
-	struct crypt_cpu *cpu_cc = per_cpu_ptr(cc->cpu, cpu);
-	unsigned i;
-	int err;
-
-	for (i = 0; i < cc->tfms_count; i++) {
-		cpu_cc->tfms[i] = crypto_alloc_ablkcipher(ciphermode, 0, 0);
-		if (IS_ERR(cpu_cc->tfms[i])) {
-			err = PTR_ERR(cpu_cc->tfms[i]);
-			crypt_free_tfms(cc, cpu);
-			return err;
-		}
-	}
-
-	return 0;
-}
-
-static int crypt_setkey_allcpus(struct crypt_config *cc)
-{
-	unsigned subkey_size = cc->key_size >> ilog2(cc->tfms_count);
-	int cpu, err = 0, i, r;
-
-	for_each_possible_cpu(cpu) {
-		for (i = 0; i < cc->tfms_count; i++) {
-			r = crypto_ablkcipher_setkey(per_cpu_ptr(cc->cpu, cpu)->tfms[i],
-						     cc->key + (i * subkey_size), subkey_size);
-			if (r)
-				err = r;
-		}
-	}
-
-	return err;
->>>>>>> 50b673d2
 }
 
 static int crypt_set_key(struct crypt_config *cc, char *key)
