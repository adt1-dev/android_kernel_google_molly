--- conflicted
+++ resolved
@@ -131,33 +131,19 @@
 	/* client for driver allocations, persistent */
 	struct nvmap_client		*nvmap;
 
-<<<<<<< HEAD
-	struct mutex			pushbuffer_lock;
-	struct nvmap_handle_ref		*pushbuf_handle;
-	unsigned long			pushbuf_phys;
-	u8				*pushbuf_data;
-	u32				pushbuf_index;
-	u32				pushbuf_fence;
 	bool				pending;
 
-	struct nv_e276_control		*os_control;
-=======
 	struct nvavp_channel		channel_info[NVAVP_NUM_CHANNELS];
->>>>>>> f61bdbde
 
 	struct nvhost_syncpt		*nvhost_syncpt;
 	u32				syncpt_id;
 	u32				syncpt_value;
 
 	struct nvhost_device		*nvhost_dev;
-<<<<<<< HEAD
-	struct miscdevice		misc_dev;
-=======
 	struct miscdevice		video_misc_dev;
 #if defined(CONFIG_TEGRA_NVAVP_AUDIO)
 	struct miscdevice		audio_misc_dev;
 #endif
->>>>>>> f61bdbde
 	atomic_t			clock_stay_on_refcount;
 };
 
@@ -298,22 +284,16 @@
 
 	nvavp = container_of(work, struct nvavp_info,
 			    clock_disable_work);
-
-<<<<<<< HEAD
-	mutex_lock(&nvavp->pushbuffer_lock);
+	channel_info = nvavp_get_channel_info(nvavp, NVAVP_VIDEO_CHANNEL);
+
+	mutex_lock(&channel_info->pushbuffer_lock);
 	mutex_lock(&nvavp->open_lock);
 	if (nvavp_check_idle(nvavp) && nvavp->pending) {
 		nvavp->pending = false;
 		nvavp_clks_disable(nvavp);
 	}
 	mutex_unlock(&nvavp->open_lock);
-	mutex_unlock(&nvavp->pushbuffer_lock);
-=======
-	channel_info = nvavp_get_channel_info(nvavp, NVAVP_VIDEO_CHANNEL);
-	mutex_lock(&channel_info->pushbuffer_lock);
-	nvavp_clk_ctrl(nvavp, !nvavp_check_idle(nvavp));
 	mutex_unlock(&channel_info->pushbuffer_lock);
->>>>>>> f61bdbde
 }
 
 static int nvavp_service(struct nvavp_info *nvavp)
@@ -625,17 +605,14 @@
 	}
 
 	/* enable clocks to VDE/BSEV */
-<<<<<<< HEAD
-	mutex_lock(&nvavp->open_lock);
-	if (!nvavp->pending) {
-		nvavp_clks_enable(nvavp);
-		nvavp->pending = true;
-	}
-	mutex_unlock(&nvavp->open_lock);
-=======
-	if (IS_VIDEO_CHANNEL_ID(channel_id))
-		nvavp_clk_ctrl(nvavp, 1);
->>>>>>> f61bdbde
+	if (IS_VIDEO_CHANNEL_ID(channel_id)) {
+		mutex_lock(&nvavp->open_lock);
+		if (!nvavp->pending) {
+			nvavp_clks_enable(nvavp);
+			nvavp->pending = true;
+		}
+		mutex_unlock(&nvavp->open_lock);
+	}
 
 	/* update put pointer */
 	channel_info->pushbuf_index = (channel_info->pushbuf_index + wordcount)&
