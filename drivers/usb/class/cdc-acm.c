/*
 * cdc-acm.c
 *
 * Copyright (c) 1999 Armin Fuerst	<fuerst@in.tum.de>
 * Copyright (c) 1999 Pavel Machek	<pavel@ucw.cz>
 * Copyright (c) 1999 Johannes Erdfelt	<johannes@erdfelt.com>
 * Copyright (c) 2000 Vojtech Pavlik	<vojtech@suse.cz>
 * Copyright (c) 2004 Oliver Neukum	<oliver@neukum.name>
 * Copyright (c) 2005 David Kubicek	<dave@awk.cz>
 * Copyright (c) 2011 Johan Hovold	<jhovold@gmail.com>
 *
 * USB Abstract Control Model driver for USB modems and ISDN adapters
 *
 * Sponsored by SuSE
 *
 * This program is free software; you can redistribute it and/or modify
 * it under the terms of the GNU General Public License as published by
 * the Free Software Foundation; either version 2 of the License, or
 * (at your option) any later version.
 *
 * This program is distributed in the hope that it will be useful,
 * but WITHOUT ANY WARRANTY; without even the implied warranty of
 * MERCHANTABILITY or FITNESS FOR A PARTICULAR PURPOSE.  See the
 * GNU General Public License for more details.
 *
 * You should have received a copy of the GNU General Public License
 * along with this program; if not, write to the Free Software
 * Foundation, Inc., 59 Temple Place, Suite 330, Boston, MA 02111-1307 USA
 */

#undef DEBUG
#undef VERBOSE_DEBUG

#include <linux/kernel.h>
#include <linux/errno.h>
#include <linux/init.h>
#include <linux/slab.h>
#include <linux/tty.h>
#include <linux/serial.h>
#include <linux/tty_driver.h>
#include <linux/tty_flip.h>
#include <linux/serial.h>
#include <linux/module.h>
#include <linux/mutex.h>
#include <linux/uaccess.h>
#include <linux/usb.h>
#include <linux/usb/cdc.h>
#include <asm/byteorder.h>
#include <asm/unaligned.h>
#include <linux/list.h>

#include "cdc-acm.h"


#define DRIVER_AUTHOR "Armin Fuerst, Pavel Machek, Johannes Erdfelt, Vojtech Pavlik, David Kubicek, Johan Hovold"
#define DRIVER_DESC "USB Abstract Control Model driver for USB modems and ISDN adapters"

static struct usb_driver acm_driver;
static struct tty_driver *acm_tty_driver;
static struct acm *acm_table[ACM_TTY_MINORS];

static DEFINE_MUTEX(acm_table_lock);

/*
 * acm_table accessors
 */

/*
 * Look up an ACM structure by index. If found and not disconnected, increment
 * its refcount and return it with its mutex held.
 */
static struct acm *acm_get_by_index(unsigned index)
{
	struct acm *acm;

	mutex_lock(&acm_table_lock);
	acm = acm_table[index];
	if (acm) {
		mutex_lock(&acm->mutex);
		if (acm->disconnected) {
			mutex_unlock(&acm->mutex);
			acm = NULL;
		} else {
			tty_port_get(&acm->port);
			mutex_unlock(&acm->mutex);
		}
	}
	mutex_unlock(&acm_table_lock);
	return acm;
}

/*
 * Try to find an available minor number and if found, associate it with 'acm'.
 */
static int acm_alloc_minor(struct acm *acm)
{
	int minor;

	mutex_lock(&acm_table_lock);
	for (minor = 0; minor < ACM_TTY_MINORS; minor++) {
		if (!acm_table[minor]) {
			acm_table[minor] = acm;
			break;
		}
	}
	mutex_unlock(&acm_table_lock);

	return minor;
}

/* Release the minor number associated with 'acm'.  */
static void acm_release_minor(struct acm *acm)
{
	mutex_lock(&acm_table_lock);
	acm_table[acm->minor] = NULL;
	mutex_unlock(&acm_table_lock);
}

/*
 * Functions for ACM control messages.
 */

static int acm_ctrl_msg(struct acm *acm, int request, int value,
							void *buf, int len)
{
	int retval = usb_control_msg(acm->dev, usb_sndctrlpipe(acm->dev, 0),
		request, USB_RT_ACM, value,
		acm->control->altsetting[0].desc.bInterfaceNumber,
		buf, len, 5000);
	dev_dbg(&acm->control->dev,
			"%s - rq 0x%02x, val %#x, len %#x, result %d\n",
			__func__, request, value, len, retval);
	return retval < 0 ? retval : 0;
}

/* devices aren't required to support these requests.
 * the cdc acm descriptor tells whether they do...
 */
#define acm_set_control(acm, control) \
	acm_ctrl_msg(acm, USB_CDC_REQ_SET_CONTROL_LINE_STATE, control, NULL, 0)
#define acm_set_line(acm, line) \
	acm_ctrl_msg(acm, USB_CDC_REQ_SET_LINE_CODING, 0, line, sizeof *(line))
#define acm_send_break(acm, ms) \
	acm_ctrl_msg(acm, USB_CDC_REQ_SEND_BREAK, ms, NULL, 0)

/*
 * Write buffer management.
 * All of these assume proper locks taken by the caller.
 */

static int acm_wb_alloc(struct acm *acm)
{
	int i, wbn;
	struct acm_wb *wb;

	wbn = 0;
	i = 0;
	for (;;) {
		wb = &acm->wb[wbn];
		if (!wb->use) {
			wb->use = 1;
			return wbn;
		}
		wbn = (wbn + 1) % ACM_NW;
		if (++i >= ACM_NW)
			return -1;
	}
}

static int acm_wb_is_avail(struct acm *acm)
{
	int i, n;
	unsigned long flags;

	n = ACM_NW;
	spin_lock_irqsave(&acm->write_lock, flags);
	for (i = 0; i < ACM_NW; i++)
		n -= acm->wb[i].use;
	spin_unlock_irqrestore(&acm->write_lock, flags);
	return n;
}

/*
 * Finish write. Caller must hold acm->write_lock
 */
static void acm_write_done(struct acm *acm, struct acm_wb *wb)
{
	wb->use = 0;
	acm->transmitting--;
	usb_autopm_put_interface_async(acm->control);
}

/*
 * Poke write.
 *
 * the caller is responsible for locking
 */

static int acm_start_wb(struct acm *acm, struct acm_wb *wb)
{
	int rc;

	acm->transmitting++;

	wb->urb->transfer_buffer = wb->buf;
	wb->urb->transfer_dma = wb->dmah;
	wb->urb->transfer_buffer_length = wb->len;
	wb->urb->dev = acm->dev;
	rc = usb_submit_urb(wb->urb, GFP_ATOMIC);
	if (rc < 0) {
		dev_err(&acm->data->dev,
			"%s - usb_submit_urb(write bulk) failed: %d\n",
			__func__, rc);
		acm_write_done(acm, wb);
	}
	return rc;
}

static int acm_write_start(struct acm *acm, int wbn)
{
	unsigned long flags;
	struct acm_wb *wb = &acm->wb[wbn];
	int rc;
#ifdef CONFIG_PM
	struct urb *res;
#endif

	spin_lock_irqsave(&acm->write_lock, flags);
	if (!acm->dev) {
		wb->use = 0;
		spin_unlock_irqrestore(&acm->write_lock, flags);
		return -ENODEV;
	}

	dev_vdbg(&acm->data->dev, "%s - susp_count %d\n", __func__,
							acm->susp_count);
	usb_autopm_get_interface_async(acm->control);
	if (acm->susp_count) {
#ifdef CONFIG_PM
		acm->transmitting++;
		wb->urb->transfer_buffer = wb->buf;
		wb->urb->transfer_dma = wb->dmah;
		wb->urb->transfer_buffer_length = wb->len;
		wb->urb->dev = acm->dev;
		usb_anchor_urb(wb->urb, &acm->deferred);
#else
		if (!acm->delayed_wb)
			acm->delayed_wb = wb;
		else
			usb_autopm_put_interface_async(acm->control);
#endif
		spin_unlock_irqrestore(&acm->write_lock, flags);
		return 0;	/* A white lie */
	}
	usb_mark_last_busy(acm->dev);
#ifdef CONFIG_PM
	while ((res = usb_get_from_anchor(&acm->deferred))) {
		/* decrement ref count*/
		usb_put_urb(res);
		rc = usb_submit_urb(res, GFP_ATOMIC);
		if (rc < 0) {
			dbg("usb_submit_urb(pending request) failed: %d", rc);
			usb_unanchor_urb(res);
			acm_write_done(acm, res->context);
		}
	}
#endif
	rc = acm_start_wb(acm, wb);
	spin_unlock_irqrestore(&acm->write_lock, flags);

	return rc;

}
/*
 * attributes exported through sysfs
 */
static ssize_t show_caps
(struct device *dev, struct device_attribute *attr, char *buf)
{
	struct usb_interface *intf = to_usb_interface(dev);
	struct acm *acm = usb_get_intfdata(intf);

	return sprintf(buf, "%d", acm->ctrl_caps);
}
static DEVICE_ATTR(bmCapabilities, S_IRUGO, show_caps, NULL);

static ssize_t show_country_codes
(struct device *dev, struct device_attribute *attr, char *buf)
{
	struct usb_interface *intf = to_usb_interface(dev);
	struct acm *acm = usb_get_intfdata(intf);

	memcpy(buf, acm->country_codes, acm->country_code_size);
	return acm->country_code_size;
}

static DEVICE_ATTR(wCountryCodes, S_IRUGO, show_country_codes, NULL);

static ssize_t show_country_rel_date
(struct device *dev, struct device_attribute *attr, char *buf)
{
	struct usb_interface *intf = to_usb_interface(dev);
	struct acm *acm = usb_get_intfdata(intf);

	return sprintf(buf, "%d", acm->country_rel_date);
}

static DEVICE_ATTR(iCountryCodeRelDate, S_IRUGO, show_country_rel_date, NULL);
/*
 * Interrupt handlers for various ACM device responses
 */

/* control interface reports status changes with "interrupt" transfers */
static void acm_ctrl_irq(struct urb *urb)
{
	struct acm *acm = urb->context;
	struct usb_cdc_notification *dr = urb->transfer_buffer;
	struct tty_struct *tty;
	unsigned char *data;
	int newctrl;
	int retval;
	int status = urb->status;

	switch (status) {
	case 0:
		/* success */
		break;
	case -ECONNRESET:
	case -ENOENT:
	case -ESHUTDOWN:
		/* this urb is terminated, clean up */
		dev_dbg(&acm->control->dev,
				"%s - urb shutting down with status: %d\n",
				__func__, status);
		return;
	default:
		dev_dbg(&acm->control->dev,
				"%s - nonzero urb status received: %d\n",
				__func__, status);
		goto exit;
	}

	usb_mark_last_busy(acm->dev);

	data = (unsigned char *)(dr + 1);
	switch (dr->bNotificationType) {
	case USB_CDC_NOTIFY_NETWORK_CONNECTION:
		dev_dbg(&acm->control->dev, "%s - network connection: %d\n",
							__func__, dr->wValue);
		break;

	case USB_CDC_NOTIFY_SERIAL_STATE:
		tty = tty_port_tty_get(&acm->port);
		newctrl = get_unaligned_le16(data);

		if (tty) {
			if (!acm->clocal &&
				(acm->ctrlin & ~newctrl & ACM_CTRL_DCD)) {
				dev_dbg(&acm->control->dev,
					"%s - calling hangup\n", __func__);
				tty_hangup(tty);
			}
			tty_kref_put(tty);
		}

		acm->ctrlin = newctrl;

		dev_dbg(&acm->control->dev,
			"%s - input control lines: dcd%c dsr%c break%c "
			"ring%c framing%c parity%c overrun%c\n",
			__func__,
			acm->ctrlin & ACM_CTRL_DCD ? '+' : '-',
			acm->ctrlin & ACM_CTRL_DSR ? '+' : '-',
			acm->ctrlin & ACM_CTRL_BRK ? '+' : '-',
			acm->ctrlin & ACM_CTRL_RI  ? '+' : '-',
			acm->ctrlin & ACM_CTRL_FRAMING ? '+' : '-',
			acm->ctrlin & ACM_CTRL_PARITY ? '+' : '-',
			acm->ctrlin & ACM_CTRL_OVERRUN ? '+' : '-');
			break;

	default:
		dev_dbg(&acm->control->dev,
			"%s - unknown notification %d received: index %d "
			"len %d data0 %d data1 %d\n",
			__func__,
			dr->bNotificationType, dr->wIndex,
			dr->wLength, data[0], data[1]);
		break;
	}
exit:
	retval = usb_submit_urb(urb, GFP_ATOMIC);
	if (retval)
		dev_err(&acm->control->dev, "%s - usb_submit_urb failed: %d\n",
							__func__, retval);
}

static int acm_submit_read_urb(struct acm *acm, int index, gfp_t mem_flags)
{
	int res;

	if (!test_and_clear_bit(index, &acm->read_urbs_free))
		return 0;

	dev_vdbg(&acm->data->dev, "%s - urb %d\n", __func__, index);

	res = usb_submit_urb(acm->read_urbs[index], mem_flags);
	if (res) {
		if (res != -EPERM) {
			dev_err(&acm->data->dev,
					"%s - usb_submit_urb failed: %d\n",
					__func__, res);
		}
		set_bit(index, &acm->read_urbs_free);
		return res;
	}

	return 0;
}

static int acm_submit_read_urbs(struct acm *acm, gfp_t mem_flags)
{
	int res;
	int i;

	for (i = 0; i < acm->rx_buflimit; ++i) {
		res = acm_submit_read_urb(acm, i, mem_flags);
		if (res)
			return res;
	}

	return 0;
}

static void acm_process_read_urb(struct acm *acm, struct urb *urb)
{
	struct tty_struct *tty;

	if (!urb->actual_length)
		return;

	tty = tty_port_tty_get(&acm->port);
	if (!tty)
		return;

	tty_insert_flip_string(tty, urb->transfer_buffer, urb->actual_length);
	tty_flip_buffer_push(tty);

	tty_kref_put(tty);
}

static void acm_read_bulk_callback(struct urb *urb)
{
	struct acm_rb *rb = urb->context;
	struct acm *acm = rb->instance;
	unsigned long flags;

	dev_vdbg(&acm->data->dev, "%s - urb %d, len %d\n", __func__,
					rb->index, urb->actual_length);
	set_bit(rb->index, &acm->read_urbs_free);

	if (!acm->dev) {
		dev_dbg(&acm->data->dev, "%s - disconnected\n", __func__);
		return;
	}
	usb_mark_last_busy(acm->dev);

	if (urb->status && !urb->actual_length) {
		dev_dbg(&acm->data->dev, "%s - non-zero urb status: %d\n",
							__func__, urb->status);
		return;
	}
	acm_process_read_urb(acm, urb);

	/* throttle device if requested by tty */
	spin_lock_irqsave(&acm->read_lock, flags);
	acm->throttled = acm->throttle_req;
	if (!acm->throttled && !acm->susp_count) {
		spin_unlock_irqrestore(&acm->read_lock, flags);
		acm_submit_read_urb(acm, rb->index, GFP_ATOMIC);
	} else {
		spin_unlock_irqrestore(&acm->read_lock, flags);
	}
}

/* data interface wrote those outgoing bytes */
static void acm_write_bulk(struct urb *urb)
{
	struct acm_wb *wb = urb->context;
	struct acm *acm = wb->instance;
	unsigned long flags;

	if (urb->status	|| (urb->actual_length != urb->transfer_buffer_length))
		dev_vdbg(&acm->data->dev, "%s - len %d/%d, status %d\n",
			__func__,
			urb->actual_length,
			urb->transfer_buffer_length,
			urb->status);

	spin_lock_irqsave(&acm->write_lock, flags);
	acm_write_done(acm, wb);
	spin_unlock_irqrestore(&acm->write_lock, flags);
	schedule_work(&acm->work);
}

static void acm_softint(struct work_struct *work)
{
	struct acm *acm = container_of(work, struct acm, work);
	struct tty_struct *tty;

	dev_vdbg(&acm->data->dev, "%s\n", __func__);

	tty = tty_port_tty_get(&acm->port);
	if (!tty)
		return;
	tty_wakeup(tty);
	tty_kref_put(tty);
}

/*
 * TTY handlers
 */

static int acm_tty_install(struct tty_driver *driver, struct tty_struct *tty)
{
	struct acm *acm;
	int retval;

	dev_dbg(tty->dev, "%s\n", __func__);

	acm = acm_get_by_index(tty->index);
	if (!acm)
		return -ENODEV;

	retval = tty_standard_install(driver, tty);
	if (retval)
		goto error_init_termios;

	tty->driver_data = acm;

	return 0;

error_init_termios:
	tty_port_put(&acm->port);
	return retval;
}

static int acm_tty_open(struct tty_struct *tty, struct file *filp)
{
	struct acm *acm = tty->driver_data;

	dev_dbg(tty->dev, "%s\n", __func__);

	return tty_port_open(&acm->port, tty, filp);
}

static int acm_port_activate(struct tty_port *port, struct tty_struct *tty)
{
	struct acm *acm = container_of(port, struct acm, port);
	int retval = -ENODEV;

	dev_dbg(&acm->control->dev, "%s\n", __func__);

	mutex_lock(&acm->mutex);
	if (acm->disconnected)
		goto disconnected;

	retval = usb_autopm_get_interface(acm->control);
	if (retval)
		goto error_get_interface;

	/*
	 * FIXME: Why do we need this? Allocating 64K of physically contiguous
	 * memory is really nasty...
	 */
	set_bit(TTY_NO_WRITE_SPLIT, &tty->flags);
	acm->control->needs_remote_wakeup = 1;

	if (acm_submit_read_urbs(acm, GFP_KERNEL))
		goto error_submit_urb;

	acm->ctrlurb->dev = acm->dev;
	if (usb_submit_urb(acm->ctrlurb, GFP_KERNEL)) {
		dev_err(&acm->control->dev,
			"%s - usb_submit_urb(ctrl irq) failed\n", __func__);
		goto error_submit_urb;
	}

	acm->ctrlout = ACM_CTRL_DTR | ACM_CTRL_RTS;
	if (acm_set_control(acm, acm->ctrlout) < 0 &&
	    (acm->ctrl_caps & USB_CDC_CAP_LINE))
		goto error_set_control;

	usb_autopm_put_interface(acm->control);

	/*
	 * Unthrottle device in case the TTY was closed while throttled.
	 */
	spin_lock_irq(&acm->read_lock);
	acm->throttled = 0;
	acm->throttle_req = 0;
	spin_unlock_irq(&acm->read_lock);

	if (acm_submit_read_urbs(acm, GFP_KERNEL))
		goto error_submit_read_urbs;

	mutex_unlock(&acm->mutex);

	return 0;

error_submit_read_urbs:
	acm->ctrlout = 0;
	acm_set_control(acm, acm->ctrlout);
error_set_control:
	usb_kill_urb(acm->ctrlurb);
error_submit_urb:
	usb_autopm_put_interface(acm->control);
error_get_interface:
disconnected:
	mutex_unlock(&acm->mutex);
	return retval;
}

static void acm_port_destruct(struct tty_port *port)
{
	struct acm *acm = container_of(port, struct acm, port);

	dev_dbg(&acm->control->dev, "%s\n", __func__);

	acm_release_minor(acm);
	usb_put_intf(acm->control);
	kfree(acm->country_codes);
	kfree(acm);
}

static void acm_port_shutdown(struct tty_port *port)
{
	struct acm *acm = container_of(port, struct acm, port);
	int i;

	dev_dbg(&acm->control->dev, "%s\n", __func__);

	mutex_lock(&acm->mutex);
	if (!acm->disconnected) {
		usb_autopm_get_interface(acm->control);
		acm_set_control(acm, acm->ctrlout = 0);
		usb_kill_urb(acm->ctrlurb);
		for (i = 0; i < ACM_NW; i++)
			usb_kill_urb(acm->wb[i].urb);
		for (i = 0; i < acm->rx_buflimit; i++)
			usb_kill_urb(acm->read_urbs[i]);
		acm->control->needs_remote_wakeup = 0;
		usb_autopm_put_interface(acm->control);
	}
	mutex_unlock(&acm->mutex);
}

static void acm_tty_cleanup(struct tty_struct *tty)
{
	struct acm *acm = tty->driver_data;
	dev_dbg(&acm->control->dev, "%s\n", __func__);
	tty_port_put(&acm->port);
}

static void acm_tty_hangup(struct tty_struct *tty)
{
	struct acm *acm = tty->driver_data;
	dev_dbg(&acm->control->dev, "%s\n", __func__);
	tty_port_hangup(&acm->port);
}

static void acm_tty_close(struct tty_struct *tty, struct file *filp)
{
	struct acm *acm = tty->driver_data;
	dev_dbg(&acm->control->dev, "%s\n", __func__);
	tty_port_close(&acm->port, tty, filp);
}

static int acm_tty_write(struct tty_struct *tty,
					const unsigned char *buf, int count)
{
	struct acm *acm = tty->driver_data;
	int stat;
	unsigned long flags;
	int wbn;
	struct acm_wb *wb;

	if (!count)
		return 0;

	dev_vdbg(&acm->data->dev, "%s - count %d\n", __func__, count);

	spin_lock_irqsave(&acm->write_lock, flags);
	wbn = acm_wb_alloc(acm);
	if (wbn < 0) {
		spin_unlock_irqrestore(&acm->write_lock, flags);
		return 0;
	}
	wb = &acm->wb[wbn];

	count = (count > acm->writesize) ? acm->writesize : count;
	dev_vdbg(&acm->data->dev, "%s - write %d\n", __func__, count);
	memcpy(wb->buf, buf, count);
	wb->len = count;
	spin_unlock_irqrestore(&acm->write_lock, flags);

	stat = acm_write_start(acm, wbn);
	if (stat < 0)
		return stat;
	return count;
}

static int acm_tty_write_room(struct tty_struct *tty)
{
	struct acm *acm = tty->driver_data;
	/*
	 * Do not let the line discipline to know that we have a reserve,
	 * or it might get too enthusiastic.
	 */
	return acm_wb_is_avail(acm) ? acm->writesize : 0;
}

static int acm_tty_chars_in_buffer(struct tty_struct *tty)
{
	struct acm *acm = tty->driver_data;
	/*
	 * if the device was unplugged then any remaining characters fell out
	 * of the connector ;)
	 */
	if (acm->disconnected)
		return 0;
	/*
	 * This is inaccurate (overcounts), but it works.
	 */
	return (ACM_NW - acm_wb_is_avail(acm)) * acm->writesize;
}

static void acm_tty_throttle(struct tty_struct *tty)
{
	struct acm *acm = tty->driver_data;

	spin_lock_irq(&acm->read_lock);
	acm->throttle_req = 1;
	spin_unlock_irq(&acm->read_lock);
}

static void acm_tty_unthrottle(struct tty_struct *tty)
{
	struct acm *acm = tty->driver_data;
	unsigned int was_throttled;

	spin_lock_irq(&acm->read_lock);
	was_throttled = acm->throttled;
	acm->throttled = 0;
	acm->throttle_req = 0;
	spin_unlock_irq(&acm->read_lock);

	if (was_throttled)
		acm_submit_read_urbs(acm, GFP_KERNEL);
}

static int acm_tty_break_ctl(struct tty_struct *tty, int state)
{
	struct acm *acm = tty->driver_data;
	int retval;

	retval = acm_send_break(acm, state ? 0xffff : 0);
	if (retval < 0)
		dev_dbg(&acm->control->dev, "%s - send break failed\n",
								__func__);
	return retval;
}

static int acm_tty_tiocmget(struct tty_struct *tty)
{
	struct acm *acm = tty->driver_data;

	return (acm->ctrlout & ACM_CTRL_DTR ? TIOCM_DTR : 0) |
	       (acm->ctrlout & ACM_CTRL_RTS ? TIOCM_RTS : 0) |
	       (acm->ctrlin  & ACM_CTRL_DSR ? TIOCM_DSR : 0) |
	       (acm->ctrlin  & ACM_CTRL_RI  ? TIOCM_RI  : 0) |
	       (acm->ctrlin  & ACM_CTRL_DCD ? TIOCM_CD  : 0) |
	       TIOCM_CTS;
}

static int acm_tty_tiocmset(struct tty_struct *tty,
			    unsigned int set, unsigned int clear)
{
	struct acm *acm = tty->driver_data;
	unsigned int newctrl;

	newctrl = acm->ctrlout;
	set = (set & TIOCM_DTR ? ACM_CTRL_DTR : 0) |
					(set & TIOCM_RTS ? ACM_CTRL_RTS : 0);
	clear = (clear & TIOCM_DTR ? ACM_CTRL_DTR : 0) |
					(clear & TIOCM_RTS ? ACM_CTRL_RTS : 0);

	newctrl = (newctrl & ~clear) | set;

	if (acm->ctrlout == newctrl)
		return 0;
	return acm_set_control(acm, acm->ctrlout = newctrl);
}

static int get_serial_info(struct acm *acm, struct serial_struct __user *info)
{
	struct serial_struct tmp;

	if (!info)
		return -EINVAL;

	memset(&tmp, 0, sizeof(tmp));
	tmp.flags = ASYNC_LOW_LATENCY;
	tmp.xmit_fifo_size = acm->writesize;
	tmp.baud_base = le32_to_cpu(acm->line.dwDTERate);
	tmp.close_delay	= acm->port.close_delay / 10;
	tmp.closing_wait = acm->port.closing_wait == ASYNC_CLOSING_WAIT_NONE ?
				ASYNC_CLOSING_WAIT_NONE :
				acm->port.closing_wait / 10;

	if (copy_to_user(info, &tmp, sizeof(tmp)))
		return -EFAULT;
	else
		return 0;
}

static int set_serial_info(struct acm *acm,
				struct serial_struct __user *newinfo)
{
	struct serial_struct new_serial;
	unsigned int closing_wait, close_delay;
	int retval = 0;

	if (copy_from_user(&new_serial, newinfo, sizeof(new_serial)))
		return -EFAULT;

	close_delay = new_serial.close_delay * 10;
	closing_wait = new_serial.closing_wait == ASYNC_CLOSING_WAIT_NONE ?
			ASYNC_CLOSING_WAIT_NONE : new_serial.closing_wait * 10;

	mutex_lock(&acm->port.mutex);

	if (!capable(CAP_SYS_ADMIN)) {
		if ((close_delay != acm->port.close_delay) ||
		    (closing_wait != acm->port.closing_wait))
			retval = -EPERM;
		else
			retval = -EOPNOTSUPP;
	} else {
		acm->port.close_delay  = close_delay;
		acm->port.closing_wait = closing_wait;
	}

	mutex_unlock(&acm->port.mutex);
	return retval;
}

static int acm_tty_ioctl(struct tty_struct *tty,
					unsigned int cmd, unsigned long arg)
{
	struct acm *acm = tty->driver_data;
	int rv = -ENOIOCTLCMD;

	switch (cmd) {
	case TIOCGSERIAL: /* gets serial port data */
		rv = get_serial_info(acm, (struct serial_struct __user *) arg);
		break;
	case TIOCSSERIAL:
		rv = set_serial_info(acm, (struct serial_struct __user *) arg);
		break;
	}

	return rv;
}

static const __u32 acm_tty_speed[] = {
	0, 50, 75, 110, 134, 150, 200, 300, 600,
	1200, 1800, 2400, 4800, 9600, 19200, 38400,
	57600, 115200, 230400, 460800, 500000, 576000,
	921600, 1000000, 1152000, 1500000, 2000000,
	2500000, 3000000, 3500000, 4000000
};

static void acm_tty_set_termios(struct tty_struct *tty,
						struct ktermios *termios_old)
{
	struct acm *acm = tty->driver_data;
	struct ktermios *termios = tty->termios;
	struct usb_cdc_line_coding newline;
	int newctrl = acm->ctrlout;

	newline.dwDTERate = cpu_to_le32(tty_get_baud_rate(tty));
	newline.bCharFormat = termios->c_cflag & CSTOPB ? 2 : 0;
	newline.bParityType = termios->c_cflag & PARENB ?
				(termios->c_cflag & PARODD ? 1 : 2) +
				(termios->c_cflag & CMSPAR ? 2 : 0) : 0;
	switch (termios->c_cflag & CSIZE) {
	case CS5:
		newline.bDataBits = 5;
		break;
	case CS6:
		newline.bDataBits = 6;
		break;
	case CS7:
		newline.bDataBits = 7;
		break;
	case CS8:
	default:
		newline.bDataBits = 8;
		break;
	}
	/* FIXME: Needs to clear unsupported bits in the termios */
	acm->clocal = ((termios->c_cflag & CLOCAL) != 0);

	if (!newline.dwDTERate) {
		newline.dwDTERate = acm->line.dwDTERate;
		newctrl &= ~ACM_CTRL_DTR;
	} else
		newctrl |=  ACM_CTRL_DTR;

	if (newctrl != acm->ctrlout)
		acm_set_control(acm, acm->ctrlout = newctrl);

	if (memcmp(&acm->line, &newline, sizeof newline)) {
		memcpy(&acm->line, &newline, sizeof newline);
		dev_dbg(&acm->control->dev, "%s - set line: %d %d %d %d\n",
			__func__,
			le32_to_cpu(newline.dwDTERate),
			newline.bCharFormat, newline.bParityType,
			newline.bDataBits);
		acm_set_line(acm, &acm->line);
	}
}

static const struct tty_port_operations acm_port_ops = {
	.shutdown = acm_port_shutdown,
	.activate = acm_port_activate,
	.destruct = acm_port_destruct,
};

/*
 * USB probe and disconnect routines.
 */

/* Little helpers: write/read buffers free */
static void acm_write_buffers_free(struct acm *acm)
{
	int i;
	struct acm_wb *wb;
	struct usb_device *usb_dev = interface_to_usbdev(acm->control);

	for (wb = &acm->wb[0], i = 0; i < ACM_NW; i++, wb++)
		usb_free_coherent(usb_dev, acm->writesize, wb->buf, wb->dmah);
}

static void acm_read_buffers_free(struct acm *acm)
{
	struct usb_device *usb_dev = interface_to_usbdev(acm->control);
	int i;

	for (i = 0; i < acm->rx_buflimit; i++)
		usb_free_coherent(usb_dev, acm->readsize,
			  acm->read_buffers[i].base, acm->read_buffers[i].dma);
}

/* Little helper: write buffers allocate */
static int acm_write_buffers_alloc(struct acm *acm)
{
	int i;
	struct acm_wb *wb;

	for (wb = &acm->wb[0], i = 0; i < ACM_NW; i++, wb++) {
		wb->buf = usb_alloc_coherent(acm->dev, acm->writesize, GFP_KERNEL,
		    &wb->dmah);
		if (!wb->buf) {
			while (i != 0) {
				--i;
				--wb;
				usb_free_coherent(acm->dev, acm->writesize,
				    wb->buf, wb->dmah);
			}
			return -ENOMEM;
		}
	}
	return 0;
}

static int acm_probe(struct usb_interface *intf,
		     const struct usb_device_id *id)
{
	struct usb_cdc_union_desc *union_header = NULL;
	struct usb_cdc_country_functional_desc *cfd = NULL;
	unsigned char *buffer = intf->altsetting->extra;
	int buflen = intf->altsetting->extralen;
	struct usb_interface *control_interface;
	struct usb_interface *data_interface;
	struct usb_endpoint_descriptor *epctrl = NULL;
	struct usb_endpoint_descriptor *epread = NULL;
	struct usb_endpoint_descriptor *epwrite = NULL;
	struct usb_device *usb_dev = interface_to_usbdev(intf);
	struct acm *acm;
	int minor;
	int ctrlsize, readsize;
	u8 *buf;
	u8 ac_management_function = 0;
	u8 call_management_function = 0;
	int call_interface_num = -1;
	int data_interface_num = -1;
	unsigned long quirks;
	int num_rx_buf;
	int i;
	int combined_interfaces = 0;

	/* normal quirks */
	quirks = (unsigned long)id->driver_info;
	num_rx_buf = (quirks == SINGLE_RX_URB) ? 1 : ACM_NR;

	/* not a real CDC ACM device */
	if (quirks & NOT_REAL_ACM)
		return -ENODEV;

	/* handle quirks deadly to normal probing*/
	if (quirks & NO_UNION_NORMAL) {
		data_interface = usb_ifnum_to_if(usb_dev, 1);
		control_interface = usb_ifnum_to_if(usb_dev, 0);
		goto skip_normal_probe;
	}

	/* normal probing*/
	if (!buffer) {
		dev_err(&intf->dev, "Weird descriptor references\n");
		return -EINVAL;
	}

	if (!buflen) {
		if (intf->cur_altsetting->endpoint &&
				intf->cur_altsetting->endpoint->extralen &&
				intf->cur_altsetting->endpoint->extra) {
			dev_dbg(&intf->dev,
				"Seeking extra descriptors on endpoint\n");
			buflen = intf->cur_altsetting->endpoint->extralen;
			buffer = intf->cur_altsetting->endpoint->extra;
		} else {
			dev_err(&intf->dev,
				"Zero length descriptor references\n");
			return -EINVAL;
		}
	}

	while (buflen > 0) {
		if (buffer[1] != USB_DT_CS_INTERFACE) {
			dev_err(&intf->dev, "skipping garbage\n");
			goto next_desc;
		}

		switch (buffer[2]) {
		case USB_CDC_UNION_TYPE: /* we've found it */
			if (union_header) {
				dev_err(&intf->dev, "More than one "
					"union descriptor, skipping ...\n");
				goto next_desc;
			}
			union_header = (struct usb_cdc_union_desc *)buffer;
			break;
		case USB_CDC_COUNTRY_TYPE: /* export through sysfs*/
			cfd = (struct usb_cdc_country_functional_desc *)buffer;
			break;
		case USB_CDC_HEADER_TYPE: /* maybe check version */
			break; /* for now we ignore it */
		case USB_CDC_ACM_TYPE:
			ac_management_function = buffer[3];
			break;
		case USB_CDC_CALL_MANAGEMENT_TYPE:
			call_management_function = buffer[3];
			call_interface_num = buffer[4];
			if ( (quirks & NOT_A_MODEM) == 0 && (call_management_function & 3) != 3)
				dev_err(&intf->dev, "This device cannot do calls on its own. It is not a modem.\n");
			break;
		default:
			/* there are LOTS more CDC descriptors that
			 * could legitimately be found here.
			 */
			dev_dbg(&intf->dev, "Ignoring descriptor: "
					"type %02x, length %d\n",
					buffer[2], buffer[0]);
			break;
		}
next_desc:
		buflen -= buffer[0];
		buffer += buffer[0];
	}

	if (!union_header) {
		if (call_interface_num > 0) {
			dev_dbg(&intf->dev, "No union descriptor, using call management descriptor\n");
			/* quirks for Droids MuIn LCD */
			if (quirks & NO_DATA_INTERFACE)
				data_interface = usb_ifnum_to_if(usb_dev, 0);
			else
				data_interface = usb_ifnum_to_if(usb_dev, (data_interface_num = call_interface_num));
			control_interface = intf;
		} else {
			if (intf->cur_altsetting->desc.bNumEndpoints != 3) {
				dev_dbg(&intf->dev,"No union descriptor, giving up\n");
				return -ENODEV;
			} else {
				dev_warn(&intf->dev,"No union descriptor, testing for castrated device\n");
				combined_interfaces = 1;
				control_interface = data_interface = intf;
				goto look_for_collapsed_interface;
			}
		}
	} else {
		control_interface = usb_ifnum_to_if(usb_dev, union_header->bMasterInterface0);
		data_interface = usb_ifnum_to_if(usb_dev, (data_interface_num = union_header->bSlaveInterface0));
		if (!control_interface || !data_interface) {
			dev_dbg(&intf->dev, "no interfaces\n");
			return -ENODEV;
		}
	}

	if (data_interface_num != call_interface_num)
		dev_dbg(&intf->dev, "Separate call control interface. That is not fully supported.\n");

	if (control_interface == data_interface) {
		/* some broken devices designed for windows work this way */
		dev_warn(&intf->dev,"Control and data interfaces are not separated!\n");
		combined_interfaces = 1;
		/* a popular other OS doesn't use it */
		quirks |= NO_CAP_LINE;
		if (data_interface->cur_altsetting->desc.bNumEndpoints != 3) {
			dev_err(&intf->dev, "This needs exactly 3 endpoints\n");
			return -EINVAL;
		}
look_for_collapsed_interface:
		for (i = 0; i < 3; i++) {
			struct usb_endpoint_descriptor *ep;
			ep = &data_interface->cur_altsetting->endpoint[i].desc;

			if (usb_endpoint_is_int_in(ep))
				epctrl = ep;
			else if (usb_endpoint_is_bulk_out(ep))
				epwrite = ep;
			else if (usb_endpoint_is_bulk_in(ep))
				epread = ep;
			else
				return -EINVAL;
		}
		if (!epctrl || !epread || !epwrite)
			return -ENODEV;
		else
			goto made_compressed_probe;
	}

skip_normal_probe:

	/*workaround for switched interfaces */
	if (data_interface->cur_altsetting->desc.bInterfaceClass
						!= CDC_DATA_INTERFACE_TYPE) {
		if (control_interface->cur_altsetting->desc.bInterfaceClass
						== CDC_DATA_INTERFACE_TYPE) {
			struct usb_interface *t;
			dev_dbg(&intf->dev,
				"Your device has switched interfaces.\n");
			t = control_interface;
			control_interface = data_interface;
			data_interface = t;
		} else {
			return -EINVAL;
		}
	}

	/* Accept probe requests only for the control interface */
	if (!combined_interfaces && intf != control_interface)
		return -ENODEV;

	if (!combined_interfaces && usb_interface_claimed(data_interface)) {
		/* valid in this context */
		dev_dbg(&intf->dev, "The data interface isn't available\n");
		return -EBUSY;
	}


	if (data_interface->cur_altsetting->desc.bNumEndpoints < 2 ||
	    control_interface->cur_altsetting->desc.bNumEndpoints == 0)
		return -EINVAL;

	epctrl = &control_interface->cur_altsetting->endpoint[0].desc;
	epread = &data_interface->cur_altsetting->endpoint[0].desc;
	epwrite = &data_interface->cur_altsetting->endpoint[1].desc;


	/* workaround for switched endpoints */
	if (!usb_endpoint_dir_in(epread)) {
		/* descriptors are swapped */
		struct usb_endpoint_descriptor *t;
		dev_dbg(&intf->dev,
			"The data interface has switched endpoints\n");
		t = epread;
		epread = epwrite;
		epwrite = t;
	}
made_compressed_probe:
	dev_dbg(&intf->dev, "interfaces are valid\n");

	acm = kzalloc(sizeof(struct acm), GFP_KERNEL);
	if (acm == NULL) {
		dev_err(&intf->dev, "out of memory (acm kzalloc)\n");
		goto alloc_fail;
	}

	minor = acm_alloc_minor(acm);
	if (minor == ACM_TTY_MINORS) {
		dev_err(&intf->dev, "no more free acm devices\n");
		kfree(acm);
		return -ENODEV;
	}

	ctrlsize = usb_endpoint_maxp(epctrl);
	readsize = usb_endpoint_maxp(epread) *
				(quirks == SINGLE_RX_URB ? 1 : 2);
	acm->combined_interfaces = combined_interfaces;
	acm->writesize = usb_endpoint_maxp(epwrite) * 20;
	acm->control = control_interface;
	acm->data = data_interface;
	acm->minor = minor;
	acm->dev = usb_dev;
	acm->ctrl_caps = ac_management_function;
	if (quirks & NO_CAP_LINE)
		acm->ctrl_caps &= ~USB_CDC_CAP_LINE;
	acm->ctrlsize = ctrlsize;
	acm->readsize = readsize;
	acm->rx_buflimit = num_rx_buf;
	INIT_WORK(&acm->work, acm_softint);
	init_usb_anchor(&acm->deferred);
	spin_lock_init(&acm->write_lock);
	spin_lock_init(&acm->read_lock);
	mutex_init(&acm->mutex);
	acm->rx_endpoint = usb_rcvbulkpipe(usb_dev, epread->bEndpointAddress);
	acm->is_int_ep = usb_endpoint_xfer_int(epread);
	if (acm->is_int_ep)
		acm->bInterval = epread->bInterval;
	if (quirks & NO_HANGUP_IN_RESET_RESUME)
		acm->no_hangup_in_reset_resume = 1;
	tty_port_init(&acm->port);
	acm->port.ops = &acm_port_ops;

	buf = usb_alloc_coherent(usb_dev, ctrlsize, GFP_KERNEL, &acm->ctrl_dma);
	if (!buf) {
		dev_err(&intf->dev, "out of memory (ctrl buffer alloc)\n");
		goto alloc_fail2;
	}
	acm->ctrl_buffer = buf;

	if (acm_write_buffers_alloc(acm) < 0) {
		dev_err(&intf->dev, "out of memory (write buffer alloc)\n");
		goto alloc_fail4;
	}

	acm->ctrlurb = usb_alloc_urb(0, GFP_KERNEL);
	if (!acm->ctrlurb) {
		dev_err(&intf->dev, "out of memory (ctrlurb kmalloc)\n");
		goto alloc_fail5;
	}
	for (i = 0; i < num_rx_buf; i++) {
		struct acm_rb *rb = &(acm->read_buffers[i]);
		struct urb *urb;

		rb->base = usb_alloc_coherent(acm->dev, readsize, GFP_KERNEL,
								&rb->dma);
		if (!rb->base) {
			dev_err(&intf->dev, "out of memory "
					"(read bufs usb_alloc_coherent)\n");
			goto alloc_fail6;
		}
		rb->index = i;
		rb->instance = acm;

		urb = usb_alloc_urb(0, GFP_KERNEL);
		if (!urb) {
			dev_err(&intf->dev,
				"out of memory (read urbs usb_alloc_urb)\n");
			goto alloc_fail6;
		}
		urb->transfer_flags |= URB_NO_TRANSFER_DMA_MAP;
		urb->transfer_dma = rb->dma;
		if (acm->is_int_ep) {
			usb_fill_int_urb(urb, acm->dev,
					 acm->rx_endpoint,
					 rb->base,
					 acm->readsize,
					 acm_read_bulk_callback, rb,
					 acm->bInterval);
		} else {
			usb_fill_bulk_urb(urb, acm->dev,
					  acm->rx_endpoint,
					  rb->base,
					  acm->readsize,
					  acm_read_bulk_callback, rb);
		}

		acm->read_urbs[i] = urb;
		__set_bit(i, &acm->read_urbs_free);
	}
	for (i = 0; i < ACM_NW; i++) {
		struct acm_wb *snd = &(acm->wb[i]);

		snd->urb = usb_alloc_urb(0, GFP_KERNEL);
		if (snd->urb == NULL) {
			dev_err(&intf->dev,
				"out of memory (write urbs usb_alloc_urb)\n");
			goto alloc_fail7;
		}

		if (usb_endpoint_xfer_int(epwrite))
			usb_fill_int_urb(snd->urb, usb_dev,
				usb_sndintpipe(usb_dev, epwrite->bEndpointAddress),
				NULL, acm->writesize, acm_write_bulk, snd, epwrite->bInterval);
		else
			usb_fill_bulk_urb(snd->urb, usb_dev,
				usb_sndbulkpipe(usb_dev, epwrite->bEndpointAddress),
				NULL, acm->writesize, acm_write_bulk, snd);
		snd->urb->transfer_flags |= URB_NO_TRANSFER_DMA_MAP;
		snd->instance = acm;
	}

	usb_set_intfdata(intf, acm);

	i = device_create_file(&intf->dev, &dev_attr_bmCapabilities);
	if (i < 0)
		goto alloc_fail7;

	if (cfd) { /* export the country data */
		acm->country_codes = kmalloc(cfd->bLength - 4, GFP_KERNEL);
		if (!acm->country_codes)
			goto skip_countries;
		acm->country_code_size = cfd->bLength - 4;
		memcpy(acm->country_codes, (u8 *)&cfd->wCountyCode0,
							cfd->bLength - 4);
		acm->country_rel_date = cfd->iCountryCodeRelDate;

		i = device_create_file(&intf->dev, &dev_attr_wCountryCodes);
		if (i < 0) {
			kfree(acm->country_codes);
			acm->country_codes = NULL;
			acm->country_code_size = 0;
			goto skip_countries;
		}

		i = device_create_file(&intf->dev,
						&dev_attr_iCountryCodeRelDate);
		if (i < 0) {
			device_remove_file(&intf->dev, &dev_attr_wCountryCodes);
			kfree(acm->country_codes);
			acm->country_codes = NULL;
			acm->country_code_size = 0;
			goto skip_countries;
		}
	}

skip_countries:
	usb_fill_int_urb(acm->ctrlurb, usb_dev,
			 usb_rcvintpipe(usb_dev, epctrl->bEndpointAddress),
			 acm->ctrl_buffer, ctrlsize, acm_ctrl_irq, acm,
			 /* works around buggy devices */
			 epctrl->bInterval ? epctrl->bInterval : 0xff);
	acm->ctrlurb->transfer_flags |= URB_NO_TRANSFER_DMA_MAP;
	acm->ctrlurb->transfer_dma = acm->ctrl_dma;

	dev_info(&intf->dev, "ttyACM%d: USB ACM device\n", minor);

	acm_set_control(acm, acm->ctrlout);

	acm->line.dwDTERate = cpu_to_le32(9600);
	acm->line.bDataBits = 8;
	acm_set_line(acm, &acm->line);

	usb_driver_claim_interface(&acm_driver, data_interface, acm);
	usb_set_intfdata(data_interface, acm);

	usb_get_intf(control_interface);
	tty_register_device(acm_tty_driver, minor, &control_interface->dev);

	return 0;
alloc_fail7:
	for (i = 0; i < ACM_NW; i++)
		usb_free_urb(acm->wb[i].urb);
alloc_fail6:
	for (i = 0; i < num_rx_buf; i++)
		usb_free_urb(acm->read_urbs[i]);
	acm_read_buffers_free(acm);
	usb_free_urb(acm->ctrlurb);
alloc_fail5:
	acm_write_buffers_free(acm);
alloc_fail4:
	usb_free_coherent(usb_dev, ctrlsize, acm->ctrl_buffer, acm->ctrl_dma);
alloc_fail2:
	acm_release_minor(acm);
	kfree(acm);
alloc_fail:
	return -ENOMEM;
}

static void stop_data_traffic(struct acm *acm)
{
	int i;

	if (!acm) {
		pr_err("%s: !acm\n", __func__);
		return;
	}

	dev_dbg(&acm->control->dev, "%s\n", __func__);

	usb_kill_urb(acm->ctrlurb);
	for (i = 0; i < ACM_NW; i++)
		usb_kill_urb(acm->wb[i].urb);
	for (i = 0; i < acm->rx_buflimit; i++)
		usb_kill_urb(acm->read_urbs[i]);

	cancel_work_sync(&acm->work);
}

static void acm_disconnect(struct usb_interface *intf)
{
	struct acm *acm = usb_get_intfdata(intf);
	struct usb_device *usb_dev = interface_to_usbdev(intf);
	struct tty_struct *tty;
	struct urb *res;
	int i;

	dev_dbg(&intf->dev, "%s\n", __func__);

	/* sibling interface is already cleaning up */
	if (!acm)
		return;

	mutex_lock(&acm->mutex);
	acm->disconnected = true;
	if (acm->country_codes) {
		device_remove_file(&acm->control->dev,
				&dev_attr_wCountryCodes);
		device_remove_file(&acm->control->dev,
				&dev_attr_iCountryCodeRelDate);
	}
	device_remove_file(&acm->control->dev, &dev_attr_bmCapabilities);
	usb_set_intfdata(acm->control, NULL);
	usb_set_intfdata(acm->data, NULL);
	mutex_unlock(&acm->mutex);

	tty = tty_port_tty_get(&acm->port);
	if (tty) {
		tty_vhangup(tty);
		tty_kref_put(tty);
	}

	stop_data_traffic(acm);

<<<<<<< HEAD
	/* decrement ref count of anchored urbs */
	while ((res = usb_get_from_anchor(&acm->deferred)))
		usb_put_urb(res);
=======
	tty_unregister_device(acm_tty_driver, acm->minor);

>>>>>>> f3b5af9a
	usb_free_urb(acm->ctrlurb);
	for (i = 0; i < ACM_NW; i++)
		usb_free_urb(acm->wb[i].urb);
	for (i = 0; i < acm->rx_buflimit; i++)
		usb_free_urb(acm->read_urbs[i]);
	acm_write_buffers_free(acm);
	usb_free_coherent(usb_dev, acm->ctrlsize, acm->ctrl_buffer, acm->ctrl_dma);
	acm_read_buffers_free(acm);

	if (!acm->combined_interfaces)
		usb_driver_release_interface(&acm_driver, intf == acm->control ?
					acm->data : acm->control);

	tty_port_put(&acm->port);
}

#ifdef CONFIG_PM
static int acm_suspend(struct usb_interface *intf, pm_message_t message)
{
	struct acm *acm = usb_get_intfdata(intf);
	int cnt;

	if (!acm) {
		pr_err("%s: !acm\n", __func__);
		return -ENODEV;
	}

	if (PMSG_IS_AUTO(message)) {
		int b;

		spin_lock_irq(&acm->write_lock);
		b = acm->transmitting;
		spin_unlock_irq(&acm->write_lock);
		if (b)
			return -EBUSY;
	}

	spin_lock_irq(&acm->read_lock);
	spin_lock(&acm->write_lock);
	cnt = acm->susp_count++;
	spin_unlock(&acm->write_lock);
	spin_unlock_irq(&acm->read_lock);

	if (cnt)
		return 0;

	if (test_bit(ASYNCB_INITIALIZED, &acm->port.flags))
		stop_data_traffic(acm);

	return 0;
}

static int acm_resume(struct usb_interface *intf)
{
	struct acm *acm = usb_get_intfdata(intf);
	int rv = 0;
	int cnt;
#ifdef CONFIG_PM
	struct urb *res;
#else
	struct acm_wb *wb;
#endif

	if (!acm) {
		pr_err("%s: !acm\n", __func__);
		return -ENODEV;
	}

	spin_lock_irq(&acm->read_lock);
	if (acm->susp_count > 0) {
		acm->susp_count -= 1;
		cnt = acm->susp_count;
	} else {
		spin_unlock_irq(&acm->read_lock);
		return 0;
	}
	spin_unlock_irq(&acm->read_lock);

	if (cnt)
		return 0;

	if (test_bit(ASYNCB_INITIALIZED, &acm->port.flags)) {
		rv = usb_submit_urb(acm->ctrlurb, GFP_NOIO);
		spin_lock_irq(&acm->write_lock);
#ifdef CONFIG_PM
		while ((res = usb_get_from_anchor(&acm->deferred))) {
			/* decrement ref count*/
			usb_put_urb(res);
			rv = usb_submit_urb(res, GFP_ATOMIC);
			if (rv < 0) {
				dbg("usb_submit_urb(pending request)"
					" failed: %d", rv);
				usb_unanchor_urb(res);
				acm_write_done(acm, res->context);
			}
		}
		spin_unlock_irq(&acm->write_lock);
#else
		if (acm->delayed_wb) {
			wb = acm->delayed_wb;
			acm->delayed_wb = NULL;
			spin_unlock_irq(&acm->write_lock);
			acm_start_wb(acm, wb);
		} else {
			spin_unlock_irq(&acm->write_lock);
		}
#endif

		/*
		 * delayed error checking because we must
		 * do the write path at all cost
		 */
		if (rv < 0)
			goto err_out;

		rv = acm_submit_read_urbs(acm, GFP_NOIO);
	}

err_out:
	return rv;
}

static int acm_reset_resume(struct usb_interface *intf)
{
	struct acm *acm = usb_get_intfdata(intf);
	struct tty_struct *tty;

	if (!acm) {
		pr_err("%s: !acm\n", __func__);
		return -ENODEV;
	}

	if (test_bit(ASYNCB_INITIALIZED, &acm->port.flags)) {
		tty = tty_port_tty_get(&acm->port);
		if (tty) {
			if (!acm->no_hangup_in_reset_resume)
				tty_hangup(tty);
			tty_kref_put(tty);
		}
	}

	return acm_resume(intf);
}

#endif /* CONFIG_PM */

#define NOKIA_PCSUITE_ACM_INFO(x) \
		USB_DEVICE_AND_INTERFACE_INFO(0x0421, x, \
		USB_CLASS_COMM, USB_CDC_SUBCLASS_ACM, \
		USB_CDC_ACM_PROTO_VENDOR)

#define SAMSUNG_PCSUITE_ACM_INFO(x) \
		USB_DEVICE_AND_INTERFACE_INFO(0x04e7, x, \
		USB_CLASS_COMM, USB_CDC_SUBCLASS_ACM, \
		USB_CDC_ACM_PROTO_VENDOR)

/*
 * USB driver structure.
 */

static const struct usb_device_id acm_ids[] = {
	/* quirky and broken devices */
	{ USB_DEVICE(0x0870, 0x0001), /* Metricom GS Modem */
	.driver_info = NO_UNION_NORMAL, /* has no union descriptor */
	},
	{ USB_DEVICE(0x0e8d, 0x0003), /* FIREFLY, MediaTek Inc; andrey.arapov@gmail.com */
	.driver_info = NO_UNION_NORMAL, /* has no union descriptor */
	},
	{ USB_DEVICE(0x0e8d, 0x3329), /* MediaTek Inc GPS */
	.driver_info = NO_UNION_NORMAL, /* has no union descriptor */
	},
	{ USB_DEVICE(0x0482, 0x0203), /* KYOCERA AH-K3001V */
	.driver_info = NO_UNION_NORMAL, /* has no union descriptor */
	},
	{ USB_DEVICE(0x079b, 0x000f), /* BT On-Air USB MODEM */
	.driver_info = NO_UNION_NORMAL, /* has no union descriptor */
	},
	{ USB_DEVICE(0x0ace, 0x1602), /* ZyDAS 56K USB MODEM */
	.driver_info = SINGLE_RX_URB,
	},
	{ USB_DEVICE(0x0ace, 0x1608), /* ZyDAS 56K USB MODEM */
	.driver_info = SINGLE_RX_URB, /* firmware bug */
	},
	{ USB_DEVICE(0x0ace, 0x1611), /* ZyDAS 56K USB MODEM - new version */
	.driver_info = SINGLE_RX_URB, /* firmware bug */
	},
	{ USB_DEVICE(0x22b8, 0x7000), /* Motorola Q Phone */
	.driver_info = NO_UNION_NORMAL, /* has no union descriptor */
	},
	{ USB_DEVICE(0x0803, 0x3095), /* Zoom Telephonics Model 3095F USB MODEM */
	.driver_info = NO_UNION_NORMAL, /* has no union descriptor */
	},
	{ USB_DEVICE(0x0572, 0x1321), /* Conexant USB MODEM CX93010 */
	.driver_info = NO_UNION_NORMAL, /* has no union descriptor */
	},
	{ USB_DEVICE(0x0572, 0x1324), /* Conexant USB MODEM RD02-D400 */
	.driver_info = NO_UNION_NORMAL, /* has no union descriptor */
	},
	{ USB_DEVICE(0x0572, 0x1328), /* Shiro / Aztech USB MODEM UM-3100 */
	.driver_info = NO_UNION_NORMAL, /* has no union descriptor */
	},
	{ USB_DEVICE(0x22b8, 0x6425), /* Motorola MOTOMAGX phones */
	},
	/* Motorola H24 HSPA module: */
	{ USB_DEVICE(0x22b8, 0x2d91) }, /* modem                                */
	{ USB_DEVICE(0x22b8, 0x2d92) }, /* modem           + diagnostics        */
	{ USB_DEVICE(0x22b8, 0x2d93) }, /* modem + AT port                      */
	{ USB_DEVICE(0x22b8, 0x2d95) }, /* modem + AT port + diagnostics        */
	{ USB_DEVICE(0x22b8, 0x2d96) }, /* modem                         + NMEA */
	{ USB_DEVICE(0x22b8, 0x2d97) }, /* modem           + diagnostics + NMEA */
	{ USB_DEVICE(0x22b8, 0x2d99) }, /* modem + AT port               + NMEA */
	{ USB_DEVICE(0x22b8, 0x2d9a) }, /* modem + AT port + diagnostics + NMEA */

	{ USB_DEVICE(0x0572, 0x1329), /* Hummingbird huc56s (Conexant) */
	.driver_info = NO_UNION_NORMAL, /* union descriptor misplaced on
					   data interface instead of
					   communications interface.
					   Maybe we should define a new
					   quirk for this. */
	},
	{ USB_DEVICE(0x0572, 0x1340), /* Conexant CX93010-2x UCMxx */
	.driver_info = NO_UNION_NORMAL,
	},
	{ USB_DEVICE(0x05f9, 0x4002), /* PSC Scanning, Magellan 800i */
	.driver_info = NO_UNION_NORMAL,
	},
	{ USB_DEVICE(0x1bbb, 0x0003), /* Alcatel OT-I650 */
	.driver_info = NO_UNION_NORMAL, /* reports zero length descriptor */
	},
	{ USB_DEVICE(0x1576, 0x03b1), /* Maretron USB100 */
	.driver_info = NO_UNION_NORMAL, /* reports zero length descriptor */
	},
	{ USB_DEVICE(0x1519, 0x0020),
	.driver_info = NO_UNION_NORMAL | NO_HANGUP_IN_RESET_RESUME, /* has no union descriptor */
	},

	/* Nokia S60 phones expose two ACM channels. The first is
	 * a modem and is picked up by the standard AT-command
	 * information below. The second is 'vendor-specific' but
	 * is treated as a serial device at the S60 end, so we want
	 * to expose it on Linux too. */
	{ NOKIA_PCSUITE_ACM_INFO(0x042D), }, /* Nokia 3250 */
	{ NOKIA_PCSUITE_ACM_INFO(0x04D8), }, /* Nokia 5500 Sport */
	{ NOKIA_PCSUITE_ACM_INFO(0x04C9), }, /* Nokia E50 */
	{ NOKIA_PCSUITE_ACM_INFO(0x0419), }, /* Nokia E60 */
	{ NOKIA_PCSUITE_ACM_INFO(0x044D), }, /* Nokia E61 */
	{ NOKIA_PCSUITE_ACM_INFO(0x0001), }, /* Nokia E61i */
	{ NOKIA_PCSUITE_ACM_INFO(0x0475), }, /* Nokia E62 */
	{ NOKIA_PCSUITE_ACM_INFO(0x0508), }, /* Nokia E65 */
	{ NOKIA_PCSUITE_ACM_INFO(0x0418), }, /* Nokia E70 */
	{ NOKIA_PCSUITE_ACM_INFO(0x0425), }, /* Nokia N71 */
	{ NOKIA_PCSUITE_ACM_INFO(0x0486), }, /* Nokia N73 */
	{ NOKIA_PCSUITE_ACM_INFO(0x04DF), }, /* Nokia N75 */
	{ NOKIA_PCSUITE_ACM_INFO(0x000e), }, /* Nokia N77 */
	{ NOKIA_PCSUITE_ACM_INFO(0x0445), }, /* Nokia N80 */
	{ NOKIA_PCSUITE_ACM_INFO(0x042F), }, /* Nokia N91 & N91 8GB */
	{ NOKIA_PCSUITE_ACM_INFO(0x048E), }, /* Nokia N92 */
	{ NOKIA_PCSUITE_ACM_INFO(0x0420), }, /* Nokia N93 */
	{ NOKIA_PCSUITE_ACM_INFO(0x04E6), }, /* Nokia N93i  */
	{ NOKIA_PCSUITE_ACM_INFO(0x04B2), }, /* Nokia 5700 XpressMusic */
	{ NOKIA_PCSUITE_ACM_INFO(0x0134), }, /* Nokia 6110 Navigator (China) */
	{ NOKIA_PCSUITE_ACM_INFO(0x046E), }, /* Nokia 6110 Navigator */
	{ NOKIA_PCSUITE_ACM_INFO(0x002f), }, /* Nokia 6120 classic &  */
	{ NOKIA_PCSUITE_ACM_INFO(0x0088), }, /* Nokia 6121 classic */
	{ NOKIA_PCSUITE_ACM_INFO(0x00fc), }, /* Nokia 6124 classic */
	{ NOKIA_PCSUITE_ACM_INFO(0x0042), }, /* Nokia E51 */
	{ NOKIA_PCSUITE_ACM_INFO(0x00b0), }, /* Nokia E66 */
	{ NOKIA_PCSUITE_ACM_INFO(0x00ab), }, /* Nokia E71 */
	{ NOKIA_PCSUITE_ACM_INFO(0x0481), }, /* Nokia N76 */
	{ NOKIA_PCSUITE_ACM_INFO(0x0007), }, /* Nokia N81 & N81 8GB */
	{ NOKIA_PCSUITE_ACM_INFO(0x0071), }, /* Nokia N82 */
	{ NOKIA_PCSUITE_ACM_INFO(0x04F0), }, /* Nokia N95 & N95-3 NAM */
	{ NOKIA_PCSUITE_ACM_INFO(0x0070), }, /* Nokia N95 8GB  */
	{ NOKIA_PCSUITE_ACM_INFO(0x00e9), }, /* Nokia 5320 XpressMusic */
	{ NOKIA_PCSUITE_ACM_INFO(0x0099), }, /* Nokia 6210 Navigator, RM-367 */
	{ NOKIA_PCSUITE_ACM_INFO(0x0128), }, /* Nokia 6210 Navigator, RM-419 */
	{ NOKIA_PCSUITE_ACM_INFO(0x008f), }, /* Nokia 6220 Classic */
	{ NOKIA_PCSUITE_ACM_INFO(0x00a0), }, /* Nokia 6650 */
	{ NOKIA_PCSUITE_ACM_INFO(0x007b), }, /* Nokia N78 */
	{ NOKIA_PCSUITE_ACM_INFO(0x0094), }, /* Nokia N85 */
	{ NOKIA_PCSUITE_ACM_INFO(0x003a), }, /* Nokia N96 & N96-3  */
	{ NOKIA_PCSUITE_ACM_INFO(0x00e9), }, /* Nokia 5320 XpressMusic */
	{ NOKIA_PCSUITE_ACM_INFO(0x0108), }, /* Nokia 5320 XpressMusic 2G */
	{ NOKIA_PCSUITE_ACM_INFO(0x01f5), }, /* Nokia N97, RM-505 */
	{ NOKIA_PCSUITE_ACM_INFO(0x02e3), }, /* Nokia 5230, RM-588 */
	{ NOKIA_PCSUITE_ACM_INFO(0x0178), }, /* Nokia E63 */
	{ NOKIA_PCSUITE_ACM_INFO(0x010e), }, /* Nokia E75 */
	{ NOKIA_PCSUITE_ACM_INFO(0x02d9), }, /* Nokia 6760 Slide */
	{ NOKIA_PCSUITE_ACM_INFO(0x01d0), }, /* Nokia E52 */
	{ NOKIA_PCSUITE_ACM_INFO(0x0223), }, /* Nokia E72 */
	{ NOKIA_PCSUITE_ACM_INFO(0x0275), }, /* Nokia X6 */
	{ NOKIA_PCSUITE_ACM_INFO(0x026c), }, /* Nokia N97 Mini */
	{ NOKIA_PCSUITE_ACM_INFO(0x0154), }, /* Nokia 5800 XpressMusic */
	{ NOKIA_PCSUITE_ACM_INFO(0x04ce), }, /* Nokia E90 */
	{ NOKIA_PCSUITE_ACM_INFO(0x01d4), }, /* Nokia E55 */
	{ NOKIA_PCSUITE_ACM_INFO(0x0302), }, /* Nokia N8 */
	{ NOKIA_PCSUITE_ACM_INFO(0x0335), }, /* Nokia E7 */
	{ NOKIA_PCSUITE_ACM_INFO(0x03cd), }, /* Nokia C7 */
	{ SAMSUNG_PCSUITE_ACM_INFO(0x6651), }, /* Samsung GTi8510 (INNOV8) */

	/* Support for Owen devices */
	{ USB_DEVICE(0x03eb, 0x0030), }, /* Owen SI30 */

	/* NOTE: non-Nokia COMM/ACM/0xff is likely MSFT RNDIS... NOT a modem! */

	/* Support Lego NXT using pbLua firmware */
	{ USB_DEVICE(0x0694, 0xff00),
	.driver_info = NOT_A_MODEM,
	},

	/* Support for Droids MuIn LCD */
	{ USB_DEVICE(0x04d8, 0x000b),
	.driver_info = NO_DATA_INTERFACE,
	},

	/* Exclude XMM6260 boot rom (not running modem software yet) */
	{ USB_DEVICE(0x058b, 0x0041),
	.driver_info = NOT_REAL_ACM,
	},

	/* Icera 450 */
	{ USB_DEVICE(0x1983, 0x0321),
	.driver_info = NO_HANGUP_IN_RESET_RESUME,
	},

	/* control interfaces without any protocol set */
	{ USB_INTERFACE_INFO(USB_CLASS_COMM, USB_CDC_SUBCLASS_ACM,
		USB_CDC_PROTO_NONE) },

	/* control interfaces with various AT-command sets */
	{ USB_INTERFACE_INFO(USB_CLASS_COMM, USB_CDC_SUBCLASS_ACM,
		USB_CDC_ACM_PROTO_AT_V25TER) },
	{ USB_INTERFACE_INFO(USB_CLASS_COMM, USB_CDC_SUBCLASS_ACM,
		USB_CDC_ACM_PROTO_AT_PCCA101) },
	{ USB_INTERFACE_INFO(USB_CLASS_COMM, USB_CDC_SUBCLASS_ACM,
		USB_CDC_ACM_PROTO_AT_PCCA101_WAKE) },
	{ USB_INTERFACE_INFO(USB_CLASS_COMM, USB_CDC_SUBCLASS_ACM,
		USB_CDC_ACM_PROTO_AT_GSM) },
	{ USB_INTERFACE_INFO(USB_CLASS_COMM, USB_CDC_SUBCLASS_ACM,
		USB_CDC_ACM_PROTO_AT_3G) },
	{ USB_INTERFACE_INFO(USB_CLASS_COMM, USB_CDC_SUBCLASS_ACM,
		USB_CDC_ACM_PROTO_AT_CDMA) },

	{ }
};

MODULE_DEVICE_TABLE(usb, acm_ids);

static struct usb_driver acm_driver = {
	.name =		"cdc_acm",
	.probe =	acm_probe,
	.disconnect =	acm_disconnect,
#ifdef CONFIG_PM
	.suspend =	acm_suspend,
	.resume =	acm_resume,
	.reset_resume =	acm_reset_resume,
#endif
	.id_table =	acm_ids,
#ifdef CONFIG_PM
	.supports_autosuspend = 1,
#endif
};

/*
 * TTY driver structures.
 */

static const struct tty_operations acm_ops = {
	.install =		acm_tty_install,
	.open =			acm_tty_open,
	.close =		acm_tty_close,
	.cleanup =		acm_tty_cleanup,
	.hangup =		acm_tty_hangup,
	.write =		acm_tty_write,
	.write_room =		acm_tty_write_room,
	.ioctl =		acm_tty_ioctl,
	.throttle =		acm_tty_throttle,
	.unthrottle =		acm_tty_unthrottle,
	.chars_in_buffer =	acm_tty_chars_in_buffer,
	.break_ctl =		acm_tty_break_ctl,
	.set_termios =		acm_tty_set_termios,
	.tiocmget =		acm_tty_tiocmget,
	.tiocmset =		acm_tty_tiocmset,
};

/*
 * Init / exit.
 */

static int __init acm_init(void)
{
	int retval;
	acm_tty_driver = alloc_tty_driver(ACM_TTY_MINORS);
	if (!acm_tty_driver)
		return -ENOMEM;
	acm_tty_driver->driver_name = "acm",
	acm_tty_driver->name = "ttyACM",
	acm_tty_driver->major = ACM_TTY_MAJOR,
	acm_tty_driver->minor_start = 0,
	acm_tty_driver->type = TTY_DRIVER_TYPE_SERIAL,
	acm_tty_driver->subtype = SERIAL_TYPE_NORMAL,
	acm_tty_driver->flags = TTY_DRIVER_REAL_RAW | TTY_DRIVER_DYNAMIC_DEV;
	acm_tty_driver->init_termios = tty_std_termios;
	acm_tty_driver->init_termios.c_cflag = B9600 | CS8 | CREAD |
								HUPCL | CLOCAL;
	tty_set_operations(acm_tty_driver, &acm_ops);

	retval = tty_register_driver(acm_tty_driver);
	if (retval) {
		put_tty_driver(acm_tty_driver);
		return retval;
	}

	retval = usb_register(&acm_driver);
	if (retval) {
		tty_unregister_driver(acm_tty_driver);
		put_tty_driver(acm_tty_driver);
		return retval;
	}

	printk(KERN_INFO KBUILD_MODNAME ": " DRIVER_DESC "\n");

	return 0;
}

static void __exit acm_exit(void)
{
	usb_deregister(&acm_driver);
	tty_unregister_driver(acm_tty_driver);
	put_tty_driver(acm_tty_driver);
}

module_init(acm_init);
module_exit(acm_exit);

MODULE_AUTHOR(DRIVER_AUTHOR);
MODULE_DESCRIPTION(DRIVER_DESC);
MODULE_LICENSE("GPL");
MODULE_ALIAS_CHARDEV_MAJOR(ACM_TTY_MAJOR);<|MERGE_RESOLUTION|>--- conflicted
+++ resolved
@@ -1455,14 +1455,8 @@
 
 	stop_data_traffic(acm);
 
-<<<<<<< HEAD
-	/* decrement ref count of anchored urbs */
-	while ((res = usb_get_from_anchor(&acm->deferred)))
-		usb_put_urb(res);
-=======
 	tty_unregister_device(acm_tty_driver, acm->minor);
 
->>>>>>> f3b5af9a
 	usb_free_urb(acm->ctrlurb);
 	for (i = 0; i < ACM_NW; i++)
 		usb_free_urb(acm->wb[i].urb);
