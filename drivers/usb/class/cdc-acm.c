--- conflicted
+++ resolved
@@ -246,7 +246,6 @@
 							acm->susp_count);
 	usb_autopm_get_interface_async(acm->control);
 	if (acm->susp_count) {
-<<<<<<< HEAD
 #ifdef CONFIG_PM
 		acm->transmitting++;
 		wb->urb->transfer_buffer = wb->buf;
@@ -260,9 +259,6 @@
 		else
 			usb_autopm_put_interface_async(acm->control);
 #endif
-=======
-		usb_anchor_urb(wb->urb, &acm->delayed);
->>>>>>> 12470e74
 		spin_unlock_irqrestore(&acm->write_lock, flags);
 		return 0;
 	}
@@ -1514,16 +1510,11 @@
 	struct acm *acm = usb_get_intfdata(intf);
 	int cnt;
 
-<<<<<<< HEAD
 	if (!acm) {
 		pr_err("%s: !acm\n", __func__);
 		return -ENODEV;
 	}
 
-=======
-	spin_lock_irq(&acm->read_lock);
-	spin_lock(&acm->write_lock);
->>>>>>> 12470e74
 	if (PMSG_IS_AUTO(message)) {
 		if (acm->transmitting) {
 			spin_unlock(&acm->write_lock);
@@ -1546,7 +1537,6 @@
 static int acm_resume(struct usb_interface *intf)
 {
 	struct acm *acm = usb_get_intfdata(intf);
-<<<<<<< HEAD
 	int rv = 0;
 	int cnt;
 #ifdef CONFIG_PM
@@ -1569,19 +1559,11 @@
 		return 0;
 	}
 	spin_unlock_irq(&acm->read_lock);
-=======
-	struct urb *urb;
-	int rv = 0;
-
-	spin_lock_irq(&acm->read_lock);
-	spin_lock(&acm->write_lock);
->>>>>>> 12470e74
 
 	if (--acm->susp_count)
 		goto out;
 
 	if (test_bit(ASYNCB_INITIALIZED, &acm->port.flags)) {
-<<<<<<< HEAD
 		rv = usb_submit_urb(acm->ctrlurb, GFP_NOIO);
 		spin_lock_irq(&acm->write_lock);
 #ifdef CONFIG_PM
@@ -1605,16 +1587,6 @@
 			acm_start_wb(acm, wb);
 		} else {
 			spin_unlock_irq(&acm->write_lock);
-=======
-		rv = usb_submit_urb(acm->ctrlurb, GFP_ATOMIC);
-
-		for (;;) {
-			urb = usb_get_from_anchor(&acm->delayed);
-			if (!urb)
-				break;
-
-			acm_start_wb(acm, urb->context);
->>>>>>> 12470e74
 		}
 #endif
 
