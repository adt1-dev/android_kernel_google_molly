--- conflicted
+++ resolved
@@ -534,23 +534,6 @@
 			  struct usb_host_interface *intf,
 			  const struct usb_device_id *id)
 {
-<<<<<<< HEAD
-	struct usb_host_interface *intf;
-	struct usb_device *dev;
-
-	WARN_ON(interface == NULL);
-	/* proc_connectinfo in devio.c may call us with id == NULL. */
-	if (id == NULL || interface == NULL)
-		return 0;
-
-	intf = interface->cur_altsetting;
-	dev = interface_to_usbdev(interface);
-
-	if (!usb_match_device(dev, id))
-		return 0;
-
-=======
->>>>>>> 9660cc51
 	/* The interface class, subclass, and protocol should never be
 	 * checked for a match if the device class is Vendor Specific,
 	 * unless the match record specifies the Vendor ID. */
