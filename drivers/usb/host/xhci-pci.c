--- conflicted
+++ resolved
@@ -263,14 +263,7 @@
 			xhci->shared_hcd->state != HC_STATE_SUSPENDED)
 		return -EINVAL;
 
-<<<<<<< HEAD
 	retval = xhci_suspend(xhci);
-=======
-	if (xhci->quirks & XHCI_PME_STUCK_QUIRK)
-		xhci_pme_quirk(xhci);
-
-	retval = xhci_suspend(xhci, do_wakeup);
->>>>>>> cf1b3dad
 
 	return retval;
 }
