--- conflicted
+++ resolved
@@ -297,11 +297,7 @@
 	xhci_dbg(xhci, "Abort command ring\n");
 
 	if (!(xhci->cmd_ring_state & CMD_RING_STATE_RUNNING)) {
-<<<<<<< HEAD
-		xhci_dbg(xhci, "The command ring isn't running, "\
-=======
 		xhci_dbg(xhci, "The command ring isn't running, "
->>>>>>> 2713e279
 				"Have the command ring been stopped?\n");
 		return 0;
 	}
@@ -325,11 +321,7 @@
 	ret = handshake(xhci, &xhci->op_regs->cmd_ring,
 			CMD_RING_RUNNING, 0, 5 * 1000 * 1000);
 	if (ret < 0) {
-<<<<<<< HEAD
-		xhci_err(xhci, "Stopped the command ring failed, "\
-=======
 		xhci_err(xhci, "Stopped the command ring failed, "
->>>>>>> 2713e279
 				"maybe the host is dead\n");
 		xhci->xhc_state |= XHCI_STATE_DYING;
 		xhci_quiesce(xhci);
@@ -375,11 +367,7 @@
 	spin_lock_irqsave(&xhci->lock, flags);
 
 	if (xhci->xhc_state & XHCI_STATE_DYING) {
-<<<<<<< HEAD
-		xhci_warn(xhci, "Abort the command ring,"\
-=======
 		xhci_warn(xhci, "Abort the command ring,"
->>>>>>> 2713e279
 				" but the xHCI is dead.\n");
 		retval = -ESHUTDOWN;
 		goto fail;
@@ -1239,9 +1227,6 @@
 	/* find the current segment of command ring */
 	cur_seg = find_trb_seg(xhci->cmd_ring->first_seg,
 			xhci->cmd_ring->dequeue, &cycle_state);
-
-<<<<<<< HEAD
-=======
 	if (!cur_seg) {
 		xhci_warn(xhci, "Command ring mismatch, dequeue = %p %llx (dma)\n",
 				xhci->cmd_ring->dequeue,
@@ -1253,7 +1238,6 @@
 		return;
 	}
 
->>>>>>> 2713e279
 	/* find the command trb matched by cd from command ring */
 	for (cmd_trb = xhci->cmd_ring->dequeue;
 			cmd_trb != xhci->cmd_ring->enqueue;
