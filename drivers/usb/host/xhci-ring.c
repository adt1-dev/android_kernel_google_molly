/*
 * xHCI host controller driver
 *
 * Copyright (C) 2008 Intel Corp.
 *
 * Author: Sarah Sharp
 * Some code borrowed from the Linux EHCI driver.
 *
 * This program is free software; you can redistribute it and/or modify
 * it under the terms of the GNU General Public License version 2 as
 * published by the Free Software Foundation.
 *
 * This program is distributed in the hope that it will be useful, but
 * WITHOUT ANY WARRANTY; without even the implied warranty of MERCHANTABILITY
 * or FITNESS FOR A PARTICULAR PURPOSE.  See the GNU General Public License
 * for more details.
 *
 * You should have received a copy of the GNU General Public License
 * along with this program; if not, write to the Free Software Foundation,
 * Inc., 675 Mass Ave, Cambridge, MA 02139, USA.
 */

/*
 * Ring initialization rules:
 * 1. Each segment is initialized to zero, except for link TRBs.
 * 2. Ring cycle state = 0.  This represents Producer Cycle State (PCS) or
 *    Consumer Cycle State (CCS), depending on ring function.
 * 3. Enqueue pointer = dequeue pointer = address of first TRB in the segment.
 *
 * Ring behavior rules:
 * 1. A ring is empty if enqueue == dequeue.  This means there will always be at
 *    least one free TRB in the ring.  This is useful if you want to turn that
 *    into a link TRB and expand the ring.
 * 2. When incrementing an enqueue or dequeue pointer, if the next TRB is a
 *    link TRB, then load the pointer with the address in the link TRB.  If the
 *    link TRB had its toggle bit set, you may need to update the ring cycle
 *    state (see cycle bit rules).  You may have to do this multiple times
 *    until you reach a non-link TRB.
 * 3. A ring is full if enqueue++ (for the definition of increment above)
 *    equals the dequeue pointer.
 *
 * Cycle bit rules:
 * 1. When a consumer increments a dequeue pointer and encounters a toggle bit
 *    in a link TRB, it must toggle the ring cycle state.
 * 2. When a producer increments an enqueue pointer and encounters a toggle bit
 *    in a link TRB, it must toggle the ring cycle state.
 *
 * Producer rules:
 * 1. Check if ring is full before you enqueue.
 * 2. Write the ring cycle state to the cycle bit in the TRB you're enqueuing.
 *    Update enqueue pointer between each write (which may update the ring
 *    cycle state).
 * 3. Notify consumer.  If SW is producer, it rings the doorbell for command
 *    and endpoint rings.  If HC is the producer for the event ring,
 *    and it generates an interrupt according to interrupt modulation rules.
 *
 * Consumer rules:
 * 1. Check if TRB belongs to you.  If the cycle bit == your ring cycle state,
 *    the TRB is owned by the consumer.
 * 2. Update dequeue pointer (which may update the ring cycle state) and
 *    continue processing TRBs until you reach a TRB which is not owned by you.
 * 3. Notify the producer.  SW is the consumer for the event ring, and it
 *   updates event ring dequeue pointer.  HC is the consumer for the command and
 *   endpoint rings; it generates events on the event ring for these.
 */

#include <linux/scatterlist.h>
#include <linux/slab.h>
#include "xhci.h"

static int handle_cmd_in_cmd_wait_list(struct xhci_hcd *xhci,
		struct xhci_virt_device *virt_dev,
		struct xhci_event_cmd *event);

/*
 * Returns zero if the TRB isn't in this segment, otherwise it returns the DMA
 * address of the TRB.
 */
dma_addr_t xhci_trb_virt_to_dma(struct xhci_segment *seg,
		union xhci_trb *trb)
{
	unsigned long segment_offset;

	if (!seg || !trb || trb < seg->trbs)
		return 0;
	/* offset in TRBs */
	segment_offset = trb - seg->trbs;
	if (segment_offset > TRBS_PER_SEGMENT)
		return 0;
	return seg->dma + (segment_offset * sizeof(*trb));
}

/* Does this link TRB point to the first segment in a ring,
 * or was the previous TRB the last TRB on the last segment in the ERST?
 */
static bool last_trb_on_last_seg(struct xhci_hcd *xhci, struct xhci_ring *ring,
		struct xhci_segment *seg, union xhci_trb *trb)
{
	if (ring == xhci->event_ring)
		return (trb == &seg->trbs[TRBS_PER_SEGMENT]) &&
			(seg->next == xhci->event_ring->first_seg);
	else
		return le32_to_cpu(trb->link.control) & LINK_TOGGLE;
}

/* Is this TRB a link TRB or was the last TRB the last TRB in this event ring
 * segment?  I.e. would the updated event TRB pointer step off the end of the
 * event seg?
 */
static int last_trb(struct xhci_hcd *xhci, struct xhci_ring *ring,
		struct xhci_segment *seg, union xhci_trb *trb)
{
	if (ring == xhci->event_ring)
		return trb == &seg->trbs[TRBS_PER_SEGMENT];
	else
		return TRB_TYPE_LINK_LE32(trb->link.control);
}

static int enqueue_is_link_trb(struct xhci_ring *ring)
{
	struct xhci_link_trb *link = &ring->enqueue->link;
	return TRB_TYPE_LINK_LE32(link->control);
}

/* Updates trb to point to the next TRB in the ring, and updates seg if the next
 * TRB is in a new segment.  This does not skip over link TRBs, and it does not
 * effect the ring dequeue or enqueue pointers.
 */
static void next_trb(struct xhci_hcd *xhci,
		struct xhci_ring *ring,
		struct xhci_segment **seg,
		union xhci_trb **trb)
{
	if (last_trb(xhci, ring, *seg, *trb)) {
		*seg = (*seg)->next;
		*trb = ((*seg)->trbs);
	} else {
		(*trb)++;
	}
}

/*
 * See Cycle bit rules. SW is the consumer for the event ring only.
 * Don't make a ring full of link TRBs.  That would be dumb and this would loop.
 */
static void inc_deq(struct xhci_hcd *xhci, struct xhci_ring *ring)
{
	unsigned long long addr;

	ring->deq_updates++;

	/*
	 * If this is not event ring, and the dequeue pointer
	 * is not on a link TRB, there is one more usable TRB
	 */
	if (ring->type != TYPE_EVENT &&
			!last_trb(xhci, ring, ring->deq_seg, ring->dequeue))
		ring->num_trbs_free++;

	do {
		/*
		 * Update the dequeue pointer further if that was a link TRB or
		 * we're at the end of an event ring segment (which doesn't have
		 * link TRBS)
		 */
		if (last_trb(xhci, ring, ring->deq_seg, ring->dequeue)) {
			if (ring->type == TYPE_EVENT &&
					last_trb_on_last_seg(xhci, ring,
						ring->deq_seg, ring->dequeue)) {
				ring->cycle_state = (ring->cycle_state ? 0 : 1);
			}
			ring->deq_seg = ring->deq_seg->next;
			ring->dequeue = ring->deq_seg->trbs;
		} else {
			ring->dequeue++;
		}
	} while (last_trb(xhci, ring, ring->deq_seg, ring->dequeue));

	addr = (unsigned long long) xhci_trb_virt_to_dma(ring->deq_seg, ring->dequeue);
}

/*
 * See Cycle bit rules. SW is the consumer for the event ring only.
 * Don't make a ring full of link TRBs.  That would be dumb and this would loop.
 *
 * If we've just enqueued a TRB that is in the middle of a TD (meaning the
 * chain bit is set), then set the chain bit in all the following link TRBs.
 * If we've enqueued the last TRB in a TD, make sure the following link TRBs
 * have their chain bit cleared (so that each Link TRB is a separate TD).
 *
 * Section 6.4.4.1 of the 0.95 spec says link TRBs cannot have the chain bit
 * set, but other sections talk about dealing with the chain bit set.  This was
 * fixed in the 0.96 specification errata, but we have to assume that all 0.95
 * xHCI hardware can't handle the chain bit being cleared on a link TRB.
 *
 * @more_trbs_coming:	Will you enqueue more TRBs before calling
 *			prepare_transfer()?
 */
static void inc_enq(struct xhci_hcd *xhci, struct xhci_ring *ring,
			bool more_trbs_coming)
{
	u32 chain;
	union xhci_trb *next;
	unsigned long long addr;

	chain = le32_to_cpu(ring->enqueue->generic.field[3]) & TRB_CHAIN;
	/* If this is not event ring, there is one less usable TRB */
	if (ring->type != TYPE_EVENT &&
			!last_trb(xhci, ring, ring->enq_seg, ring->enqueue))
		ring->num_trbs_free--;
	next = ++(ring->enqueue);

	ring->enq_updates++;
	/* Update the dequeue pointer further if that was a link TRB or we're at
	 * the end of an event ring segment (which doesn't have link TRBS)
	 */
	while (last_trb(xhci, ring, ring->enq_seg, next)) {
		if (ring->type != TYPE_EVENT) {
			/*
			 * If the caller doesn't plan on enqueueing more
			 * TDs before ringing the doorbell, then we
			 * don't want to give the link TRB to the
			 * hardware just yet.  We'll give the link TRB
			 * back in prepare_ring() just before we enqueue
			 * the TD at the top of the ring.
			 */
			if (!chain && !more_trbs_coming)
				break;

			/* If we're not dealing with 0.95 hardware or
			 * isoc rings on AMD 0.96 host,
			 * carry over the chain bit of the previous TRB
			 * (which may mean the chain bit is cleared).
			 */
			if (!(ring->type == TYPE_ISOC &&
					(xhci->quirks & XHCI_AMD_0x96_HOST))
						&& !xhci_link_trb_quirk(xhci)) {
				next->link.control &=
					cpu_to_le32(~TRB_CHAIN);
				next->link.control |=
					cpu_to_le32(chain);
			}
			/* Give this link TRB to the hardware */
			wmb();
			next->link.control ^= cpu_to_le32(TRB_CYCLE);

			/* Toggle the cycle bit after the last ring segment. */
			if (last_trb_on_last_seg(xhci, ring, ring->enq_seg, next)) {
				ring->cycle_state = (ring->cycle_state ? 0 : 1);
			}
		}
		ring->enq_seg = ring->enq_seg->next;
		ring->enqueue = ring->enq_seg->trbs;
		next = ring->enqueue;
	}
	addr = (unsigned long long) xhci_trb_virt_to_dma(ring->enq_seg, ring->enqueue);
}

/*
 * Check to see if there's room to enqueue num_trbs on the ring and make sure
 * enqueue pointer will not advance into dequeue segment. See rules above.
 */
static inline int room_on_ring(struct xhci_hcd *xhci, struct xhci_ring *ring,
		unsigned int num_trbs)
{
	int num_trbs_in_deq_seg;

	if (ring->num_trbs_free < num_trbs)
		return 0;

	if (ring->type != TYPE_COMMAND && ring->type != TYPE_EVENT) {
		num_trbs_in_deq_seg = ring->dequeue - ring->deq_seg->trbs;
		if (ring->num_trbs_free < num_trbs + num_trbs_in_deq_seg)
			return 0;
	}

	return 1;
}

/* Ring the host controller doorbell after placing a command on the ring */
void xhci_ring_cmd_db(struct xhci_hcd *xhci)
{
	if (!(xhci->cmd_ring_state & CMD_RING_STATE_RUNNING))
		return;

	xhci_dbg(xhci, "// Ding dong!\n");
	xhci_writel(xhci, DB_VALUE_HOST, &xhci->dba->doorbell[0]);
	/* Flush PCI posted writes */
	xhci_readl(xhci, &xhci->dba->doorbell[0]);
}

static int xhci_abort_cmd_ring(struct xhci_hcd *xhci)
{
	u64 temp_64;
	int ret;

	xhci_dbg(xhci, "Abort command ring\n");

	if (!(xhci->cmd_ring_state & CMD_RING_STATE_RUNNING)) {
		xhci_dbg(xhci, "The command ring isn't running, "
				"Have the command ring been stopped?\n");
		return 0;
	}

	temp_64 = xhci_read_64(xhci, &xhci->op_regs->cmd_ring);
	if (!(temp_64 & CMD_RING_RUNNING)) {
		xhci_dbg(xhci, "Command ring had been stopped\n");
		return 0;
	}
	xhci->cmd_ring_state = CMD_RING_STATE_ABORTED;
	xhci_write_64(xhci, temp_64 | CMD_RING_ABORT,
			&xhci->op_regs->cmd_ring);

	/* Section 4.6.1.2 of xHCI 1.0 spec says software should
	 * time the completion od all xHCI commands, including
	 * the Command Abort operation. If software doesn't see
	 * CRR negated in a timely manner (e.g. longer than 5
	 * seconds), then it should assume that the there are
	 * larger problems with the xHC and assert HCRST.
	 */
	ret = handshake(xhci, &xhci->op_regs->cmd_ring,
			CMD_RING_RUNNING, 0, 5 * 1000 * 1000);
	if (ret < 0) {
		xhci_err(xhci, "Stopped the command ring failed, "
				"maybe the host is dead\n");
		xhci->xhc_state |= XHCI_STATE_DYING;
		xhci_quiesce(xhci);
		xhci_halt(xhci);
		return -ESHUTDOWN;
	}

	return 0;
}

static int xhci_queue_cd(struct xhci_hcd *xhci,
		struct xhci_command *command,
		union xhci_trb *cmd_trb)
{
	struct xhci_cd *cd;
	cd = kzalloc(sizeof(struct xhci_cd), GFP_ATOMIC);
	if (!cd)
		return -ENOMEM;
	INIT_LIST_HEAD(&cd->cancel_cmd_list);

	cd->command = command;
	cd->cmd_trb = cmd_trb;
	list_add_tail(&cd->cancel_cmd_list, &xhci->cancel_cmd_list);

	return 0;
}

/*
 * Cancel the command which has issue.
 *
 * Some commands may hang due to waiting for acknowledgement from
 * usb device. It is outside of the xHC's ability to control and
 * will cause the command ring is blocked. When it occurs software
 * should intervene to recover the command ring.
 * See Section 4.6.1.1 and 4.6.1.2
 */
int xhci_cancel_cmd(struct xhci_hcd *xhci, struct xhci_command *command,
		union xhci_trb *cmd_trb)
{
	int retval = 0;
	unsigned long flags;

	spin_lock_irqsave(&xhci->lock, flags);

	if (xhci->xhc_state & XHCI_STATE_DYING) {
		xhci_warn(xhci, "Abort the command ring,"
				" but the xHCI is dead.\n");
		retval = -ESHUTDOWN;
		goto fail;
	}

	/* queue the cmd desriptor to cancel_cmd_list */
	retval = xhci_queue_cd(xhci, command, cmd_trb);
	if (retval) {
		xhci_warn(xhci, "Queuing command descriptor failed.\n");
		goto fail;
	}

	/* abort command ring */
	retval = xhci_abort_cmd_ring(xhci);
	if (retval) {
		xhci_err(xhci, "Abort command ring failed\n");
		if (unlikely(retval == -ESHUTDOWN)) {
			spin_unlock_irqrestore(&xhci->lock, flags);
			usb_hc_died(xhci_to_hcd(xhci)->primary_hcd);
			xhci_dbg(xhci, "xHCI host controller is dead.\n");
			return retval;
		}
	}

fail:
	spin_unlock_irqrestore(&xhci->lock, flags);
	return retval;
}

void xhci_ring_ep_doorbell(struct xhci_hcd *xhci,
		unsigned int slot_id,
		unsigned int ep_index,
		unsigned int stream_id)
{
	__le32 __iomem *db_addr = &xhci->dba->doorbell[slot_id];
	struct xhci_virt_ep *ep = &xhci->devs[slot_id]->eps[ep_index];
	unsigned int ep_state = ep->ep_state;

	/* Don't ring the doorbell for this endpoint if there are pending
	 * cancellations because we don't want to interrupt processing.
	 * We don't want to restart any stream rings if there's a set dequeue
	 * pointer command pending because the device can choose to start any
	 * stream once the endpoint is on the HW schedule.
	 * FIXME - check all the stream rings for pending cancellations.
	 */
	if ((ep_state & EP_HALT_PENDING) || (ep_state & SET_DEQ_PENDING) ||
	    (ep_state & EP_HALTED))
		return;
	xhci_writel(xhci, DB_VALUE(ep_index, stream_id), db_addr);
	/* The CPU has better things to do at this point than wait for a
	 * write-posting flush.  It'll get there soon enough.
	 */
}

/* Ring the doorbell for any rings with pending URBs */
static void ring_doorbell_for_active_rings(struct xhci_hcd *xhci,
		unsigned int slot_id,
		unsigned int ep_index)
{
	unsigned int stream_id;
	struct xhci_virt_ep *ep;

	ep = &xhci->devs[slot_id]->eps[ep_index];

	/* A ring has pending URBs if its TD list is not empty */
	if (!(ep->ep_state & EP_HAS_STREAMS)) {
		if (!(list_empty(&ep->ring->td_list)))
			xhci_ring_ep_doorbell(xhci, slot_id, ep_index, 0);
		return;
	}

	for (stream_id = 1; stream_id < ep->stream_info->num_streams;
			stream_id++) {
		struct xhci_stream_info *stream_info = ep->stream_info;
		if (!list_empty(&stream_info->stream_rings[stream_id]->td_list))
			xhci_ring_ep_doorbell(xhci, slot_id, ep_index,
						stream_id);
	}
}

/*
 * Find the segment that trb is in.  Start searching in start_seg.
 * If we must move past a segment that has a link TRB with a toggle cycle state
 * bit set, then we will toggle the value pointed at by cycle_state.
 */
static struct xhci_segment *find_trb_seg(
		struct xhci_segment *start_seg,
		union xhci_trb	*trb, int *cycle_state)
{
	struct xhci_segment *cur_seg = start_seg;
	struct xhci_generic_trb *generic_trb;

	while (cur_seg->trbs > trb ||
			&cur_seg->trbs[TRBS_PER_SEGMENT - 1] < trb) {
		generic_trb = &cur_seg->trbs[TRBS_PER_SEGMENT - 1].generic;
		if (generic_trb->field[3] & cpu_to_le32(LINK_TOGGLE))
			*cycle_state ^= 0x1;
		cur_seg = cur_seg->next;
		if (cur_seg == start_seg)
			/* Looped over the entire list.  Oops! */
			return NULL;
	}
	return cur_seg;
}


static struct xhci_ring *xhci_triad_to_transfer_ring(struct xhci_hcd *xhci,
		unsigned int slot_id, unsigned int ep_index,
		unsigned int stream_id)
{
	struct xhci_virt_ep *ep;

	ep = &xhci->devs[slot_id]->eps[ep_index];
	/* Common case: no streams */
	if (!(ep->ep_state & EP_HAS_STREAMS))
		return ep->ring;

	if (stream_id == 0) {
		xhci_warn(xhci,
				"WARN: Slot ID %u, ep index %u has streams, "
				"but URB has no stream ID.\n",
				slot_id, ep_index);
		return NULL;
	}

	if (stream_id < ep->stream_info->num_streams)
		return ep->stream_info->stream_rings[stream_id];

	xhci_warn(xhci,
			"WARN: Slot ID %u, ep index %u has "
			"stream IDs 1 to %u allocated, "
			"but stream ID %u is requested.\n",
			slot_id, ep_index,
			ep->stream_info->num_streams - 1,
			stream_id);
	return NULL;
}

/* Get the right ring for the given URB.
 * If the endpoint supports streams, boundary check the URB's stream ID.
 * If the endpoint doesn't support streams, return the singular endpoint ring.
 */
static struct xhci_ring *xhci_urb_to_transfer_ring(struct xhci_hcd *xhci,
		struct urb *urb)
{
	return xhci_triad_to_transfer_ring(xhci, urb->dev->slot_id,
		xhci_get_endpoint_index(&urb->ep->desc), urb->stream_id);
}

/*
 * Move the xHC's endpoint ring dequeue pointer past cur_td.
 * Record the new state of the xHC's endpoint ring dequeue segment,
 * dequeue pointer, and new consumer cycle state in state.
 * Update our internal representation of the ring's dequeue pointer.
 *
 * We do this in three jumps:
 *  - First we update our new ring state to be the same as when the xHC stopped.
 *  - Then we traverse the ring to find the segment that contains
 *    the last TRB in the TD.  We toggle the xHC's new cycle state when we pass
 *    any link TRBs with the toggle cycle bit set.
 *  - Finally we move the dequeue state one TRB further, toggling the cycle bit
 *    if we've moved it past a link TRB with the toggle cycle bit set.
 *
 * Some of the uses of xhci_generic_trb are grotty, but if they're done
 * with correct __le32 accesses they should work fine.  Only users of this are
 * in here.
 */
void xhci_find_new_dequeue_state(struct xhci_hcd *xhci,
		unsigned int slot_id, unsigned int ep_index,
		unsigned int stream_id, struct xhci_td *cur_td,
		struct xhci_dequeue_state *state)
{
	struct xhci_virt_device *dev = xhci->devs[slot_id];
	struct xhci_ring *ep_ring;
	struct xhci_generic_trb *trb;
	struct xhci_ep_ctx *ep_ctx;
	dma_addr_t addr;

	ep_ring = xhci_triad_to_transfer_ring(xhci, slot_id,
			ep_index, stream_id);
	if (!ep_ring) {
		xhci_warn(xhci, "WARN can't find new dequeue state "
				"for invalid stream ID %u.\n",
				stream_id);
		return;
	}
	state->new_cycle_state = 0;
	xhci_dbg(xhci, "Finding segment containing stopped TRB.\n");
	state->new_deq_seg = find_trb_seg(cur_td->start_seg,
			dev->eps[ep_index].stopped_trb,
			&state->new_cycle_state);
	if (!state->new_deq_seg) {
		WARN_ON(1);
		return;
	}

	/* Dig out the cycle state saved by the xHC during the stop ep cmd */
	xhci_dbg(xhci, "Finding endpoint context\n");
	ep_ctx = xhci_get_ep_ctx(xhci, dev->out_ctx, ep_index);
	state->new_cycle_state = 0x1 & le64_to_cpu(ep_ctx->deq);

	state->new_deq_ptr = cur_td->last_trb;
	xhci_dbg(xhci, "Finding segment containing last TRB in TD.\n");
	state->new_deq_seg = find_trb_seg(state->new_deq_seg,
			state->new_deq_ptr,
			&state->new_cycle_state);
	if (!state->new_deq_seg) {
		WARN_ON(1);
		return;
	}

	trb = &state->new_deq_ptr->generic;
	if (TRB_TYPE_LINK_LE32(trb->field[3]) &&
	    (trb->field[3] & cpu_to_le32(LINK_TOGGLE)))
		state->new_cycle_state ^= 0x1;
	next_trb(xhci, ep_ring, &state->new_deq_seg, &state->new_deq_ptr);

	/*
	 * If there is only one segment in a ring, find_trb_seg()'s while loop
	 * will not run, and it will return before it has a chance to see if it
	 * needs to toggle the cycle bit.  It can't tell if the stalled transfer
	 * ended just before the link TRB on a one-segment ring, or if the TD
	 * wrapped around the top of the ring, because it doesn't have the TD in
	 * question.  Look for the one-segment case where stalled TRB's address
	 * is greater than the new dequeue pointer address.
	 */
	if (ep_ring->first_seg == ep_ring->first_seg->next &&
			state->new_deq_ptr < dev->eps[ep_index].stopped_trb)
		state->new_cycle_state ^= 0x1;
	xhci_dbg(xhci, "Cycle state = 0x%x\n", state->new_cycle_state);

	/* Don't update the ring cycle state for the producer (us). */
	xhci_dbg(xhci, "New dequeue segment = %p (virtual)\n",
			state->new_deq_seg);
	addr = xhci_trb_virt_to_dma(state->new_deq_seg, state->new_deq_ptr);
	xhci_dbg(xhci, "New dequeue pointer = 0x%llx (DMA)\n",
			(unsigned long long) addr);
}

/* flip_cycle means flip the cycle bit of all but the first and last TRB.
 * (The last TRB actually points to the ring enqueue pointer, which is not part
 * of this TD.)  This is used to remove partially enqueued isoc TDs from a ring.
 */
static void td_to_noop(struct xhci_hcd *xhci, struct xhci_ring *ep_ring,
		struct xhci_td *cur_td, bool flip_cycle)
{
	struct xhci_segment *cur_seg;
	union xhci_trb *cur_trb;

	for (cur_seg = cur_td->start_seg, cur_trb = cur_td->first_trb;
			true;
			next_trb(xhci, ep_ring, &cur_seg, &cur_trb)) {
		if (TRB_TYPE_LINK_LE32(cur_trb->generic.field[3])) {
			/* Unchain any chained Link TRBs, but
			 * leave the pointers intact.
			 */
			cur_trb->generic.field[3] &= cpu_to_le32(~TRB_CHAIN);
			/* Flip the cycle bit (link TRBs can't be the first
			 * or last TRB).
			 */
			if (flip_cycle)
				cur_trb->generic.field[3] ^=
					cpu_to_le32(TRB_CYCLE);
			xhci_dbg(xhci, "Cancel (unchain) link TRB\n");
			xhci_dbg(xhci, "Address = %p (0x%llx dma); "
					"in seg %p (0x%llx dma)\n",
					cur_trb,
					(unsigned long long)xhci_trb_virt_to_dma(cur_seg, cur_trb),
					cur_seg,
					(unsigned long long)cur_seg->dma);
		} else {
			cur_trb->generic.field[0] = 0;
			cur_trb->generic.field[1] = 0;
			cur_trb->generic.field[2] = 0;
			/* Preserve only the cycle bit of this TRB */
			cur_trb->generic.field[3] &= cpu_to_le32(TRB_CYCLE);
			/* Flip the cycle bit except on the first or last TRB */
			if (flip_cycle && cur_trb != cur_td->first_trb &&
					cur_trb != cur_td->last_trb)
				cur_trb->generic.field[3] ^=
					cpu_to_le32(TRB_CYCLE);
			cur_trb->generic.field[3] |= cpu_to_le32(
				TRB_TYPE(TRB_TR_NOOP));
			xhci_dbg(xhci, "TRB to noop at offset 0x%llx\n",
					(unsigned long long)
					xhci_trb_virt_to_dma(cur_seg, cur_trb));
		}
		if (cur_trb == cur_td->last_trb)
			break;
	}
}

static int queue_set_tr_deq(struct xhci_hcd *xhci, int slot_id,
		unsigned int ep_index, unsigned int stream_id,
		struct xhci_segment *deq_seg,
		union xhci_trb *deq_ptr, u32 cycle_state);

void xhci_queue_new_dequeue_state(struct xhci_hcd *xhci,
		unsigned int slot_id, unsigned int ep_index,
		unsigned int stream_id,
		struct xhci_dequeue_state *deq_state)
{
	struct xhci_virt_ep *ep = &xhci->devs[slot_id]->eps[ep_index];

	xhci_dbg(xhci, "Set TR Deq Ptr cmd, new deq seg = %p (0x%llx dma), "
			"new deq ptr = %p (0x%llx dma), new cycle = %u\n",
			deq_state->new_deq_seg,
			(unsigned long long)deq_state->new_deq_seg->dma,
			deq_state->new_deq_ptr,
			(unsigned long long)xhci_trb_virt_to_dma(deq_state->new_deq_seg, deq_state->new_deq_ptr),
			deq_state->new_cycle_state);
	queue_set_tr_deq(xhci, slot_id, ep_index, stream_id,
			deq_state->new_deq_seg,
			deq_state->new_deq_ptr,
			(u32) deq_state->new_cycle_state);
	/* Stop the TD queueing code from ringing the doorbell until
	 * this command completes.  The HC won't set the dequeue pointer
	 * if the ring is running, and ringing the doorbell starts the
	 * ring running.
	 */
	ep->ep_state |= SET_DEQ_PENDING;
}

static void xhci_stop_watchdog_timer_in_irq(struct xhci_hcd *xhci,
		struct xhci_virt_ep *ep)
{
	ep->ep_state &= ~EP_HALT_PENDING;
	/* Can't del_timer_sync in interrupt, so we attempt to cancel.  If the
	 * timer is running on another CPU, we don't decrement stop_cmds_pending
	 * (since we didn't successfully stop the watchdog timer).
	 */
	if (del_timer(&ep->stop_cmd_timer))
		ep->stop_cmds_pending--;
}

/* Must be called with xhci->lock held in interrupt context */
static void xhci_giveback_urb_in_irq(struct xhci_hcd *xhci,
		struct xhci_td *cur_td, int status, char *adjective)
{
	struct usb_hcd *hcd;
	struct urb	*urb;
	struct urb_priv	*urb_priv;

	urb = cur_td->urb;
	urb_priv = urb->hcpriv;
	urb_priv->td_cnt++;
	hcd = bus_to_hcd(urb->dev->bus);

	/* Only giveback urb when this is the last td in urb */
	if (urb_priv->td_cnt == urb_priv->length) {
		if (usb_pipetype(urb->pipe) == PIPE_ISOCHRONOUS) {
			xhci_to_hcd(xhci)->self.bandwidth_isoc_reqs--;
			if (xhci_to_hcd(xhci)->self.bandwidth_isoc_reqs	== 0) {
				if (xhci->quirks & XHCI_AMD_PLL_FIX)
					usb_amd_quirk_pll_enable();
			}
		}
		usb_hcd_unlink_urb_from_ep(hcd, urb);

		spin_unlock(&xhci->lock);
		usb_hcd_giveback_urb(hcd, urb, status);
		xhci_urb_free_priv(xhci, urb_priv);
		spin_lock(&xhci->lock);
	}
}

/*
 * When we get a command completion for a Stop Endpoint Command, we need to
 * unlink any cancelled TDs from the ring.  There are two ways to do that:
 *
 *  1. If the HW was in the middle of processing the TD that needs to be
 *     cancelled, then we must move the ring's dequeue pointer past the last TRB
 *     in the TD with a Set Dequeue Pointer Command.
 *  2. Otherwise, we turn all the TRBs in the TD into No-op TRBs (with the chain
 *     bit cleared) so that the HW will skip over them.
 */
static void handle_stopped_endpoint(struct xhci_hcd *xhci,
		union xhci_trb *trb, struct xhci_event_cmd *event)
{
	unsigned int slot_id;
	unsigned int ep_index;
	struct xhci_virt_device *virt_dev;
	struct xhci_ring *ep_ring;
	struct xhci_virt_ep *ep;
	struct list_head *entry;
	struct xhci_td *cur_td = NULL;
	struct xhci_td *last_unlinked_td;

	struct xhci_dequeue_state deq_state;

	if (unlikely(TRB_TO_SUSPEND_PORT(
			     le32_to_cpu(xhci->cmd_ring->dequeue->generic.field[3])))) {
		slot_id = TRB_TO_SLOT_ID(
			le32_to_cpu(xhci->cmd_ring->dequeue->generic.field[3]));
		virt_dev = xhci->devs[slot_id];
		if (virt_dev)
			handle_cmd_in_cmd_wait_list(xhci, virt_dev,
				event);
		else
			xhci_warn(xhci, "Stop endpoint command "
				"completion for disabled slot %u\n",
				slot_id);
		return;
	}

	memset(&deq_state, 0, sizeof(deq_state));
	slot_id = TRB_TO_SLOT_ID(le32_to_cpu(trb->generic.field[3]));
	ep_index = TRB_TO_EP_INDEX(le32_to_cpu(trb->generic.field[3]));
	ep = &xhci->devs[slot_id]->eps[ep_index];

	if (list_empty(&ep->cancelled_td_list)) {
		xhci_stop_watchdog_timer_in_irq(xhci, ep);
		ep->stopped_td = NULL;
		ep->stopped_trb = NULL;
		ring_doorbell_for_active_rings(xhci, slot_id, ep_index);
		return;
	}

	/* Fix up the ep ring first, so HW stops executing cancelled TDs.
	 * We have the xHCI lock, so nothing can modify this list until we drop
	 * it.  We're also in the event handler, so we can't get re-interrupted
	 * if another Stop Endpoint command completes
	 */
	list_for_each(entry, &ep->cancelled_td_list) {
		cur_td = list_entry(entry, struct xhci_td, cancelled_td_list);
		xhci_dbg(xhci, "Removing canceled TD starting at 0x%llx (dma).\n",
				(unsigned long long)xhci_trb_virt_to_dma(
					cur_td->start_seg, cur_td->first_trb));
		ep_ring = xhci_urb_to_transfer_ring(xhci, cur_td->urb);
		if (!ep_ring) {
			/* This shouldn't happen unless a driver is mucking
			 * with the stream ID after submission.  This will
			 * leave the TD on the hardware ring, and the hardware
			 * will try to execute it, and may access a buffer
			 * that has already been freed.  In the best case, the
			 * hardware will execute it, and the event handler will
			 * ignore the completion event for that TD, since it was
			 * removed from the td_list for that endpoint.  In
			 * short, don't muck with the stream ID after
			 * submission.
			 */
			xhci_warn(xhci, "WARN Cancelled URB %p "
					"has invalid stream ID %u.\n",
					cur_td->urb,
					cur_td->urb->stream_id);
			goto remove_finished_td;
		}
		/*
		 * If we stopped on the TD we need to cancel, then we have to
		 * move the xHC endpoint ring dequeue pointer past this TD.
		 */
		if (cur_td == ep->stopped_td)
			xhci_find_new_dequeue_state(xhci, slot_id, ep_index,
					cur_td->urb->stream_id,
					cur_td, &deq_state);
		else
			td_to_noop(xhci, ep_ring, cur_td, false);
remove_finished_td:
		/*
		 * The event handler won't see a completion for this TD anymore,
		 * so remove it from the endpoint ring's TD list.  Keep it in
		 * the cancelled TD list for URB completion later.
		 */
		list_del_init(&cur_td->td_list);
	}
	last_unlinked_td = cur_td;
	xhci_stop_watchdog_timer_in_irq(xhci, ep);

	/* If necessary, queue a Set Transfer Ring Dequeue Pointer command */
	if (deq_state.new_deq_ptr && deq_state.new_deq_seg) {
		xhci_queue_new_dequeue_state(xhci,
				slot_id, ep_index,
				ep->stopped_td->urb->stream_id,
				&deq_state);
		xhci_ring_cmd_db(xhci);
	} else {
		/* Otherwise ring the doorbell(s) to restart queued transfers */
		ring_doorbell_for_active_rings(xhci, slot_id, ep_index);
	}
	ep->stopped_td = NULL;
	ep->stopped_trb = NULL;

	/*
	 * Drop the lock and complete the URBs in the cancelled TD list.
	 * New TDs to be cancelled might be added to the end of the list before
	 * we can complete all the URBs for the TDs we already unlinked.
	 * So stop when we've completed the URB for the last TD we unlinked.
	 */
	do {
		cur_td = list_entry(ep->cancelled_td_list.next,
				struct xhci_td, cancelled_td_list);
		list_del_init(&cur_td->cancelled_td_list);

		/* Clean up the cancelled URB */
		/* Doesn't matter what we pass for status, since the core will
		 * just overwrite it (because the URB has been unlinked).
		 */
		xhci_giveback_urb_in_irq(xhci, cur_td, 0, "cancelled");

		/* Stop processing the cancelled list if the watchdog timer is
		 * running.
		 */
		if (xhci->xhc_state & XHCI_STATE_DYING)
			return;
	} while (cur_td != last_unlinked_td);

	/* Return to the event handler with xhci->lock re-acquired */
}

/* Watchdog timer function for when a stop endpoint command fails to complete.
 * In this case, we assume the host controller is broken or dying or dead.  The
 * host may still be completing some other events, so we have to be careful to
 * let the event ring handler and the URB dequeueing/enqueueing functions know
 * through xhci->state.
 *
 * The timer may also fire if the host takes a very long time to respond to the
 * command, and the stop endpoint command completion handler cannot delete the
 * timer before the timer function is called.  Another endpoint cancellation may
 * sneak in before the timer function can grab the lock, and that may queue
 * another stop endpoint command and add the timer back.  So we cannot use a
 * simple flag to say whether there is a pending stop endpoint command for a
 * particular endpoint.
 *
 * Instead we use a combination of that flag and a counter for the number of
 * pending stop endpoint commands.  If the timer is the tail end of the last
 * stop endpoint command, and the endpoint's command is still pending, we assume
 * the host is dying.
 */
void xhci_stop_endpoint_command_watchdog(unsigned long arg)
{
	struct xhci_hcd *xhci;
	struct xhci_virt_ep *ep;
	struct xhci_virt_ep *temp_ep;
	struct xhci_ring *ring;
	struct xhci_td *cur_td;
	int ret, i, j;
	unsigned long flags;

	ep = (struct xhci_virt_ep *) arg;
	xhci = ep->xhci;

	spin_lock_irqsave(&xhci->lock, flags);

	ep->stop_cmds_pending--;
	if (xhci->xhc_state & XHCI_STATE_DYING) {
		xhci_dbg(xhci, "Stop EP timer ran, but another timer marked "
				"xHCI as DYING, exiting.\n");
		spin_unlock_irqrestore(&xhci->lock, flags);
		return;
	}
	if (!(ep->stop_cmds_pending == 0 && (ep->ep_state & EP_HALT_PENDING))) {
		xhci_dbg(xhci, "Stop EP timer ran, but no command pending, "
				"exiting.\n");
		spin_unlock_irqrestore(&xhci->lock, flags);
		return;
	}

	xhci_warn(xhci, "xHCI host not responding to stop endpoint command.\n");
	xhci_warn(xhci, "Assuming host is dying, halting host.\n");
	/* Oops, HC is dead or dying or at least not responding to the stop
	 * endpoint command.
	 */
	xhci->xhc_state |= XHCI_STATE_DYING;
	/* Disable interrupts from the host controller and start halting it */
	xhci_quiesce(xhci);
	spin_unlock_irqrestore(&xhci->lock, flags);

	ret = xhci_halt(xhci);

	spin_lock_irqsave(&xhci->lock, flags);
	if (ret < 0) {
		/* This is bad; the host is not responding to commands and it's
		 * not allowing itself to be halted.  At least interrupts are
		 * disabled. If we call usb_hc_died(), it will attempt to
		 * disconnect all device drivers under this host.  Those
		 * disconnect() methods will wait for all URBs to be unlinked,
		 * so we must complete them.
		 */
		xhci_warn(xhci, "Non-responsive xHCI host is not halting.\n");
		xhci_warn(xhci, "Completing active URBs anyway.\n");
		/* We could turn all TDs on the rings to no-ops.  This won't
		 * help if the host has cached part of the ring, and is slow if
		 * we want to preserve the cycle bit.  Skip it and hope the host
		 * doesn't touch the memory.
		 */
	}
	for (i = 0; i < MAX_HC_SLOTS; i++) {
		if (!xhci->devs[i])
			continue;
		for (j = 0; j < 31; j++) {
			temp_ep = &xhci->devs[i]->eps[j];
			ring = temp_ep->ring;
			if (!ring)
				continue;
			xhci_dbg(xhci, "Killing URBs for slot ID %u, "
					"ep index %u\n", i, j);
			while (!list_empty(&ring->td_list)) {
				cur_td = list_first_entry(&ring->td_list,
						struct xhci_td,
						td_list);
				list_del_init(&cur_td->td_list);
				if (!list_empty(&cur_td->cancelled_td_list))
					list_del_init(&cur_td->cancelled_td_list);
				xhci_giveback_urb_in_irq(xhci, cur_td,
						-ESHUTDOWN, "killed");
			}
			while (!list_empty(&temp_ep->cancelled_td_list)) {
				cur_td = list_first_entry(
						&temp_ep->cancelled_td_list,
						struct xhci_td,
						cancelled_td_list);
				list_del_init(&cur_td->cancelled_td_list);
				xhci_giveback_urb_in_irq(xhci, cur_td,
						-ESHUTDOWN, "killed");
			}
		}
	}
	spin_unlock_irqrestore(&xhci->lock, flags);
	xhci_dbg(xhci, "Calling usb_hc_died()\n");
	usb_hc_died(xhci_to_hcd(xhci)->primary_hcd);
	xhci_dbg(xhci, "xHCI host controller is dead.\n");
}


static void update_ring_for_set_deq_completion(struct xhci_hcd *xhci,
		struct xhci_virt_device *dev,
		struct xhci_ring *ep_ring,
		unsigned int ep_index)
{
	union xhci_trb *dequeue_temp;
	int num_trbs_free_temp;
	bool revert = false;

	num_trbs_free_temp = ep_ring->num_trbs_free;
	dequeue_temp = ep_ring->dequeue;

	/* If we get two back-to-back stalls, and the first stalled transfer
	 * ends just before a link TRB, the dequeue pointer will be left on
	 * the link TRB by the code in the while loop.  So we have to update
	 * the dequeue pointer one segment further, or we'll jump off
	 * the segment into la-la-land.
	 */
	if (last_trb(xhci, ep_ring, ep_ring->deq_seg, ep_ring->dequeue)) {
		ep_ring->deq_seg = ep_ring->deq_seg->next;
		ep_ring->dequeue = ep_ring->deq_seg->trbs;
	}

	while (ep_ring->dequeue != dev->eps[ep_index].queued_deq_ptr) {
		/* We have more usable TRBs */
		ep_ring->num_trbs_free++;
		ep_ring->dequeue++;
		if (last_trb(xhci, ep_ring, ep_ring->deq_seg,
				ep_ring->dequeue)) {
			if (ep_ring->dequeue ==
					dev->eps[ep_index].queued_deq_ptr)
				break;
			ep_ring->deq_seg = ep_ring->deq_seg->next;
			ep_ring->dequeue = ep_ring->deq_seg->trbs;
		}
		if (ep_ring->dequeue == dequeue_temp) {
			revert = true;
			break;
		}
	}

	if (revert) {
		xhci_dbg(xhci, "Unable to find new dequeue pointer\n");
		ep_ring->num_trbs_free = num_trbs_free_temp;
	}
}

/*
 * When we get a completion for a Set Transfer Ring Dequeue Pointer command,
 * we need to clear the set deq pending flag in the endpoint ring state, so that
 * the TD queueing code can ring the doorbell again.  We also need to ring the
 * endpoint doorbell to restart the ring, but only if there aren't more
 * cancellations pending.
 */
static void handle_set_deq_completion(struct xhci_hcd *xhci,
		struct xhci_event_cmd *event,
		union xhci_trb *trb)
{
	unsigned int slot_id;
	unsigned int ep_index;
	unsigned int stream_id;
	struct xhci_ring *ep_ring;
	struct xhci_virt_device *dev;
	struct xhci_ep_ctx *ep_ctx;
	struct xhci_slot_ctx *slot_ctx;

	slot_id = TRB_TO_SLOT_ID(le32_to_cpu(trb->generic.field[3]));
	ep_index = TRB_TO_EP_INDEX(le32_to_cpu(trb->generic.field[3]));
	stream_id = TRB_TO_STREAM_ID(le32_to_cpu(trb->generic.field[2]));
	dev = xhci->devs[slot_id];

	ep_ring = xhci_stream_id_to_ring(dev, ep_index, stream_id);
	if (!ep_ring) {
		xhci_warn(xhci, "WARN Set TR deq ptr command for "
				"freed stream ID %u\n",
				stream_id);
		/* XXX: Harmless??? */
		dev->eps[ep_index].ep_state &= ~SET_DEQ_PENDING;
		return;
	}

	ep_ctx = xhci_get_ep_ctx(xhci, dev->out_ctx, ep_index);
	slot_ctx = xhci_get_slot_ctx(xhci, dev->out_ctx);

	if (GET_COMP_CODE(le32_to_cpu(event->status)) != COMP_SUCCESS) {
		unsigned int ep_state;
		unsigned int slot_state;

		switch (GET_COMP_CODE(le32_to_cpu(event->status))) {
		case COMP_TRB_ERR:
			xhci_warn(xhci, "WARN Set TR Deq Ptr cmd invalid because "
					"of stream ID configuration\n");
			break;
		case COMP_CTX_STATE:
			xhci_warn(xhci, "WARN Set TR Deq Ptr cmd failed due "
					"to incorrect slot or ep state.\n");
			ep_state = le32_to_cpu(ep_ctx->ep_info);
			ep_state &= EP_STATE_MASK;
			slot_state = le32_to_cpu(slot_ctx->dev_state);
			slot_state = GET_SLOT_STATE(slot_state);
			xhci_dbg(xhci, "Slot state = %u, EP state = %u\n",
					slot_state, ep_state);
			break;
		case COMP_EBADSLT:
			xhci_warn(xhci, "WARN Set TR Deq Ptr cmd failed because "
					"slot %u was not enabled.\n", slot_id);
			break;
		default:
			xhci_warn(xhci, "WARN Set TR Deq Ptr cmd with unknown "
					"completion code of %u.\n",
				  GET_COMP_CODE(le32_to_cpu(event->status)));
			break;
		}
		/* OK what do we do now?  The endpoint state is hosed, and we
		 * should never get to this point if the synchronization between
		 * queueing, and endpoint state are correct.  This might happen
		 * if the device gets disconnected after we've finished
		 * cancelling URBs, which might not be an error...
		 */
	} else {
		xhci_dbg(xhci, "Successful Set TR Deq Ptr cmd, deq = @%08llx\n",
			 le64_to_cpu(ep_ctx->deq));
		if (xhci_trb_virt_to_dma(dev->eps[ep_index].queued_deq_seg,
					 dev->eps[ep_index].queued_deq_ptr) ==
		    (le64_to_cpu(ep_ctx->deq) & ~(EP_CTX_CYCLE_MASK))) {
			/* Update the ring's dequeue segment and dequeue pointer
			 * to reflect the new position.
			 */
			update_ring_for_set_deq_completion(xhci, dev,
				ep_ring, ep_index);
		} else {
			xhci_warn(xhci, "Mismatch between completed Set TR Deq "
					"Ptr command & xHCI internal state.\n");
			xhci_warn(xhci, "ep deq seg = %p, deq ptr = %p\n",
					dev->eps[ep_index].queued_deq_seg,
					dev->eps[ep_index].queued_deq_ptr);
		}
	}

	dev->eps[ep_index].ep_state &= ~SET_DEQ_PENDING;
	dev->eps[ep_index].queued_deq_seg = NULL;
	dev->eps[ep_index].queued_deq_ptr = NULL;
	/* Restart any rings with pending URBs */
	ring_doorbell_for_active_rings(xhci, slot_id, ep_index);
}

static void handle_reset_ep_completion(struct xhci_hcd *xhci,
		struct xhci_event_cmd *event,
		union xhci_trb *trb)
{
	int slot_id;
	unsigned int ep_index;

	slot_id = TRB_TO_SLOT_ID(le32_to_cpu(trb->generic.field[3]));
	ep_index = TRB_TO_EP_INDEX(le32_to_cpu(trb->generic.field[3]));
	/* This command will only fail if the endpoint wasn't halted,
	 * but we don't care.
	 */
	xhci_dbg(xhci, "Ignoring reset ep completion code of %u\n",
		 GET_COMP_CODE(le32_to_cpu(event->status)));

	/* HW with the reset endpoint quirk needs to have a configure endpoint
	 * command complete before the endpoint can be used.  Queue that here
	 * because the HW can't handle two commands being queued in a row.
	 */
	if (xhci->quirks & XHCI_RESET_EP_QUIRK) {
		xhci_dbg(xhci, "Queueing configure endpoint command\n");
		xhci_queue_configure_endpoint(xhci,
				xhci->devs[slot_id]->in_ctx->dma, slot_id,
				false);
		xhci_ring_cmd_db(xhci);
	} else {
		/* Clear our internal halted state and restart the ring(s) */
		xhci->devs[slot_id]->eps[ep_index].ep_state &= ~EP_HALTED;
		ring_doorbell_for_active_rings(xhci, slot_id, ep_index);
	}
}

/* Complete the command and detele it from the devcie's command queue.
 */
static void xhci_complete_cmd_in_cmd_wait_list(struct xhci_hcd *xhci,
		struct xhci_command *command, u32 status)
{
	command->status = status;
	list_del(&command->cmd_list);
	if (command->completion)
		complete(command->completion);
	else
		xhci_free_command(xhci, command);
}


/* Check to see if a command in the device's command queue matches this one.
 * Signal the completion or free the command, and return 1.  Return 0 if the
 * completed command isn't at the head of the command list.
 */
static int handle_cmd_in_cmd_wait_list(struct xhci_hcd *xhci,
		struct xhci_virt_device *virt_dev,
		struct xhci_event_cmd *event)
{
	struct xhci_command *command;

	if (list_empty(&virt_dev->cmd_list))
		return 0;

	command = list_entry(virt_dev->cmd_list.next,
			struct xhci_command, cmd_list);
	if (xhci->cmd_ring->dequeue != command->command_trb)
		return 0;

	xhci_complete_cmd_in_cmd_wait_list(xhci, command,
			GET_COMP_CODE(le32_to_cpu(event->status)));
	return 1;
}

/*
 * Finding the command trb need to be cancelled and modifying it to
 * NO OP command. And if the command is in device's command wait
 * list, finishing and freeing it.
 *
 * If we can't find the command trb, we think it had already been
 * executed.
 */
static void xhci_cmd_to_noop(struct xhci_hcd *xhci, struct xhci_cd *cur_cd)
{
	struct xhci_segment *cur_seg;
	union xhci_trb *cmd_trb;
	u32 cycle_state;

	if (xhci->cmd_ring->dequeue == xhci->cmd_ring->enqueue)
		return;

	/* find the current segment of command ring */
	cur_seg = find_trb_seg(xhci->cmd_ring->first_seg,
			xhci->cmd_ring->dequeue, &cycle_state);
	if (!cur_seg) {
		xhci_warn(xhci, "Command ring mismatch, dequeue = %p %llx (dma)\n",
				xhci->cmd_ring->dequeue,
				(unsigned long long)
				xhci_trb_virt_to_dma(xhci->cmd_ring->deq_seg,
					xhci->cmd_ring->dequeue));
		xhci_debug_ring(xhci, xhci->cmd_ring);
		xhci_dbg_ring_ptrs(xhci, xhci->cmd_ring);
		return;
	}

	/* find the command trb matched by cd from command ring */
	for (cmd_trb = xhci->cmd_ring->dequeue;
			cmd_trb != xhci->cmd_ring->enqueue;
			next_trb(xhci, xhci->cmd_ring, &cur_seg, &cmd_trb)) {
		/* If the trb is link trb, continue */
		if (TRB_TYPE_LINK_LE32(cmd_trb->generic.field[3]))
			continue;

		if (cur_cd->cmd_trb == cmd_trb) {

			/* If the command in device's command list, we should
			 * finish it and free the command structure.
			 */
			if (cur_cd->command)
				xhci_complete_cmd_in_cmd_wait_list(xhci,
					cur_cd->command, COMP_CMD_STOP);

			/* get cycle state from the origin command trb */
			cycle_state = le32_to_cpu(cmd_trb->generic.field[3])
				& TRB_CYCLE;

			/* modify the command trb to NO OP command */
			cmd_trb->generic.field[0] = 0;
			cmd_trb->generic.field[1] = 0;
			cmd_trb->generic.field[2] = 0;
			cmd_trb->generic.field[3] = cpu_to_le32(
					TRB_TYPE(TRB_CMD_NOOP) | cycle_state);
			break;
		}
	}
}

static void xhci_cancel_cmd_in_cd_list(struct xhci_hcd *xhci)
{
	struct xhci_cd *cur_cd, *next_cd;

	if (list_empty(&xhci->cancel_cmd_list))
		return;

	list_for_each_entry_safe(cur_cd, next_cd,
			&xhci->cancel_cmd_list, cancel_cmd_list) {
		xhci_cmd_to_noop(xhci, cur_cd);
		list_del(&cur_cd->cancel_cmd_list);
		kfree(cur_cd);
	}
}

/*
 * traversing the cancel_cmd_list. If the command descriptor according
 * to cmd_trb is found, the function free it and return 1, otherwise
 * return 0.
 */
static int xhci_search_cmd_trb_in_cd_list(struct xhci_hcd *xhci,
		union xhci_trb *cmd_trb)
{
	struct xhci_cd *cur_cd, *next_cd;

	if (list_empty(&xhci->cancel_cmd_list))
		return 0;

	list_for_each_entry_safe(cur_cd, next_cd,
			&xhci->cancel_cmd_list, cancel_cmd_list) {
		if (cur_cd->cmd_trb == cmd_trb) {
			if (cur_cd->command)
				xhci_complete_cmd_in_cmd_wait_list(xhci,
					cur_cd->command, COMP_CMD_STOP);
			list_del(&cur_cd->cancel_cmd_list);
			kfree(cur_cd);
			return 1;
		}
	}

	return 0;
}

/*
 * If the cmd_trb_comp_code is COMP_CMD_ABORT, we just check whether the
 * trb pointed by the command ring dequeue pointer is the trb we want to
 * cancel or not. And if the cmd_trb_comp_code is COMP_CMD_STOP, we will
 * traverse the cancel_cmd_list to trun the all of the commands according
 * to command descriptor to NO-OP trb.
 */
static int handle_stopped_cmd_ring(struct xhci_hcd *xhci,
		int cmd_trb_comp_code)
{
	int cur_trb_is_good = 0;

	/* Searching the cmd trb pointed by the command ring dequeue
	 * pointer in command descriptor list. If it is found, free it.
	 */
	cur_trb_is_good = xhci_search_cmd_trb_in_cd_list(xhci,
			xhci->cmd_ring->dequeue);

	if (cmd_trb_comp_code == COMP_CMD_ABORT)
		xhci->cmd_ring_state = CMD_RING_STATE_STOPPED;
	else if (cmd_trb_comp_code == COMP_CMD_STOP) {
		/* traversing the cancel_cmd_list and canceling
		 * the command according to command descriptor
		 */
		xhci_cancel_cmd_in_cd_list(xhci);

		xhci->cmd_ring_state = CMD_RING_STATE_RUNNING;
		/*
		 * ring command ring doorbell again to restart the
		 * command ring
		 */
		if (xhci->cmd_ring->dequeue != xhci->cmd_ring->enqueue)
			xhci_ring_cmd_db(xhci);
	}
	return cur_trb_is_good;
}

static void handle_cmd_completion(struct xhci_hcd *xhci,
		struct xhci_event_cmd *event)
{
	int slot_id = TRB_TO_SLOT_ID(le32_to_cpu(event->flags));
	u64 cmd_dma;
	dma_addr_t cmd_dequeue_dma;
	struct xhci_input_control_ctx *ctrl_ctx;
	struct xhci_virt_device *virt_dev;
	unsigned int ep_index;
	struct xhci_ring *ep_ring;
	unsigned int ep_state;

	cmd_dma = le64_to_cpu(event->cmd_trb);
	cmd_dequeue_dma = xhci_trb_virt_to_dma(xhci->cmd_ring->deq_seg,
			xhci->cmd_ring->dequeue);
	/* Is the command ring deq ptr out of sync with the deq seg ptr? */
	if (cmd_dequeue_dma == 0) {
		xhci->error_bitmask |= 1 << 4;
		return;
	}
	/* Does the DMA address match our internal dequeue pointer address? */
	if (cmd_dma != (u64) cmd_dequeue_dma) {
		xhci->error_bitmask |= 1 << 5;
		return;
	}

	if ((GET_COMP_CODE(le32_to_cpu(event->status)) == COMP_CMD_ABORT) ||
		(GET_COMP_CODE(le32_to_cpu(event->status)) == COMP_CMD_STOP)) {
		/* If the return value is 0, we think the trb pointed by
		 * command ring dequeue pointer is a good trb. The good
		 * trb means we don't want to cancel the trb, but it have
		 * been stopped by host. So we should handle it normally.
		 * Otherwise, driver should invoke inc_deq() and return.
		 */
		if (handle_stopped_cmd_ring(xhci,
				GET_COMP_CODE(le32_to_cpu(event->status)))) {
			inc_deq(xhci, xhci->cmd_ring);
			return;
		}
	}

	/* return if command ring is empty */
	if (xhci->cmd_ring->dequeue == xhci->cmd_ring->enqueue)
		return;

	switch (le32_to_cpu(xhci->cmd_ring->dequeue->generic.field[3])
		& TRB_TYPE_BITMASK) {
	case TRB_TYPE(TRB_ENABLE_SLOT):
		if (GET_COMP_CODE(le32_to_cpu(event->status)) == COMP_SUCCESS)
			xhci->slot_id = slot_id;
		else
			xhci->slot_id = 0;
		complete(&xhci->addr_dev);
		break;
	case TRB_TYPE(TRB_DISABLE_SLOT):
		if (xhci->devs[slot_id]) {
			if (xhci->quirks & XHCI_EP_LIMIT_QUIRK)
				/* Delete default control endpoint resources */
				xhci_free_device_endpoint_resources(xhci,
						xhci->devs[slot_id], true);
			xhci_free_virt_device(xhci, slot_id);
		}
		break;
	case TRB_TYPE(TRB_CONFIG_EP):
		virt_dev = xhci->devs[slot_id];
		if (handle_cmd_in_cmd_wait_list(xhci, virt_dev, event))
			break;
		/*
		 * Configure endpoint commands can come from the USB core
		 * configuration or alt setting changes, or because the HW
		 * needed an extra configure endpoint command after a reset
		 * endpoint command or streams were being configured.
		 * If the command was for a halted endpoint, the xHCI driver
		 * is not waiting on the configure endpoint command.
		 */
		ctrl_ctx = xhci_get_input_control_ctx(xhci,
				virt_dev->in_ctx);
		/* Input ctx add_flags are the endpoint index plus one */
		ep_index = xhci_last_valid_endpoint(le32_to_cpu(ctrl_ctx->add_flags)) - 1;
		/* A usb_set_interface() call directly after clearing a halted
		 * condition may race on this quirky hardware.  Not worth
		 * worrying about, since this is prototype hardware.  Not sure
		 * if this will work for streams, but streams support was
		 * untested on this prototype.
		 */
		if (xhci->quirks & XHCI_RESET_EP_QUIRK &&
				ep_index != (unsigned int) -1 &&
		    le32_to_cpu(ctrl_ctx->add_flags) - SLOT_FLAG ==
		    le32_to_cpu(ctrl_ctx->drop_flags)) {
			ep_ring = xhci->devs[slot_id]->eps[ep_index].ring;
			ep_state = xhci->devs[slot_id]->eps[ep_index].ep_state;
			if (!(ep_state & EP_HALTED))
				goto bandwidth_change;
			xhci_dbg(xhci, "Completed config ep cmd - "
					"last ep index = %d, state = %d\n",
					ep_index, ep_state);
			/* Clear internal halted state and restart ring(s) */
			xhci->devs[slot_id]->eps[ep_index].ep_state &=
				~EP_HALTED;
			ring_doorbell_for_active_rings(xhci, slot_id, ep_index);
			break;
		}
bandwidth_change:
		xhci_dbg(xhci, "Completed config ep cmd\n");
		xhci->devs[slot_id]->cmd_status =
			GET_COMP_CODE(le32_to_cpu(event->status));
		complete(&xhci->devs[slot_id]->cmd_completion);
		break;
	case TRB_TYPE(TRB_EVAL_CONTEXT):
		virt_dev = xhci->devs[slot_id];
		if (handle_cmd_in_cmd_wait_list(xhci, virt_dev, event))
			break;
		xhci->devs[slot_id]->cmd_status = GET_COMP_CODE(le32_to_cpu(event->status));
		complete(&xhci->devs[slot_id]->cmd_completion);
		break;
	case TRB_TYPE(TRB_ADDR_DEV):
		xhci->devs[slot_id]->cmd_status = GET_COMP_CODE(le32_to_cpu(event->status));
		complete(&xhci->addr_dev);
		break;
	case TRB_TYPE(TRB_STOP_RING):
		handle_stopped_endpoint(xhci, xhci->cmd_ring->dequeue, event);
		break;
	case TRB_TYPE(TRB_SET_DEQ):
		handle_set_deq_completion(xhci, event, xhci->cmd_ring->dequeue);
		break;
	case TRB_TYPE(TRB_CMD_NOOP):
		break;
	case TRB_TYPE(TRB_RESET_EP):
		handle_reset_ep_completion(xhci, event, xhci->cmd_ring->dequeue);
		break;
	case TRB_TYPE(TRB_RESET_DEV):
		xhci_dbg(xhci, "Completed reset device command.\n");
		slot_id = TRB_TO_SLOT_ID(
			le32_to_cpu(xhci->cmd_ring->dequeue->generic.field[3]));
		virt_dev = xhci->devs[slot_id];
		if (virt_dev)
			handle_cmd_in_cmd_wait_list(xhci, virt_dev, event);
		else
			xhci_warn(xhci, "Reset device command completion "
					"for disabled slot %u\n", slot_id);
		break;
	case TRB_TYPE(TRB_NEC_GET_FW):
		if (!(xhci->quirks & XHCI_NEC_HOST)) {
			xhci->error_bitmask |= 1 << 6;
			break;
		}
		xhci_dbg(xhci, "NEC firmware version %2x.%02x\n",
			 NEC_FW_MAJOR(le32_to_cpu(event->status)),
			 NEC_FW_MINOR(le32_to_cpu(event->status)));
		break;
	default:
		/* Skip over unknown commands on the event ring */
		xhci->error_bitmask |= 1 << 6;
		break;
	}
	inc_deq(xhci, xhci->cmd_ring);
}

static void handle_vendor_event(struct xhci_hcd *xhci,
		union xhci_trb *event)
{
	u32 trb_type;

	trb_type = TRB_FIELD_TO_TYPE(le32_to_cpu(event->generic.field[3]));
	xhci_dbg(xhci, "Vendor specific event TRB type = %u\n", trb_type);
	if (trb_type == TRB_NEC_CMD_COMP && (xhci->quirks & XHCI_NEC_HOST))
		handle_cmd_completion(xhci, &event->event_cmd);
}

/* @port_id: the one-based port ID from the hardware (indexed from array of all
 * port registers -- USB 3.0 and USB 2.0).
 *
 * Returns a zero-based port number, which is suitable for indexing into each of
 * the split roothubs' port arrays and bus state arrays.
 * Add one to it in order to call xhci_find_slot_id_by_port.
 */
static unsigned int find_faked_portnum_from_hw_portnum(struct usb_hcd *hcd,
		struct xhci_hcd *xhci, u32 port_id)
{
	unsigned int i;
	unsigned int num_similar_speed_ports = 0;

	/* port_id from the hardware is 1-based, but port_array[], usb3_ports[],
	 * and usb2_ports are 0-based indexes.  Count the number of similar
	 * speed ports, up to 1 port before this port.
	 */
	for (i = 0; i < (port_id - 1); i++) {
		u8 port_speed = xhci->port_array[i];

		/*
		 * Skip ports that don't have known speeds, or have duplicate
		 * Extended Capabilities port speed entries.
		 */
		if (port_speed == 0 || port_speed == DUPLICATE_ENTRY)
			continue;

		/*
		 * USB 3.0 ports are always under a USB 3.0 hub.  USB 2.0 and
		 * 1.1 ports are under the USB 2.0 hub.  If the port speed
		 * matches the device speed, it's a similar speed port.
		 */
		if ((port_speed == 0x03) == (hcd->speed == HCD_USB3))
			num_similar_speed_ports++;
	}
	return num_similar_speed_ports;
}

static void handle_device_notification(struct xhci_hcd *xhci,
		union xhci_trb *event)
{
	u32 slot_id;
	struct usb_device *udev;

	slot_id = TRB_TO_SLOT_ID(event->generic.field[3]);
	if (!xhci->devs[slot_id]) {
		xhci_warn(xhci, "Device Notification event for "
				"unused slot %u\n", slot_id);
		return;
	}

	xhci_dbg(xhci, "Device Wake Notification event for slot ID %u\n",
			slot_id);
	udev = xhci->devs[slot_id]->udev;
	if (udev && udev->parent)
		usb_wakeup_notification(udev->parent, udev->portnum);
}

static void handle_port_status(struct xhci_hcd *xhci,
		union xhci_trb *event)
{
	struct usb_hcd *hcd;
	u32 port_id;
	u32 temp, temp1;
	int max_ports;
	int slot_id;
	unsigned int faked_port_index;
	u8 major_revision;
	struct xhci_bus_state *bus_state;
	__le32 __iomem **port_array;
	bool bogus_port_status = false;

	/* Port status change events always have a successful completion code */
	if (GET_COMP_CODE(le32_to_cpu(event->generic.field[2])) != COMP_SUCCESS) {
		xhci_warn(xhci, "WARN: xHC returned failed port status event\n");
		xhci->error_bitmask |= 1 << 8;
	}
	port_id = GET_PORT_ID(le32_to_cpu(event->generic.field[0]));
	xhci_dbg(xhci, "Port Status Change Event for port %d\n", port_id);

	max_ports = HCS_MAX_PORTS(xhci->hcs_params1);
	if ((port_id <= 0) || (port_id > max_ports)) {
		xhci_warn(xhci, "Invalid port id %d\n", port_id);
		bogus_port_status = true;
		goto cleanup;
	}

	/* Figure out which usb_hcd this port is attached to:
	 * is it a USB 3.0 port or a USB 2.0/1.1 port?
	 */
	major_revision = xhci->port_array[port_id - 1];
	if (major_revision == 0) {
		xhci_warn(xhci, "Event for port %u not in "
				"Extended Capabilities, ignoring.\n",
				port_id);
		bogus_port_status = true;
		goto cleanup;
	}
	if (major_revision == DUPLICATE_ENTRY) {
		xhci_warn(xhci, "Event for port %u duplicated in"
				"Extended Capabilities, ignoring.\n",
				port_id);
		bogus_port_status = true;
		goto cleanup;
	}

	/*
	 * Hardware port IDs reported by a Port Status Change Event include USB
	 * 3.0 and USB 2.0 ports.  We want to check if the port has reported a
	 * resume event, but we first need to translate the hardware port ID
	 * into the index into the ports on the correct split roothub, and the
	 * correct bus_state structure.
	 */
	/* Find the right roothub. */
	hcd = xhci_to_hcd(xhci);
	if ((major_revision == 0x03) != (hcd->speed == HCD_USB3))
		hcd = xhci->shared_hcd;
	bus_state = &xhci->bus_state[hcd_index(hcd)];
	if (hcd->speed == HCD_USB3)
		port_array = xhci->usb3_ports;
	else
		port_array = xhci->usb2_ports;
	/* Find the faked port hub number */
	faked_port_index = find_faked_portnum_from_hw_portnum(hcd, xhci,
			port_id);

	temp = xhci_readl(xhci, port_array[faked_port_index]);
	if (hcd->state == HC_STATE_SUSPENDED) {
		xhci_dbg(xhci, "resume root hub\n");
		usb_hcd_resume_root_hub(hcd);
	}

	if ((temp & PORT_PLC) && (temp & PORT_PLS_MASK) == XDEV_RESUME) {
		xhci_dbg(xhci, "port resume event for port %d\n", port_id);

		temp1 = xhci_readl(xhci, &xhci->op_regs->command);
		if (!(temp1 & CMD_RUN)) {
			xhci_warn(xhci, "xHC is not running.\n");
			goto cleanup;
		}

		if (DEV_SUPERSPEED(temp)) {
			xhci_dbg(xhci, "remote wake SS port %d\n", port_id);
			/* Set a flag to say the port signaled remote wakeup,
			 * so we can tell the difference between the end of
			 * device and host initiated resume.
			 */
			bus_state->port_remote_wakeup |= 1 << faked_port_index;
			xhci_test_and_clear_bit(xhci, port_array,
					faked_port_index, PORT_PLC);
			xhci_set_link_state(xhci, port_array, faked_port_index,
						XDEV_U0);
			/* Need to wait until the next link state change
			 * indicates the device is actually in U0.
			 */
			bogus_port_status = true;
			goto cleanup;
		} else {
			xhci_dbg(xhci, "resume HS port %d\n", port_id);
			bus_state->resume_done[faked_port_index] = jiffies +
				msecs_to_jiffies(20);
			set_bit(faked_port_index, &bus_state->resuming_ports);
			mod_timer(&hcd->rh_timer,
				  bus_state->resume_done[faked_port_index]);
			/* Do the rest in GetPortStatus */
		}
	}

	if ((temp & PORT_PLC) && (temp & PORT_PLS_MASK) == XDEV_U0 &&
			DEV_SUPERSPEED(temp)) {
		xhci_dbg(xhci, "resume SS port %d finished\n", port_id);
		/* We've just brought the device into U0 through either the
		 * Resume state after a device remote wakeup, or through the
		 * U3Exit state after a host-initiated resume.  If it's a device
		 * initiated remote wake, don't pass up the link state change,
		 * so the roothub behavior is consistent with external
		 * USB 3.0 hub behavior.
		 */
		slot_id = xhci_find_slot_id_by_port(hcd, xhci,
				faked_port_index + 1);
		if (slot_id && xhci->devs[slot_id])
			xhci_ring_device(xhci, slot_id);
		if (bus_state->port_remote_wakeup & (1 << faked_port_index)) {
			bus_state->port_remote_wakeup &=
				~(1 << faked_port_index);
			xhci_test_and_clear_bit(xhci, port_array,
					faked_port_index, PORT_PLC);
			usb_wakeup_notification(hcd->self.root_hub,
					faked_port_index + 1);
			bogus_port_status = true;
			goto cleanup;
		}
	}

	if (hcd->speed != HCD_USB3)
		xhci_test_and_clear_bit(xhci, port_array, faked_port_index,
					PORT_PLC);

cleanup:
	/* Update event ring dequeue pointer before dropping the lock */
	inc_deq(xhci, xhci->event_ring);

	/* Don't make the USB core poll the roothub if we got a bad port status
	 * change event.  Besides, at that point we can't tell which roothub
	 * (USB 2.0 or USB 3.0) to kick.
	 */
	if (bogus_port_status)
		return;

	/*
	 * xHCI port-status-change events occur when the "or" of all the
	 * status-change bits in the portsc register changes from 0 to 1.
	 * New status changes won't cause an event if any other change
	 * bits are still set.  When an event occurs, switch over to
	 * polling to avoid losing status changes.
	 */
	xhci_dbg(xhci, "%s: starting port polling.\n", __func__);
	set_bit(HCD_FLAG_POLL_RH, &hcd->flags);
	spin_unlock(&xhci->lock);
	/* Pass this up to the core */
	usb_hcd_poll_rh_status(hcd);
	spin_lock(&xhci->lock);
}

/*
 * This TD is defined by the TRBs starting at start_trb in start_seg and ending
 * at end_trb, which may be in another segment.  If the suspect DMA address is a
 * TRB in this TD, this function returns that TRB's segment.  Otherwise it
 * returns 0.
 */
struct xhci_segment *trb_in_td(struct xhci_segment *start_seg,
		union xhci_trb	*start_trb,
		union xhci_trb	*end_trb,
		dma_addr_t	suspect_dma)
{
	dma_addr_t start_dma;
	dma_addr_t end_seg_dma;
	dma_addr_t end_trb_dma;
	struct xhci_segment *cur_seg;

	start_dma = xhci_trb_virt_to_dma(start_seg, start_trb);
	cur_seg = start_seg;

	do {
		if (start_dma == 0)
			return NULL;
		/* We may get an event for a Link TRB in the middle of a TD */
		end_seg_dma = xhci_trb_virt_to_dma(cur_seg,
				&cur_seg->trbs[TRBS_PER_SEGMENT - 1]);
		/* If the end TRB isn't in this segment, this is set to 0 */
		end_trb_dma = xhci_trb_virt_to_dma(cur_seg, end_trb);

		if (end_trb_dma > 0) {
			/* The end TRB is in this segment, so suspect should be here */
			if (start_dma <= end_trb_dma) {
				if (suspect_dma >= start_dma && suspect_dma <= end_trb_dma)
					return cur_seg;
			} else {
				/* Case for one segment with
				 * a TD wrapped around to the top
				 */
				if ((suspect_dma >= start_dma &&
							suspect_dma <= end_seg_dma) ||
						(suspect_dma >= cur_seg->dma &&
						 suspect_dma <= end_trb_dma))
					return cur_seg;
			}
			return NULL;
		} else {
			/* Might still be somewhere in this segment */
			if (suspect_dma >= start_dma && suspect_dma <= end_seg_dma)
				return cur_seg;
		}
		cur_seg = cur_seg->next;
		start_dma = xhci_trb_virt_to_dma(cur_seg, &cur_seg->trbs[0]);
	} while (cur_seg != start_seg);

	return NULL;
}

static void xhci_cleanup_halted_endpoint(struct xhci_hcd *xhci,
		unsigned int slot_id, unsigned int ep_index,
		unsigned int stream_id,
		struct xhci_td *td, union xhci_trb *event_trb)
{
	struct xhci_virt_ep *ep = &xhci->devs[slot_id]->eps[ep_index];
	ep->ep_state |= EP_HALTED;
	ep->stopped_td = td;
	ep->stopped_trb = event_trb;
	ep->stopped_stream = stream_id;

	xhci_queue_reset_ep(xhci, slot_id, ep_index);
	xhci_cleanup_stalled_ring(xhci, td->urb->dev, ep_index);

	ep->stopped_td = NULL;
	ep->stopped_trb = NULL;
	ep->stopped_stream = 0;

	xhci_ring_cmd_db(xhci);
}

/* Check if an error has halted the endpoint ring.  The class driver will
 * cleanup the halt for a non-default control endpoint if we indicate a stall.
 * However, a babble and other errors also halt the endpoint ring, and the class
 * driver won't clear the halt in that case, so we need to issue a Set Transfer
 * Ring Dequeue Pointer command manually.
 */
static int xhci_requires_manual_halt_cleanup(struct xhci_hcd *xhci,
		struct xhci_ep_ctx *ep_ctx,
		unsigned int trb_comp_code)
{
	/* TRB completion codes that may require a manual halt cleanup */
	if (trb_comp_code == COMP_TX_ERR ||
			trb_comp_code == COMP_BABBLE ||
			trb_comp_code == COMP_SPLIT_ERR)
		/* The 0.96 spec says a babbling control endpoint
		 * is not halted. The 0.96 spec says it is.  Some HW
		 * claims to be 0.95 compliant, but it halts the control
		 * endpoint anyway.  Check if a babble halted the
		 * endpoint.
		 */
		if ((ep_ctx->ep_info & cpu_to_le32(EP_STATE_MASK)) ==
		    cpu_to_le32(EP_STATE_HALTED))
			return 1;

	return 0;
}

int xhci_is_vendor_info_code(struct xhci_hcd *xhci, unsigned int trb_comp_code)
{
	if (trb_comp_code >= 224 && trb_comp_code <= 255) {
		/* Vendor defined "informational" completion code,
		 * treat as not-an-error.
		 */
		xhci_dbg(xhci, "Vendor defined info completion code %u\n",
				trb_comp_code);
		xhci_dbg(xhci, "Treating code as success.\n");
		return 1;
	}
	return 0;
}

/*
 * Finish the td processing, remove the td from td list;
 * Return 1 if the urb can be given back.
 */
static int finish_td(struct xhci_hcd *xhci, struct xhci_td *td,
	union xhci_trb *event_trb, struct xhci_transfer_event *event,
	struct xhci_virt_ep *ep, int *status, bool skip)
{
	struct xhci_virt_device *xdev;
	struct xhci_ring *ep_ring;
	unsigned int slot_id;
	int ep_index;
	struct urb *urb = NULL;
	struct xhci_ep_ctx *ep_ctx;
	int ret = 0;
	struct urb_priv	*urb_priv;
	u32 trb_comp_code;

	slot_id = TRB_TO_SLOT_ID(le32_to_cpu(event->flags));
	xdev = xhci->devs[slot_id];
	ep_index = TRB_TO_EP_ID(le32_to_cpu(event->flags)) - 1;
	ep_ring = xhci_dma_to_transfer_ring(ep, le64_to_cpu(event->buffer));
	ep_ctx = xhci_get_ep_ctx(xhci, xdev->out_ctx, ep_index);
	trb_comp_code = GET_COMP_CODE(le32_to_cpu(event->transfer_len));

	if (skip)
		goto td_cleanup;

	if (trb_comp_code == COMP_STOP_INVAL ||
			trb_comp_code == COMP_STOP) {
		/* The Endpoint Stop Command completion will take care of any
		 * stopped TDs.  A stopped TD may be restarted, so don't update
		 * the ring dequeue pointer or take this TD off any lists yet.
		 */
		ep->stopped_td = td;
		ep->stopped_trb = event_trb;
		return 0;
	} else {
		if (trb_comp_code == COMP_STALL) {
			/* The transfer is completed from the driver's
			 * perspective, but we need to issue a set dequeue
			 * command for this stalled endpoint to move the dequeue
			 * pointer past the TD.  We can't do that here because
			 * the halt condition must be cleared first.  Let the
			 * USB class driver clear the stall later.
			 */
			ep->stopped_td = td;
			ep->stopped_trb = event_trb;
			ep->stopped_stream = ep_ring->stream_id;
		} else if (xhci_requires_manual_halt_cleanup(xhci,
					ep_ctx, trb_comp_code)) {
			/* Other types of errors halt the endpoint, but the
			 * class driver doesn't call usb_reset_endpoint() unless
			 * the error is -EPIPE.  Clear the halted status in the
			 * xHCI hardware manually.
			 */
			xhci_cleanup_halted_endpoint(xhci,
					slot_id, ep_index, ep_ring->stream_id,
					td, event_trb);
		} else {
			/* Update ring dequeue pointer */
			while (ep_ring->dequeue != td->last_trb)
				inc_deq(xhci, ep_ring);
			inc_deq(xhci, ep_ring);
		}

td_cleanup:
		/* Clean up the endpoint's TD list */
		urb = td->urb;
		urb_priv = urb->hcpriv;

		/* Do one last check of the actual transfer length.
		 * If the host controller said we transferred more data than
		 * the buffer length, urb->actual_length will be a very big
		 * number (since it's unsigned).  Play it safe and say we didn't
		 * transfer anything.
		 */
		if (urb->actual_length > urb->transfer_buffer_length) {
			xhci_warn(xhci, "URB transfer length is wrong, "
					"xHC issue? req. len = %u, "
					"act. len = %u\n",
					urb->transfer_buffer_length,
					urb->actual_length);
			urb->actual_length = 0;
			if (td->urb->transfer_flags & URB_SHORT_NOT_OK)
				*status = -EREMOTEIO;
			else
				*status = 0;
		}
		list_del_init(&td->td_list);
		/* Was this TD slated to be cancelled but completed anyway? */
		if (!list_empty(&td->cancelled_td_list))
			list_del_init(&td->cancelled_td_list);

		urb_priv->td_cnt++;
		/* Giveback the urb when all the tds are completed */
		if (urb_priv->td_cnt == urb_priv->length) {
			ret = 1;
			if (usb_pipetype(urb->pipe) == PIPE_ISOCHRONOUS) {
				xhci_to_hcd(xhci)->self.bandwidth_isoc_reqs--;
				if (xhci_to_hcd(xhci)->self.bandwidth_isoc_reqs
					== 0) {
					if (xhci->quirks & XHCI_AMD_PLL_FIX)
						usb_amd_quirk_pll_enable();
				}
			}
		}
	}

	return ret;
}

/*
 * Process control tds, update urb status and actual_length.
 */
static int process_ctrl_td(struct xhci_hcd *xhci, struct xhci_td *td,
	union xhci_trb *event_trb, struct xhci_transfer_event *event,
	struct xhci_virt_ep *ep, int *status)
{
	struct xhci_virt_device *xdev;
	struct xhci_ring *ep_ring;
	unsigned int slot_id;
	int ep_index;
	struct xhci_ep_ctx *ep_ctx;
	u32 trb_comp_code;

	slot_id = TRB_TO_SLOT_ID(le32_to_cpu(event->flags));
	xdev = xhci->devs[slot_id];
	ep_index = TRB_TO_EP_ID(le32_to_cpu(event->flags)) - 1;
	ep_ring = xhci_dma_to_transfer_ring(ep, le64_to_cpu(event->buffer));
	ep_ctx = xhci_get_ep_ctx(xhci, xdev->out_ctx, ep_index);
	trb_comp_code = GET_COMP_CODE(le32_to_cpu(event->transfer_len));

	switch (trb_comp_code) {
	case COMP_SUCCESS:
		if (event_trb == ep_ring->dequeue) {
			xhci_warn(xhci, "WARN: Success on ctrl setup TRB "
					"without IOC set??\n");
			*status = -ESHUTDOWN;
		} else if (event_trb != td->last_trb) {
			xhci_warn(xhci, "WARN: Success on ctrl data TRB "
					"without IOC set??\n");
			*status = -ESHUTDOWN;
		} else {
			*status = 0;
		}
		break;
	case COMP_SHORT_TX:
		if (td->urb->transfer_flags & URB_SHORT_NOT_OK)
			*status = -EREMOTEIO;
		else
			*status = 0;
		break;
	case COMP_STOP_INVAL:
	case COMP_STOP:
		return finish_td(xhci, td, event_trb, event, ep, status, false);
	default:
		if (!xhci_requires_manual_halt_cleanup(xhci,
					ep_ctx, trb_comp_code))
			break;
		xhci_dbg(xhci, "TRB error code %u, "
				"halted endpoint index = %u\n",
				trb_comp_code, ep_index);
		/* else fall through */
	case COMP_STALL:
		/* Did we transfer part of the data (middle) phase? */
		if (event_trb != ep_ring->dequeue &&
				event_trb != td->last_trb)
			td->urb->actual_length =
				td->urb->transfer_buffer_length -
				EVENT_TRB_LEN(le32_to_cpu(event->transfer_len));
		else
			td->urb->actual_length = 0;

		xhci_cleanup_halted_endpoint(xhci,
			slot_id, ep_index, 0, td, event_trb);
		return finish_td(xhci, td, event_trb, event, ep, status, true);
	}
	/*
	 * Did we transfer any data, despite the errors that might have
	 * happened?  I.e. did we get past the setup stage?
	 */
	if (event_trb != ep_ring->dequeue) {
		/* The event was for the status stage */
		if (event_trb == td->last_trb) {
			if (td->urb->actual_length != 0) {
				/* Don't overwrite a previously set error code
				 */
				if ((*status == -EINPROGRESS || *status == 0) &&
						(td->urb->transfer_flags
						 & URB_SHORT_NOT_OK))
					/* Did we already see a short data
					 * stage? */
					*status = -EREMOTEIO;
			} else {
				td->urb->actual_length =
					td->urb->transfer_buffer_length;
			}
		} else {
		/* Maybe the event was for the data stage? */
			td->urb->actual_length =
				td->urb->transfer_buffer_length -
				EVENT_TRB_LEN(le32_to_cpu(event->transfer_len));
			xhci_dbg(xhci, "Waiting for status "
					"stage event\n");
			return 0;
		}
	}

	return finish_td(xhci, td, event_trb, event, ep, status, false);
}

/*
 * Process isochronous tds, update urb packet status and actual_length.
 */
static int process_isoc_td(struct xhci_hcd *xhci, struct xhci_td *td,
	union xhci_trb *event_trb, struct xhci_transfer_event *event,
	struct xhci_virt_ep *ep, int *status)
{
	struct xhci_ring *ep_ring;
	struct urb_priv *urb_priv;
	int idx;
	int len = 0;
	union xhci_trb *cur_trb;
	struct xhci_segment *cur_seg;
	struct usb_iso_packet_descriptor *frame;
	u32 trb_comp_code;
	bool skip_td = false;

	ep_ring = xhci_dma_to_transfer_ring(ep, le64_to_cpu(event->buffer));
	trb_comp_code = GET_COMP_CODE(le32_to_cpu(event->transfer_len));
	urb_priv = td->urb->hcpriv;
	idx = urb_priv->td_cnt;
	frame = &td->urb->iso_frame_desc[idx];

	/* handle completion code */
	switch (trb_comp_code) {
	case COMP_SUCCESS:
		if (EVENT_TRB_LEN(le32_to_cpu(event->transfer_len)) == 0) {
			frame->status = 0;
			break;
		}
		if ((xhci->quirks & XHCI_TRUST_TX_LENGTH))
			trb_comp_code = COMP_SHORT_TX;
	case COMP_SHORT_TX:
		frame->status = td->urb->transfer_flags & URB_SHORT_NOT_OK ?
				-EREMOTEIO : 0;
		break;
	case COMP_BW_OVER:
		frame->status = -ECOMM;
		skip_td = true;
		break;
	case COMP_BUFF_OVER:
	case COMP_BABBLE:
		frame->status = -EOVERFLOW;
		skip_td = true;
		break;
	case COMP_DEV_ERR:
	case COMP_STALL:
	case COMP_TX_ERR:
		frame->status = -EPROTO;
		skip_td = true;
		break;
	case COMP_STOP:
	case COMP_STOP_INVAL:
		break;
	default:
		frame->status = -1;
		break;
	}

	if (trb_comp_code == COMP_SUCCESS || skip_td) {
		frame->actual_length = frame->length;
		td->urb->actual_length += frame->length;
	} else {
		if (urb_priv->finishing_short_td &&
				(event_trb == td->last_trb)) {
			urb_priv->finishing_short_td = false;
			/* get event for last trb, can finish this short td */
			goto finish_td;
		}
		for (cur_trb = ep_ring->dequeue,
		     cur_seg = ep_ring->deq_seg; cur_trb != event_trb;
		     next_trb(xhci, ep_ring, &cur_seg, &cur_trb)) {
			if (!TRB_TYPE_NOOP_LE32(cur_trb->generic.field[3]) &&
			    !TRB_TYPE_LINK_LE32(cur_trb->generic.field[3]))
				len += TRB_LEN(le32_to_cpu(cur_trb->generic.field[2]));
		}
		len += TRB_LEN(le32_to_cpu(cur_trb->generic.field[2])) -
			EVENT_TRB_LEN(le32_to_cpu(event->transfer_len));

		if (trb_comp_code != COMP_STOP_INVAL) {
			frame->actual_length = len;
			td->urb->actual_length += len;
		}
		if ((trb_comp_code == COMP_SHORT_TX) &&
				(event_trb != td->last_trb)) {
			/* last trb has IOC, expect HC to send event for it */
			while (ep_ring->dequeue != td->last_trb)
				inc_deq(xhci, ep_ring);
			urb_priv->finishing_short_td = true;
			return 0;
		}
	}

finish_td:
	return finish_td(xhci, td, event_trb, event, ep, status, false);
}

static int skip_isoc_td(struct xhci_hcd *xhci, struct xhci_td *td,
			struct xhci_transfer_event *event,
			struct xhci_virt_ep *ep, int *status)
{
	struct xhci_ring *ep_ring;
	struct urb_priv *urb_priv;
	struct usb_iso_packet_descriptor *frame;
	int idx;

	ep_ring = xhci_dma_to_transfer_ring(ep, le64_to_cpu(event->buffer));
	urb_priv = td->urb->hcpriv;
	idx = urb_priv->td_cnt;
	frame = &td->urb->iso_frame_desc[idx];

	/* The transfer is partly done. */
	frame->status = -EXDEV;

	/* calc actual length */
	frame->actual_length = 0;

	/* Update ring dequeue pointer */
	while (ep_ring->dequeue != td->last_trb)
		inc_deq(xhci, ep_ring);
	inc_deq(xhci, ep_ring);

	return finish_td(xhci, td, NULL, event, ep, status, true);
}

/*
 * Process bulk and interrupt tds, update urb status and actual_length.
 */
static int process_bulk_intr_td(struct xhci_hcd *xhci, struct xhci_td *td,
	union xhci_trb *event_trb, struct xhci_transfer_event *event,
	struct xhci_virt_ep *ep, int *status)
{
	struct xhci_ring *ep_ring;
	union xhci_trb *cur_trb;
	struct xhci_segment *cur_seg;
	u32 trb_comp_code;

	ep_ring = xhci_dma_to_transfer_ring(ep, le64_to_cpu(event->buffer));
	trb_comp_code = GET_COMP_CODE(le32_to_cpu(event->transfer_len));

	switch (trb_comp_code) {
	case COMP_SUCCESS:
		/* Double check that the HW transferred everything. */
		if (event_trb != td->last_trb ||
		    EVENT_TRB_LEN(le32_to_cpu(event->transfer_len)) != 0) {
			xhci_warn(xhci, "WARN Successful completion "
					"on short TX\n");
			if (td->urb->transfer_flags & URB_SHORT_NOT_OK)
				*status = -EREMOTEIO;
			else
				*status = 0;
			if ((xhci->quirks & XHCI_TRUST_TX_LENGTH))
				trb_comp_code = COMP_SHORT_TX;
		} else {
			*status = 0;
		}
		break;
	case COMP_SHORT_TX:
		if (td->urb->transfer_flags & URB_SHORT_NOT_OK)
			*status = -EREMOTEIO;
		else
			*status = 0;
		break;
	default:
		/* Others already handled above */
		break;
	}
	if (trb_comp_code == COMP_SHORT_TX)
		xhci_dbg(xhci, "ep %#x - asked for %d bytes, "
				"%d bytes untransferred\n",
				td->urb->ep->desc.bEndpointAddress,
				td->urb->transfer_buffer_length,
<<<<<<< HEAD
			EVENT_TRB_LEN(le32_to_cpu(event->transfer_len)));
=======
				EVENT_TRB_LEN(le32_to_cpu(event->transfer_len)));
>>>>>>> cbfed955
	/* Fast path - was this the last TRB in the TD for this URB? */
	if (event_trb == td->last_trb) {
		if (EVENT_TRB_LEN(le32_to_cpu(event->transfer_len)) != 0) {
			td->urb->actual_length =
				td->urb->transfer_buffer_length -
				EVENT_TRB_LEN(le32_to_cpu(event->transfer_len));
			if (td->urb->transfer_buffer_length <
					td->urb->actual_length) {
				xhci_warn(xhci, "HC gave bad length "
						"of %d bytes left\n",
<<<<<<< HEAD
			EVENT_TRB_LEN(le32_to_cpu(event->transfer_len)));
=======
					  EVENT_TRB_LEN(le32_to_cpu(event->transfer_len)));
>>>>>>> cbfed955
				td->urb->actual_length = 0;
				if (td->urb->transfer_flags & URB_SHORT_NOT_OK)
					*status = -EREMOTEIO;
				else
					*status = 0;
			}
			/* Don't overwrite a previously set error code */
			if (*status == -EINPROGRESS) {
				if (td->urb->transfer_flags & URB_SHORT_NOT_OK)
					*status = -EREMOTEIO;
				else
					*status = 0;
			}
		} else {
			td->urb->actual_length =
				td->urb->transfer_buffer_length;
			/* Ignore a short packet completion if the
			 * untransferred length was zero.
			 */
			if (*status == -EREMOTEIO)
				*status = 0;
		}
	} else {
		/* Slow path - walk the list, starting from the dequeue
		 * pointer, to get the actual length transferred.
		 */
		td->urb->actual_length = 0;
		for (cur_trb = ep_ring->dequeue, cur_seg = ep_ring->deq_seg;
				cur_trb != event_trb;
				next_trb(xhci, ep_ring, &cur_seg, &cur_trb)) {
			if (!TRB_TYPE_NOOP_LE32(cur_trb->generic.field[3]) &&
			    !TRB_TYPE_LINK_LE32(cur_trb->generic.field[3]))
				td->urb->actual_length +=
					TRB_LEN(le32_to_cpu(cur_trb->generic.field[2]));
		}
		/* If the ring didn't stop on a Link or No-op TRB, add
		 * in the actual bytes transferred from the Normal TRB
		 */
		if (trb_comp_code != COMP_STOP_INVAL)
			td->urb->actual_length +=
				TRB_LEN(le32_to_cpu(cur_trb->generic.field[2])) -
				EVENT_TRB_LEN(le32_to_cpu(event->transfer_len));
	}

	return finish_td(xhci, td, event_trb, event, ep, status, false);
}

/*
 * If this function returns an error condition, it means it got a Transfer
 * event with a corrupted Slot ID, Endpoint ID, or TRB DMA address.
 * At this point, the host controller is probably hosed and should be reset.
 */
static int handle_tx_event(struct xhci_hcd *xhci,
		struct xhci_transfer_event *event)
{
	struct xhci_virt_device *xdev;
	struct xhci_virt_ep *ep;
	struct xhci_ring *ep_ring;
	unsigned int slot_id;
	int ep_index;
	struct xhci_td *td = NULL;
	dma_addr_t event_dma;
	struct xhci_segment *event_seg;
	union xhci_trb *event_trb;
	struct urb *urb = NULL;
	int status = -EINPROGRESS;
	struct urb_priv *urb_priv;
	struct xhci_ep_ctx *ep_ctx;
	struct list_head *tmp;
	u32 trb_comp_code;
	int ret = 0;
	int td_num = 0;

	slot_id = TRB_TO_SLOT_ID(le32_to_cpu(event->flags));
	xdev = xhci->devs[slot_id];
	if (!xdev) {
		xhci_err(xhci, "ERROR Transfer event pointed to bad slot\n");
		xhci_err(xhci, "@%016llx %08x %08x %08x %08x\n",
			 (unsigned long long) xhci_trb_virt_to_dma(
				 xhci->event_ring->deq_seg,
				 xhci->event_ring->dequeue),
			 lower_32_bits(le64_to_cpu(event->buffer)),
			 upper_32_bits(le64_to_cpu(event->buffer)),
			 le32_to_cpu(event->transfer_len),
			 le32_to_cpu(event->flags));
		xhci_dbg(xhci, "Event ring:\n");
		xhci_debug_segment(xhci, xhci->event_ring->deq_seg);
		return -ENODEV;
	}

	/* Endpoint ID is 1 based, our index is zero based */
	ep_index = TRB_TO_EP_ID(le32_to_cpu(event->flags)) - 1;
	ep = &xdev->eps[ep_index];
	ep_ring = xhci_dma_to_transfer_ring(ep, le64_to_cpu(event->buffer));
	ep_ctx = xhci_get_ep_ctx(xhci, xdev->out_ctx, ep_index);
	if (!ep_ring ||
	    (le32_to_cpu(ep_ctx->ep_info) & EP_STATE_MASK) ==
	    EP_STATE_DISABLED) {
		xhci_err(xhci, "ERROR Transfer event for disabled endpoint "
				"or incorrect stream ring\n");
		xhci_err(xhci, "@%016llx %08x %08x %08x %08x\n",
			 (unsigned long long) xhci_trb_virt_to_dma(
				 xhci->event_ring->deq_seg,
				 xhci->event_ring->dequeue),
			 lower_32_bits(le64_to_cpu(event->buffer)),
			 upper_32_bits(le64_to_cpu(event->buffer)),
			 le32_to_cpu(event->transfer_len),
			 le32_to_cpu(event->flags));
		xhci_dbg(xhci, "Event ring:\n");
		xhci_debug_segment(xhci, xhci->event_ring->deq_seg);
		return -ENODEV;
	}

	/* Count current td numbers if ep->skip is set */
	if (ep->skip) {
		list_for_each(tmp, &ep_ring->td_list)
			td_num++;
	}

	event_dma = le64_to_cpu(event->buffer);
	trb_comp_code = GET_COMP_CODE(le32_to_cpu(event->transfer_len));
	/* Look for common error cases */
	switch (trb_comp_code) {
	/* Skip codes that require special handling depending on
	 * transfer type
	 */
	case COMP_SUCCESS:
		if (EVENT_TRB_LEN(le32_to_cpu(event->transfer_len)) == 0)
			break;
		if (xhci->quirks & XHCI_TRUST_TX_LENGTH)
			trb_comp_code = COMP_SHORT_TX;
		else
			xhci_warn(xhci, "WARN Successful completion on short TX: "
					"needs XHCI_TRUST_TX_LENGTH quirk?\n");
	case COMP_SHORT_TX:
		break;
	case COMP_STOP:
		xhci_dbg(xhci, "Stopped on Transfer TRB\n");
		break;
	case COMP_STOP_INVAL:
		xhci_dbg(xhci, "Stopped on No-op or Link TRB\n");
		break;
	case COMP_STALL:
		xhci_dbg(xhci, "Stalled endpoint\n");
		ep->ep_state |= EP_HALTED;
		status = -EPIPE;
		break;
	case COMP_TRB_ERR:
		xhci_warn(xhci, "WARN: TRB error on endpoint\n");
		status = -EILSEQ;
		break;
	case COMP_SPLIT_ERR:
	case COMP_TX_ERR:
		xhci_dbg(xhci, "Transfer error on endpoint\n");
		status = -EPROTO;
		break;
	case COMP_BABBLE:
		xhci_dbg(xhci, "Babble error on endpoint\n");
		status = -EOVERFLOW;
		break;
	case COMP_DB_ERR:
		xhci_warn(xhci, "WARN: HC couldn't access mem fast enough\n");
		status = -ENOSR;
		break;
	case COMP_BW_OVER:
		xhci_warn(xhci, "WARN: bandwidth overrun event on endpoint\n");
		break;
	case COMP_BUFF_OVER:
		xhci_warn(xhci, "WARN: buffer overrun event on endpoint\n");
		break;
	case COMP_UNDERRUN:
		/*
		 * When the Isoch ring is empty, the xHC will generate
		 * a Ring Overrun Event for IN Isoch endpoint or Ring
		 * Underrun Event for OUT Isoch endpoint.
		 */
		xhci_dbg(xhci, "underrun event on endpoint\n");
		if (!list_empty(&ep_ring->td_list))
			xhci_dbg(xhci, "Underrun Event for slot %d ep %d "
					"still with TDs queued?\n",
				 TRB_TO_SLOT_ID(le32_to_cpu(event->flags)),
				 ep_index);
		goto cleanup;
	case COMP_OVERRUN:
		xhci_dbg(xhci, "overrun event on endpoint\n");
		if (!list_empty(&ep_ring->td_list))
			xhci_dbg(xhci, "Overrun Event for slot %d ep %d "
					"still with TDs queued?\n",
				 TRB_TO_SLOT_ID(le32_to_cpu(event->flags)),
				 ep_index);
		goto cleanup;
	case COMP_DEV_ERR:
		xhci_warn(xhci, "WARN: detect an incompatible device");
		status = -EPROTO;
		break;
	case COMP_MISSED_INT:
		/*
		 * When encounter missed service error, one or more isoc tds
		 * may be missed by xHC.
		 * Set skip flag of the ep_ring; Complete the missed tds as
		 * short transfer when process the ep_ring next time.
		 */
		ep->skip = true;
		xhci_dbg(xhci, "Miss service interval error, set skip flag\n");
		goto cleanup;
	default:
		if (xhci_is_vendor_info_code(xhci, trb_comp_code)) {
			status = 0;
			break;
		}
		xhci_warn(xhci, "ERROR Unknown event condition, HC probably "
				"busted\n");
		goto cleanup;
	}

	do {
		/* This TRB should be in the TD at the head of this ring's
		 * TD list.
		 */
		if (list_empty(&ep_ring->td_list)) {
			/*
			 * A stopped endpoint may generate an extra completion
			 * event if the device was suspended.  Don't print
			 * warnings.
			 */
			if (!(trb_comp_code == COMP_STOP ||
					trb_comp_code == COMP_STOP_INVAL)) {
				xhci_warn(xhci, "WARN Event TRB for"\
				"slot %d ep %d with no TDs queued?\n",
				TRB_TO_SLOT_ID(le32_to_cpu(event->flags)),
						ep_index);
				xhci_dbg(xhci,
				"Event TRB with TRB type ID %u\n",
						(le32_to_cpu(event->flags) &
						 TRB_TYPE_BITMASK)>>10);
				xhci_print_trb_offsets(xhci,
					(union xhci_trb *) event);
			}
			if (ep->skip) {
				ep->skip = false;
				xhci_dbg(xhci, "td_list is empty while skip "
						"flag set. Clear skip flag.\n");
			}
			ret = 0;
			goto cleanup;
		}

		/* We've skipped all the TDs on the ep ring when ep->skip set */
		if (ep->skip && td_num == 0) {
			ep->skip = false;
			xhci_dbg(xhci, "All tds on the ep_ring skipped. "
						"Clear skip flag.\n");
			ret = 0;
			goto cleanup;
		}

		td = list_entry(ep_ring->td_list.next, struct xhci_td, td_list);
		if (ep->skip)
			td_num--;

		/* Is this a TRB in the currently executing TD? */
		event_seg = trb_in_td(ep_ring->deq_seg, ep_ring->dequeue,
				td->last_trb, event_dma);

		/*
		 * Skip the Force Stopped Event. The event_trb(event_dma) of FSE
		 * is not in the current TD pointed by ep_ring->dequeue because
		 * that the hardware dequeue pointer still at the previous TRB
		 * of the current TD. The previous TRB maybe a Link TD or the
		 * last TRB of the previous TD. The command completion handle
		 * will take care the rest.
		 */
		if (!event_seg && trb_comp_code == COMP_STOP_INVAL) {
			ret = 0;
			goto cleanup;
		}

		if (!event_seg) {
			if (!ep->skip ||
			    !usb_endpoint_xfer_isoc(&td->urb->ep->desc)) {
				/* Some host controllers give a spurious
				 * successful event after a short transfer.
				 * Ignore it.
				 */
				if ((xhci->quirks & XHCI_SPURIOUS_SUCCESS) && 
						ep_ring->last_td_was_short) {
					ep_ring->last_td_was_short = false;
					ret = 0;
					goto cleanup;
				}
				/* HC is busted, give up! */
				xhci_err(xhci,
					"ERROR Transfer event TRB DMA ptr not "
					"part of current TD\n");
				return -ESHUTDOWN;
			}

			ret = skip_isoc_td(xhci, td, event, ep, &status);
			goto cleanup;
		}
		if (trb_comp_code == COMP_SHORT_TX)
			ep_ring->last_td_was_short = true;
		else
			ep_ring->last_td_was_short = false;

		if (ep->skip) {
			xhci_dbg(xhci, "Found td. Clear skip flag.\n");
			ep->skip = false;
		}

		event_trb = &event_seg->trbs[(event_dma - event_seg->dma) /
						sizeof(*event_trb)];
		/*
		 * No-op TRB should not trigger interrupts.
		 * If event_trb is a no-op TRB, it means the
		 * corresponding TD has been cancelled. Just ignore
		 * the TD.
		 */
		if (TRB_TYPE_NOOP_LE32(event_trb->generic.field[3])) {
			xhci_dbg(xhci,
				 "event_trb is a no-op TRB. Skip it\n");
			goto cleanup;
		}

		/* Now update the urb's actual_length and give back to
		 * the core
		 */
		if (usb_endpoint_xfer_control(&td->urb->ep->desc))
			ret = process_ctrl_td(xhci, td, event_trb, event, ep,
						 &status);
		else if (usb_endpoint_xfer_isoc(&td->urb->ep->desc))
			ret = process_isoc_td(xhci, td, event_trb, event, ep,
						 &status);
		else
			ret = process_bulk_intr_td(xhci, td, event_trb, event,
						 ep, &status);

cleanup:
		/*
		 * Do not update event ring dequeue pointer if ep->skip is set.
		 * Will roll back to continue process missed tds.
		 */
		if (trb_comp_code == COMP_MISSED_INT || !ep->skip) {
			inc_deq(xhci, xhci->event_ring);
		}

		if (ret) {
			urb = td->urb;
			urb_priv = urb->hcpriv;
			/* Leave the TD around for the reset endpoint function
			 * to use(but only if it's not a control endpoint,
			 * since we already queued the Set TR dequeue pointer
			 * command for stalled control endpoints).
			 */
			if (usb_endpoint_xfer_control(&urb->ep->desc) ||
				(trb_comp_code != COMP_STALL &&
					trb_comp_code != COMP_BABBLE))
				xhci_urb_free_priv(xhci, urb_priv);
			else
				kfree(urb_priv);

			usb_hcd_unlink_urb_from_ep(bus_to_hcd(urb->dev->bus), urb);
			if ((urb->actual_length != urb->transfer_buffer_length &&
						(urb->transfer_flags &
						 URB_SHORT_NOT_OK)) ||
					(status != 0 &&
					 !usb_endpoint_xfer_isoc(&urb->ep->desc)))
				xhci_dbg(xhci, "Giveback URB %p, len = %d, "
						"expected = %x, status = %d\n",
						urb, urb->actual_length,
						urb->transfer_buffer_length,
						status);
			spin_unlock(&xhci->lock);
			/* EHCI, UHCI, and OHCI always unconditionally set the
			 * urb->status of an isochronous endpoint to 0.
			 */
			if (usb_pipetype(urb->pipe) == PIPE_ISOCHRONOUS)
				status = 0;
			usb_hcd_giveback_urb(bus_to_hcd(urb->dev->bus), urb, status);
			spin_lock(&xhci->lock);
		}

	/*
	 * If ep->skip is set, it means there are missed tds on the
	 * endpoint ring need to take care of.
	 * Process them as short transfer until reach the td pointed by
	 * the event.
	 */
	} while (ep->skip && trb_comp_code != COMP_MISSED_INT);

	return 0;
}

/*
 * This function handles all OS-owned events on the event ring.  It may drop
 * xhci->lock between event processing (e.g. to pass up port status changes).
 * Returns >0 for "possibly more events to process" (caller should call again),
 * otherwise 0 if done.  In future, <0 returns should indicate error code.
 */
static int xhci_handle_event(struct xhci_hcd *xhci)
{
	union xhci_trb *event;
	int update_ptrs = 1;
	int ret;

	if (!xhci->event_ring || !xhci->event_ring->dequeue) {
		xhci->error_bitmask |= 1 << 1;
		return 0;
	}

	event = xhci->event_ring->dequeue;
	/* Does the HC or OS own the TRB? */
	if ((le32_to_cpu(event->event_cmd.flags) & TRB_CYCLE) !=
	    xhci->event_ring->cycle_state) {
		xhci->error_bitmask |= 1 << 2;
		return 0;
	}

	/*
	 * Barrier between reading the TRB_CYCLE (valid) flag above and any
	 * speculative reads of the event's flags/data below.
	 */
	rmb();
	/* FIXME: Handle more event types. */
	switch ((le32_to_cpu(event->event_cmd.flags) & TRB_TYPE_BITMASK)) {
	case TRB_TYPE(TRB_COMPLETION):
		handle_cmd_completion(xhci, &event->event_cmd);
		break;
	case TRB_TYPE(TRB_PORT_STATUS):
		handle_port_status(xhci, event);
		update_ptrs = 0;
		break;
	case TRB_TYPE(TRB_TRANSFER):
		ret = handle_tx_event(xhci, &event->trans_event);
		if (ret < 0)
			xhci->error_bitmask |= 1 << 9;
		else
			update_ptrs = 0;
		break;
	case TRB_TYPE(TRB_DEV_NOTE):
		handle_device_notification(xhci, event);
		break;
	default:
		if ((le32_to_cpu(event->event_cmd.flags) & TRB_TYPE_BITMASK) >=
		    TRB_TYPE(48))
			handle_vendor_event(xhci, event);
		else
			xhci->error_bitmask |= 1 << 3;
	}
	/* Any of the above functions may drop and re-acquire the lock, so check
	 * to make sure a watchdog timer didn't mark the host as non-responsive.
	 */
	if (xhci->xhc_state & XHCI_STATE_DYING) {
		xhci_dbg(xhci, "xHCI host dying, returning from "
				"event handler.\n");
		return 0;
	}

	if (update_ptrs)
		/* Update SW event ring dequeue pointer */
		inc_deq(xhci, xhci->event_ring);

	/* Are there more items on the event ring?  Caller will call us again to
	 * check.
	 */
	return 1;
}

/*
 * xHCI spec says we can get an interrupt, and if the HC has an error condition,
 * we might get bad data out of the event ring.  Section 4.10.2.7 has a list of
 * indicators of an event TRB error, but we check the status *first* to be safe.
 */
irqreturn_t xhci_irq(struct usb_hcd *hcd)
{
	struct xhci_hcd *xhci = hcd_to_xhci(hcd);
	u32 status;
	union xhci_trb *trb;
	u64 temp_64;
	union xhci_trb *event_ring_deq;
	dma_addr_t deq;

	spin_lock(&xhci->lock);
	trb = xhci->event_ring->dequeue;
	/* Check if the xHC generated the interrupt, or the irq is shared */
	status = xhci_readl(xhci, &xhci->op_regs->status);
	if (status == 0xffffffff)
		goto hw_died;

	if (!(status & STS_EINT)) {
		spin_unlock(&xhci->lock);
		return IRQ_NONE;
	}
	if (status & STS_FATAL) {
		xhci_warn(xhci, "WARNING: Host System Error\n");
		xhci_halt(xhci);
hw_died:
		spin_unlock(&xhci->lock);
		return -ESHUTDOWN;
	}

	/*
	 * Clear the op reg interrupt status first,
	 * so we can receive interrupts from other MSI-X interrupters.
	 * Write 1 to clear the interrupt status.
	 */
	status |= STS_EINT;
	xhci_writel(xhci, status, &xhci->op_regs->status);
	/* FIXME when MSI-X is supported and there are multiple vectors */
	/* Clear the MSI-X event interrupt status */

	if (hcd->irq) {
		u32 irq_pending;
		/* Acknowledge the PCI interrupt */
		irq_pending = xhci_readl(xhci, &xhci->ir_set->irq_pending);
		irq_pending |= IMAN_IP;
		xhci_writel(xhci, irq_pending, &xhci->ir_set->irq_pending);
	}

	if (xhci->xhc_state & XHCI_STATE_DYING) {
		xhci_dbg(xhci, "xHCI dying, ignoring interrupt. "
				"Shouldn't IRQs be disabled?\n");
		/* Clear the event handler busy flag (RW1C);
		 * the event ring should be empty.
		 */
		temp_64 = xhci_read_64(xhci, &xhci->ir_set->erst_dequeue);
		xhci_write_64(xhci, temp_64 | ERST_EHB,
				&xhci->ir_set->erst_dequeue);
		spin_unlock(&xhci->lock);

		return IRQ_HANDLED;
	}

	event_ring_deq = xhci->event_ring->dequeue;
	/* FIXME this should be a delayed service routine
	 * that clears the EHB.
	 */
	while (xhci_handle_event(xhci) > 0) {}

	temp_64 = xhci_read_64(xhci, &xhci->ir_set->erst_dequeue);
	/* If necessary, update the HW's version of the event ring deq ptr. */
	if (event_ring_deq != xhci->event_ring->dequeue) {
		deq = xhci_trb_virt_to_dma(xhci->event_ring->deq_seg,
				xhci->event_ring->dequeue);
		if (deq == 0)
			xhci_warn(xhci, "WARN something wrong with SW event "
					"ring dequeue ptr.\n");
		/* Update HC event ring dequeue pointer */
		temp_64 &= ERST_PTR_MASK;
		temp_64 |= ((u64) deq & (u64) ~ERST_PTR_MASK);
	}

	/* Clear the event handler busy flag (RW1C); event ring is empty. */
	temp_64 |= ERST_EHB;
	xhci_write_64(xhci, temp_64, &xhci->ir_set->erst_dequeue);

	spin_unlock(&xhci->lock);

	return IRQ_HANDLED;
}

irqreturn_t xhci_msi_irq(int irq, struct usb_hcd *hcd)
{
	return xhci_irq(hcd);
}

/****		Endpoint Ring Operations	****/

/*
 * Generic function for queueing a TRB on a ring.
 * The caller must have checked to make sure there's room on the ring.
 *
 * @more_trbs_coming:	Will you enqueue more TRBs before calling
 *			prepare_transfer()?
 */
static void queue_trb(struct xhci_hcd *xhci, struct xhci_ring *ring,
		bool more_trbs_coming,
		u32 field1, u32 field2, u32 field3, u32 field4)
{
	struct xhci_generic_trb *trb;

	trb = &ring->enqueue->generic;
	trb->field[0] = cpu_to_le32(field1);
	trb->field[1] = cpu_to_le32(field2);
	trb->field[2] = cpu_to_le32(field3);
	trb->field[3] = cpu_to_le32(field4);
	inc_enq(xhci, ring, more_trbs_coming);
}

/*
 * Does various checks on the endpoint ring, and makes it ready to queue num_trbs.
 * FIXME allocate segments if the ring is full.
 */
static int prepare_ring(struct xhci_hcd *xhci, struct xhci_ring *ep_ring,
		u32 ep_state, unsigned int num_trbs, gfp_t mem_flags)
{
	unsigned int num_trbs_needed;

	/* Make sure the endpoint has been added to xHC schedule */
	switch (ep_state) {
	case EP_STATE_DISABLED:
		/*
		 * USB core changed config/interfaces without notifying us,
		 * or hardware is reporting the wrong state.
		 */
		xhci_warn(xhci, "WARN urb submitted to disabled ep\n");
		return -ENOENT;
	case EP_STATE_ERROR:
		xhci_warn(xhci, "WARN waiting for error on ep to be cleared\n");
		/* FIXME event handling code for error needs to clear it */
		/* XXX not sure if this should be -ENOENT or not */
		return -EINVAL;
	case EP_STATE_HALTED:
		xhci_dbg(xhci, "WARN halted endpoint, queueing URB anyway.\n");
	case EP_STATE_STOPPED:
	case EP_STATE_RUNNING:
		break;
	default:
		xhci_err(xhci, "ERROR unknown endpoint state for ep\n");
		/*
		 * FIXME issue Configure Endpoint command to try to get the HC
		 * back into a known state.
		 */
		return -EINVAL;
	}

	while (1) {
		if (room_on_ring(xhci, ep_ring, num_trbs))
			break;

		if (ep_ring == xhci->cmd_ring) {
			xhci_err(xhci, "Do not support expand command ring\n");
			return -ENOMEM;
		}

		xhci_dbg(xhci, "ERROR no room on ep ring, "
					"try ring expansion\n");
		num_trbs_needed = num_trbs - ep_ring->num_trbs_free;
		if (xhci_ring_expansion(xhci, ep_ring, num_trbs_needed,
					mem_flags)) {
			xhci_err(xhci, "Ring expansion failed\n");
			return -ENOMEM;
		}
	};

	if (enqueue_is_link_trb(ep_ring)) {
		struct xhci_ring *ring = ep_ring;
		union xhci_trb *next;

		next = ring->enqueue;

		while (last_trb(xhci, ring, ring->enq_seg, next)) {
			/* If we're not dealing with 0.95 hardware or isoc rings
			 * on AMD 0.96 host, clear the chain bit.
			 */
			if (!xhci_link_trb_quirk(xhci) &&
					!(ring->type == TYPE_ISOC &&
					 (xhci->quirks & XHCI_AMD_0x96_HOST)))
				next->link.control &= cpu_to_le32(~TRB_CHAIN);
			else
				next->link.control |= cpu_to_le32(TRB_CHAIN);

			wmb();
			next->link.control ^= cpu_to_le32(TRB_CYCLE);

			/* Toggle the cycle bit after the last ring segment. */
			if (last_trb_on_last_seg(xhci, ring, ring->enq_seg, next)) {
				ring->cycle_state = (ring->cycle_state ? 0 : 1);
			}
			ring->enq_seg = ring->enq_seg->next;
			ring->enqueue = ring->enq_seg->trbs;
			next = ring->enqueue;
		}
	}

	return 0;
}

static int prepare_transfer(struct xhci_hcd *xhci,
		struct xhci_virt_device *xdev,
		unsigned int ep_index,
		unsigned int stream_id,
		unsigned int num_trbs,
		struct urb *urb,
		unsigned int td_index,
		gfp_t mem_flags)
{
	int ret;
	struct urb_priv *urb_priv;
	struct xhci_td	*td;
	struct xhci_ring *ep_ring;
	struct xhci_ep_ctx *ep_ctx = xhci_get_ep_ctx(xhci, xdev->out_ctx, ep_index);

	ep_ring = xhci_stream_id_to_ring(xdev, ep_index, stream_id);
	if (!ep_ring) {
		xhci_dbg(xhci, "Can't prepare ring for bad stream ID %u\n",
				stream_id);
		return -EINVAL;
	}

	ret = prepare_ring(xhci, ep_ring,
			   le32_to_cpu(ep_ctx->ep_info) & EP_STATE_MASK,
			   num_trbs, mem_flags);
	if (ret)
		return ret;

	urb_priv = urb->hcpriv;
	td = urb_priv->td[td_index];

	INIT_LIST_HEAD(&td->td_list);
	INIT_LIST_HEAD(&td->cancelled_td_list);

	if (td_index == 0) {
		ret = usb_hcd_link_urb_to_ep(bus_to_hcd(urb->dev->bus), urb);
		if (unlikely(ret))
			return ret;
	}

	td->urb = urb;
	/* Add this TD to the tail of the endpoint ring's TD list */
	list_add_tail(&td->td_list, &ep_ring->td_list);
	td->start_seg = ep_ring->enq_seg;
	td->first_trb = ep_ring->enqueue;

	urb_priv->td[td_index] = td;

	return 0;
}

static unsigned int count_sg_trbs_needed(struct xhci_hcd *xhci, struct urb *urb)
{
	int num_sgs, num_trbs, running_total, temp, i;
	struct scatterlist *sg;

	sg = NULL;
	num_sgs = urb->num_mapped_sgs;
	temp = urb->transfer_buffer_length;

	num_trbs = 0;
	for_each_sg(urb->sg, sg, num_sgs, i) {
		unsigned int len = sg_dma_len(sg);

		/* Scatter gather list entries may cross 64KB boundaries */
		running_total = TRB_MAX_BUFF_SIZE -
			(sg_dma_address(sg) & (TRB_MAX_BUFF_SIZE - 1));
		running_total &= TRB_MAX_BUFF_SIZE - 1;
		if (running_total != 0)
			num_trbs++;

		/* How many more 64KB chunks to transfer, how many more TRBs? */
		while (running_total < sg_dma_len(sg) && running_total < temp) {
			num_trbs++;
			running_total += TRB_MAX_BUFF_SIZE;
		}
		len = min_t(int, len, temp);
		temp -= len;
		if (temp == 0)
			break;
	}
	return num_trbs;
}

static void check_trb_math(struct urb *urb, int num_trbs, int running_total)
{
	if (num_trbs != 0)
		dev_err(&urb->dev->dev, "%s - ep %#x - Miscalculated number of "
				"TRBs, %d left\n", __func__,
				urb->ep->desc.bEndpointAddress, num_trbs);
	if (running_total != urb->transfer_buffer_length)
		dev_err(&urb->dev->dev, "%s - ep %#x - Miscalculated tx length, "
				"queued %#x (%d), asked for %#x (%d)\n",
				__func__,
				urb->ep->desc.bEndpointAddress,
				running_total, running_total,
				urb->transfer_buffer_length,
				urb->transfer_buffer_length);
}

static void giveback_first_trb(struct xhci_hcd *xhci, int slot_id,
		unsigned int ep_index, unsigned int stream_id, int start_cycle,
		struct xhci_generic_trb *start_trb)
{
	/*
	 * Pass all the TRBs to the hardware at once and make sure this write
	 * isn't reordered.
	 */
	wmb();
	if (start_cycle)
		start_trb->field[3] |= cpu_to_le32(start_cycle);
	else
		start_trb->field[3] &= cpu_to_le32(~TRB_CYCLE);
	xhci_ring_ep_doorbell(xhci, slot_id, ep_index, stream_id);
}

/*
 * xHCI uses normal TRBs for both bulk and interrupt.  When the interrupt
 * endpoint is to be serviced, the xHC will consume (at most) one TD.  A TD
 * (comprised of sg list entries) can take several service intervals to
 * transmit.
 */
int xhci_queue_intr_tx(struct xhci_hcd *xhci, gfp_t mem_flags,
		struct urb *urb, int slot_id, unsigned int ep_index)
{
	struct xhci_ep_ctx *ep_ctx = xhci_get_ep_ctx(xhci,
			xhci->devs[slot_id]->out_ctx, ep_index);
	int xhci_interval;
	int ep_interval;

	xhci_interval = EP_INTERVAL_TO_UFRAMES(le32_to_cpu(ep_ctx->ep_info));
	ep_interval = urb->interval;
	/* Convert to microframes */
	if (urb->dev->speed == USB_SPEED_LOW ||
			urb->dev->speed == USB_SPEED_FULL)
		ep_interval *= 8;
	/* FIXME change this to a warning and a suggestion to use the new API
	 * to set the polling interval (once the API is added).
	 */
	if (xhci_interval != ep_interval) {
		if (printk_ratelimit())
			dev_dbg(&urb->dev->dev, "Driver uses different interval"
					" (%d microframe%s) than xHCI "
					"(%d microframe%s)\n",
					ep_interval,
					ep_interval == 1 ? "" : "s",
					xhci_interval,
					xhci_interval == 1 ? "" : "s");
		urb->interval = xhci_interval;
		/* Convert back to frames for LS/FS devices */
		if (urb->dev->speed == USB_SPEED_LOW ||
				urb->dev->speed == USB_SPEED_FULL)
			urb->interval /= 8;
	}
	return xhci_queue_bulk_tx(xhci, mem_flags, urb, slot_id, ep_index);
}

/*
 * The TD size is the number of bytes remaining in the TD (including this TRB),
 * right shifted by 10.
 * It must fit in bits 21:17, so it can't be bigger than 31.
 */
static u32 xhci_td_remainder(unsigned int remainder)
{
	u32 max = (1 << (21 - 17 + 1)) - 1;

	if ((remainder >> 10) >= max)
		return max << 17;
	else
		return (remainder >> 10) << 17;
}

/*
 * For xHCI 1.0 host controllers, TD size is the number of max packet sized
 * packets remaining in the TD (*not* including this TRB).
 *
 * Total TD packet count = total_packet_count =
 *     DIV_ROUND_UP(TD size in bytes / wMaxPacketSize)
 *
 * Packets transferred up to and including this TRB = packets_transferred =
 *     rounddown(total bytes transferred including this TRB / wMaxPacketSize)
 *
 * TD size = total_packet_count - packets_transferred
 *
 * It must fit in bits 21:17, so it can't be bigger than 31.
 * The last TRB in a TD must have the TD size set to zero.
 */
static u32 xhci_v1_0_td_remainder(int running_total, int trb_buff_len,
		unsigned int total_packet_count, struct urb *urb,
		unsigned int num_trbs_left)
{
	int packets_transferred;

	/* One TRB with a zero-length data packet. */
	if (num_trbs_left == 0 || (running_total == 0 && trb_buff_len == 0))
		return 0;

	/* All the TRB queueing functions don't count the current TRB in
	 * running_total.
	 */
	packets_transferred = (running_total + trb_buff_len) /
		GET_MAX_PACKET(usb_endpoint_maxp(&urb->ep->desc));

	if ((total_packet_count - packets_transferred) > 31)
		return 31 << 17;
	return (total_packet_count - packets_transferred) << 17;
}

static int queue_bulk_sg_tx(struct xhci_hcd *xhci, gfp_t mem_flags,
		struct urb *urb, int slot_id, unsigned int ep_index)
{
	struct xhci_ring *ep_ring;
	unsigned int num_trbs;
	struct urb_priv *urb_priv;
	struct xhci_td *td;
	struct scatterlist *sg;
	int num_sgs;
	int trb_buff_len, this_sg_len, running_total;
	unsigned int total_packet_count;
	bool first_trb;
	u64 addr;
	bool more_trbs_coming;

	struct xhci_generic_trb *start_trb;
	int start_cycle;

	ep_ring = xhci_urb_to_transfer_ring(xhci, urb);
	if (!ep_ring)
		return -EINVAL;

	num_trbs = count_sg_trbs_needed(xhci, urb);
	num_sgs = urb->num_mapped_sgs;
	total_packet_count = DIV_ROUND_UP(urb->transfer_buffer_length,
			usb_endpoint_maxp(&urb->ep->desc));

	trb_buff_len = prepare_transfer(xhci, xhci->devs[slot_id],
			ep_index, urb->stream_id,
			num_trbs, urb, 0, mem_flags);
	if (trb_buff_len < 0)
		return trb_buff_len;

	urb_priv = urb->hcpriv;
	td = urb_priv->td[0];

	/*
	 * Don't give the first TRB to the hardware (by toggling the cycle bit)
	 * until we've finished creating all the other TRBs.  The ring's cycle
	 * state may change as we enqueue the other TRBs, so save it too.
	 */
	start_trb = &ep_ring->enqueue->generic;
	start_cycle = ep_ring->cycle_state;

	running_total = 0;
	/*
	 * How much data is in the first TRB?
	 *
	 * There are three forces at work for TRB buffer pointers and lengths:
	 * 1. We don't want to walk off the end of this sg-list entry buffer.
	 * 2. The transfer length that the driver requested may be smaller than
	 *    the amount of memory allocated for this scatter-gather list.
	 * 3. TRBs buffers can't cross 64KB boundaries.
	 */
	sg = urb->sg;
	addr = (u64) sg_dma_address(sg);
	this_sg_len = sg_dma_len(sg);
	trb_buff_len = TRB_MAX_BUFF_SIZE - (addr & (TRB_MAX_BUFF_SIZE - 1));
	trb_buff_len = min_t(int, trb_buff_len, this_sg_len);
	if (trb_buff_len > urb->transfer_buffer_length)
		trb_buff_len = urb->transfer_buffer_length;

	first_trb = true;
	/* Queue the first TRB, even if it's zero-length */
	do {
		u32 field = 0;
		u32 length_field = 0;
		u32 remainder = 0;

		/* Don't change the cycle bit of the first TRB until later */
		if (first_trb) {
			first_trb = false;
			if (start_cycle == 0)
				field |= 0x1;
		} else
			field |= ep_ring->cycle_state;

		/* Chain all the TRBs together; clear the chain bit in the last
		 * TRB to indicate it's the last TRB in the chain.
		 */
		if (num_trbs > 1) {
			field |= TRB_CHAIN;
		} else {
			/* FIXME - add check for ZERO_PACKET flag before this */
			td->last_trb = ep_ring->enqueue;
			field |= TRB_IOC;
		}

		/* Only set interrupt on short packet for IN endpoints */
		if (usb_urb_dir_in(urb))
			field |= TRB_ISP;

		if (TRB_MAX_BUFF_SIZE -
				(addr & (TRB_MAX_BUFF_SIZE - 1)) < trb_buff_len) {
			xhci_warn(xhci, "WARN: sg dma xfer crosses 64KB boundaries!\n");
			xhci_dbg(xhci, "Next boundary at %#x, end dma = %#x\n",
					(unsigned int) (addr + TRB_MAX_BUFF_SIZE) & ~(TRB_MAX_BUFF_SIZE - 1),
					(unsigned int) addr + trb_buff_len);
		}

		/* Set the TRB length, TD size, and interrupter fields. */
		if (xhci->hci_version < 0x100) {
			remainder = xhci_td_remainder(
					urb->transfer_buffer_length -
					running_total);
		} else {
			remainder = xhci_v1_0_td_remainder(running_total,
					trb_buff_len, total_packet_count, urb,
					num_trbs - 1);
		}
		length_field = TRB_LEN(trb_buff_len) |
			remainder |
			TRB_INTR_TARGET(0);

		if (num_trbs > 1)
			more_trbs_coming = true;
		else
			more_trbs_coming = false;
		queue_trb(xhci, ep_ring, more_trbs_coming,
				lower_32_bits(addr),
				upper_32_bits(addr),
				length_field,
				field | TRB_TYPE(TRB_NORMAL));
		--num_trbs;
		running_total += trb_buff_len;

		/* Calculate length for next transfer --
		 * Are we done queueing all the TRBs for this sg entry?
		 */
		this_sg_len -= trb_buff_len;
		if (this_sg_len == 0) {
			--num_sgs;
			if (num_sgs == 0)
				break;
			sg = sg_next(sg);
			addr = (u64) sg_dma_address(sg);
			this_sg_len = sg_dma_len(sg);
		} else {
			addr += trb_buff_len;
		}

		trb_buff_len = TRB_MAX_BUFF_SIZE -
			(addr & (TRB_MAX_BUFF_SIZE - 1));
		trb_buff_len = min_t(int, trb_buff_len, this_sg_len);
		if (running_total + trb_buff_len > urb->transfer_buffer_length)
			trb_buff_len =
				urb->transfer_buffer_length - running_total;
	} while (running_total < urb->transfer_buffer_length);

	check_trb_math(urb, num_trbs, running_total);
	giveback_first_trb(xhci, slot_id, ep_index, urb->stream_id,
			start_cycle, start_trb);
	return 0;
}

/* This is very similar to what ehci-q.c qtd_fill() does */
int xhci_queue_bulk_tx(struct xhci_hcd *xhci, gfp_t mem_flags,
		struct urb *urb, int slot_id, unsigned int ep_index)
{
	struct xhci_ring *ep_ring;
	struct urb_priv *urb_priv;
	struct xhci_td *td;
	int num_trbs;
	struct xhci_generic_trb *start_trb;
	bool first_trb;
	bool more_trbs_coming;
	int start_cycle;
	u32 field, length_field;

	int running_total, trb_buff_len, ret;
	unsigned int total_packet_count;
	u64 addr;

	if (urb->num_sgs)
		return queue_bulk_sg_tx(xhci, mem_flags, urb, slot_id, ep_index);

	ep_ring = xhci_urb_to_transfer_ring(xhci, urb);
	if (!ep_ring)
		return -EINVAL;

	num_trbs = 0;
	/* How much data is (potentially) left before the 64KB boundary? */
	running_total = TRB_MAX_BUFF_SIZE -
		(urb->transfer_dma & (TRB_MAX_BUFF_SIZE - 1));
	running_total &= TRB_MAX_BUFF_SIZE - 1;

	/* If there's some data on this 64KB chunk, or we have to send a
	 * zero-length transfer, we need at least one TRB
	 */
	if (running_total != 0 || urb->transfer_buffer_length == 0)
		num_trbs++;
	/* How many more 64KB chunks to transfer, how many more TRBs? */
	while (running_total < urb->transfer_buffer_length) {
		num_trbs++;
		running_total += TRB_MAX_BUFF_SIZE;
	}
	/* FIXME: this doesn't deal with URB_ZERO_PACKET - need one more */

	ret = prepare_transfer(xhci, xhci->devs[slot_id],
			ep_index, urb->stream_id,
			num_trbs, urb, 0, mem_flags);
	if (ret < 0)
		return ret;

	urb_priv = urb->hcpriv;
	td = urb_priv->td[0];

	/*
	 * Don't give the first TRB to the hardware (by toggling the cycle bit)
	 * until we've finished creating all the other TRBs.  The ring's cycle
	 * state may change as we enqueue the other TRBs, so save it too.
	 */
	start_trb = &ep_ring->enqueue->generic;
	start_cycle = ep_ring->cycle_state;

	running_total = 0;
	total_packet_count = DIV_ROUND_UP(urb->transfer_buffer_length,
			usb_endpoint_maxp(&urb->ep->desc));
	/* How much data is in the first TRB? */
	addr = (u64) urb->transfer_dma;
	trb_buff_len = TRB_MAX_BUFF_SIZE -
		(urb->transfer_dma & (TRB_MAX_BUFF_SIZE - 1));
	if (trb_buff_len > urb->transfer_buffer_length)
		trb_buff_len = urb->transfer_buffer_length;

	first_trb = true;

	/* Queue the first TRB, even if it's zero-length */
	do {
		u32 remainder = 0;
		field = 0;

		/* Don't change the cycle bit of the first TRB until later */
		if (first_trb) {
			first_trb = false;
			if (start_cycle == 0)
				field |= 0x1;
		} else
			field |= ep_ring->cycle_state;

		/* Chain all the TRBs together; clear the chain bit in the last
		 * TRB to indicate it's the last TRB in the chain.
		 */
		if (num_trbs > 1) {
			field |= TRB_CHAIN;
		} else {
			/* FIXME - add check for ZERO_PACKET flag before this */
			td->last_trb = ep_ring->enqueue;
			field |= TRB_IOC;
		}

		/* Only set interrupt on short packet for IN endpoints */
		if (usb_urb_dir_in(urb))
			field |= TRB_ISP;

		/* Set the TRB length, TD size, and interrupter fields. */
		if (xhci->hci_version < 0x100) {
			remainder = xhci_td_remainder(
					urb->transfer_buffer_length -
					running_total);
		} else {
			remainder = xhci_v1_0_td_remainder(running_total,
					trb_buff_len, total_packet_count, urb,
					num_trbs - 1);
		}
		length_field = TRB_LEN(trb_buff_len) |
			remainder |
			TRB_INTR_TARGET(0);

		if (num_trbs > 1)
			more_trbs_coming = true;
		else
			more_trbs_coming = false;
		queue_trb(xhci, ep_ring, more_trbs_coming,
				lower_32_bits(addr),
				upper_32_bits(addr),
				length_field,
				field | TRB_TYPE(TRB_NORMAL));
		--num_trbs;
		running_total += trb_buff_len;

		/* Calculate length for next transfer */
		addr += trb_buff_len;
		trb_buff_len = urb->transfer_buffer_length - running_total;
		if (trb_buff_len > TRB_MAX_BUFF_SIZE)
			trb_buff_len = TRB_MAX_BUFF_SIZE;
	} while (running_total < urb->transfer_buffer_length);

	check_trb_math(urb, num_trbs, running_total);
	giveback_first_trb(xhci, slot_id, ep_index, urb->stream_id,
			start_cycle, start_trb);
	return 0;
}

/* Caller must have locked xhci->lock */
int xhci_queue_ctrl_tx(struct xhci_hcd *xhci, gfp_t mem_flags,
		struct urb *urb, int slot_id, unsigned int ep_index)
{
	struct xhci_ring *ep_ring;
	int num_trbs;
	int ret;
	struct usb_ctrlrequest *setup;
	struct xhci_generic_trb *start_trb;
	int start_cycle;
	u32 field, length_field;
	struct urb_priv *urb_priv;
	struct xhci_td *td;

	ep_ring = xhci_urb_to_transfer_ring(xhci, urb);
	if (!ep_ring)
		return -EINVAL;

	/*
	 * Need to copy setup packet into setup TRB, so we can't use the setup
	 * DMA address.
	 */
	if (!urb->setup_packet)
		return -EINVAL;

	/* 1 TRB for setup, 1 for status */
	num_trbs = 2;
	/*
	 * Don't need to check if we need additional event data and normal TRBs,
	 * since data in control transfers will never get bigger than 16MB
	 * XXX: can we get a buffer that crosses 64KB boundaries?
	 */
	if (urb->transfer_buffer_length > 0)
		num_trbs++;
	ret = prepare_transfer(xhci, xhci->devs[slot_id],
			ep_index, urb->stream_id,
			num_trbs, urb, 0, mem_flags);
	if (ret < 0)
		return ret;

	urb_priv = urb->hcpriv;
	td = urb_priv->td[0];

	/*
	 * Don't give the first TRB to the hardware (by toggling the cycle bit)
	 * until we've finished creating all the other TRBs.  The ring's cycle
	 * state may change as we enqueue the other TRBs, so save it too.
	 */
	start_trb = &ep_ring->enqueue->generic;
	start_cycle = ep_ring->cycle_state;

	/* Queue setup TRB - see section 6.4.1.2.1 */
	/* FIXME better way to translate setup_packet into two u32 fields? */
	setup = (struct usb_ctrlrequest *) urb->setup_packet;
	field = 0;
	field |= TRB_IDT | TRB_TYPE(TRB_SETUP);
	if (start_cycle == 0)
		field |= 0x1;

	/* xHCI 1.0 6.4.1.2.1: Transfer Type field */
	if (xhci->hci_version == 0x100) {
		if (urb->transfer_buffer_length > 0) {
			if (setup->bRequestType & USB_DIR_IN)
				field |= TRB_TX_TYPE(TRB_DATA_IN);
			else
				field |= TRB_TX_TYPE(TRB_DATA_OUT);
		}
	}

	queue_trb(xhci, ep_ring, true,
		  setup->bRequestType | setup->bRequest << 8 | le16_to_cpu(setup->wValue) << 16,
		  le16_to_cpu(setup->wIndex) | le16_to_cpu(setup->wLength) << 16,
		  TRB_LEN(8) | TRB_INTR_TARGET(0),
		  /* Immediate data in pointer */
		  field);

	/* If there's data, queue data TRBs */
	/* Only set interrupt on short packet for IN endpoints */
	if (usb_urb_dir_in(urb))
		field = TRB_ISP | TRB_TYPE(TRB_DATA);
	else
		field = TRB_TYPE(TRB_DATA);

	length_field = TRB_LEN(urb->transfer_buffer_length) |
		xhci_td_remainder(urb->transfer_buffer_length) |
		TRB_INTR_TARGET(0);
	if (urb->transfer_buffer_length > 0) {
		if (setup->bRequestType & USB_DIR_IN)
			field |= TRB_DIR_IN;
		queue_trb(xhci, ep_ring, true,
				lower_32_bits(urb->transfer_dma),
				upper_32_bits(urb->transfer_dma),
				length_field,
				field | ep_ring->cycle_state);
	}

	/* Save the DMA address of the last TRB in the TD */
	td->last_trb = ep_ring->enqueue;

	/* Queue status TRB - see Table 7 and sections 4.11.2.2 and 6.4.1.2.3 */
	/* If the device sent data, the status stage is an OUT transfer */
	if (urb->transfer_buffer_length > 0 && setup->bRequestType & USB_DIR_IN)
		field = 0;
	else
		field = TRB_DIR_IN;
	queue_trb(xhci, ep_ring, false,
			0,
			0,
			TRB_INTR_TARGET(0),
			/* Event on completion */
			field | TRB_IOC | TRB_TYPE(TRB_STATUS) | ep_ring->cycle_state);

	giveback_first_trb(xhci, slot_id, ep_index, 0,
			start_cycle, start_trb);
	return 0;
}

static int count_isoc_trbs_needed(struct xhci_hcd *xhci,
		struct urb *urb, int i)
{
	int num_trbs = 0;
	u64 addr, td_len;

	addr = (u64) (urb->transfer_dma + urb->iso_frame_desc[i].offset);
	td_len = urb->iso_frame_desc[i].length;

	num_trbs = DIV_ROUND_UP(td_len + (addr & (TRB_MAX_BUFF_SIZE - 1)),
			TRB_MAX_BUFF_SIZE);
	if (num_trbs == 0)
		num_trbs++;

	return num_trbs;
}

/*
 * The transfer burst count field of the isochronous TRB defines the number of
 * bursts that are required to move all packets in this TD.  Only SuperSpeed
 * devices can burst up to bMaxBurst number of packets per service interval.
 * This field is zero based, meaning a value of zero in the field means one
 * burst.  Basically, for everything but SuperSpeed devices, this field will be
 * zero.  Only xHCI 1.0 host controllers support this field.
 */
static unsigned int xhci_get_burst_count(struct xhci_hcd *xhci,
		struct usb_device *udev,
		struct urb *urb, unsigned int total_packet_count)
{
	unsigned int max_burst;

	if (xhci->hci_version < 0x100 || udev->speed != USB_SPEED_SUPER)
		return 0;

	max_burst = urb->ep->ss_ep_comp.bMaxBurst;
	return roundup(total_packet_count, max_burst + 1) - 1;
}

/*
 * Returns the number of packets in the last "burst" of packets.  This field is
 * valid for all speeds of devices.  USB 2.0 devices can only do one "burst", so
 * the last burst packet count is equal to the total number of packets in the
 * TD.  SuperSpeed endpoints can have up to 3 bursts.  All but the last burst
 * must contain (bMaxBurst + 1) number of packets, but the last burst can
 * contain 1 to (bMaxBurst + 1) packets.
 */
static unsigned int xhci_get_last_burst_packet_count(struct xhci_hcd *xhci,
		struct usb_device *udev,
		struct urb *urb, unsigned int total_packet_count)
{
	unsigned int max_burst;
	unsigned int residue;

	if (xhci->hci_version < 0x100)
		return 0;

	switch (udev->speed) {
	case USB_SPEED_SUPER:
		/* bMaxBurst is zero based: 0 means 1 packet per burst */
		max_burst = urb->ep->ss_ep_comp.bMaxBurst;
		residue = total_packet_count % (max_burst + 1);
		/* If residue is zero, the last burst contains (max_burst + 1)
		 * number of packets, but the TLBPC field is zero-based.
		 */
		if (residue == 0)
			return max_burst;
		return residue - 1;
	default:
		if (total_packet_count == 0)
			return 0;
		return total_packet_count - 1;
	}
}

/* This is for isoc transfer */
static int xhci_queue_isoc_tx(struct xhci_hcd *xhci, gfp_t mem_flags,
		struct urb *urb, int slot_id, unsigned int ep_index)
{
	struct xhci_ring *ep_ring;
	struct urb_priv *urb_priv;
	struct xhci_td *td;
	int num_tds, trbs_per_td;
	struct xhci_generic_trb *start_trb;
	bool first_trb;
	int start_cycle;
	u32 field, length_field;
	int running_total, trb_buff_len, td_len, td_remain_len, ret;
	u64 start_addr, addr;
	int i, j;
	bool more_trbs_coming;

	ep_ring = xhci->devs[slot_id]->eps[ep_index].ring;

	num_tds = urb->number_of_packets;
	if (num_tds < 1) {
		xhci_dbg(xhci, "Isoc URB with zero packets?\n");
		return -EINVAL;
	}

	start_addr = (u64) urb->transfer_dma;
	start_trb = &ep_ring->enqueue->generic;
	start_cycle = ep_ring->cycle_state;

	urb_priv = urb->hcpriv;
	/* Queue the first TRB, even if it's zero-length */
	for (i = 0; i < num_tds; i++) {
		unsigned int total_packet_count;
		unsigned int burst_count;
		unsigned int residue;

		first_trb = true;
		running_total = 0;
		addr = start_addr + urb->iso_frame_desc[i].offset;
		td_len = urb->iso_frame_desc[i].length;
		td_remain_len = td_len;
		total_packet_count = DIV_ROUND_UP(td_len,
				GET_MAX_PACKET(
					usb_endpoint_maxp(&urb->ep->desc)));
		/* A zero-length transfer still involves at least one packet. */
		if (total_packet_count == 0)
			total_packet_count++;
		burst_count = xhci_get_burst_count(xhci, urb->dev, urb,
				total_packet_count);
		residue = xhci_get_last_burst_packet_count(xhci,
				urb->dev, urb, total_packet_count);

		trbs_per_td = count_isoc_trbs_needed(xhci, urb, i);

		ret = prepare_transfer(xhci, xhci->devs[slot_id], ep_index,
				urb->stream_id, trbs_per_td, urb, i, mem_flags);
		if (ret < 0) {
			if (i == 0)
				return ret;
			goto cleanup;
		}

		td = urb_priv->td[i];
		for (j = 0; j < trbs_per_td; j++) {
			u32 remainder = 0;
			field = 0;

			if (first_trb) {
				field = TRB_TBC(burst_count) |
					TRB_TLBPC(residue);
				/* Queue the isoc TRB */
				field |= TRB_TYPE(TRB_ISOC);
				/* Assume URB_ISO_ASAP is set */
				field |= TRB_SIA;
				if (i == 0) {
					if (start_cycle == 0)
						field |= 0x1;
				} else
					field |= ep_ring->cycle_state;
				first_trb = false;
			} else {
				/* Queue other normal TRBs */
				field |= TRB_TYPE(TRB_NORMAL);
				field |= ep_ring->cycle_state;
			}

			/* Only set interrupt on short packet for IN EPs */
			if (usb_urb_dir_in(urb))
				field |= TRB_ISP;

			/* Chain all the TRBs together; clear the chain bit in
			 * the last TRB to indicate it's the last TRB in the
			 * chain.
			 */
			if (j < trbs_per_td - 1) {
				field |= TRB_CHAIN;
				more_trbs_coming = true;
			} else {
				td->last_trb = ep_ring->enqueue;
				field |= TRB_IOC;
				if (xhci->hci_version == 0x100 &&
						!(xhci->quirks &
							XHCI_AVOID_BEI)) {
					/* Set BEI bit except for the last td */
					if (i < num_tds - 1)
						field |= TRB_BEI;
				}
				more_trbs_coming = false;
			}

			/* Calculate TRB length */
			trb_buff_len = TRB_MAX_BUFF_SIZE -
				(addr & ((1 << TRB_MAX_BUFF_SHIFT) - 1));
			if (trb_buff_len > td_remain_len)
				trb_buff_len = td_remain_len;

			/* Set the TRB length, TD size, & interrupter fields. */
			if (xhci->hci_version < 0x100) {
				remainder = xhci_td_remainder(
						td_len - running_total);
			} else {
				remainder = xhci_v1_0_td_remainder(
						running_total, trb_buff_len,
						total_packet_count, urb,
						(trbs_per_td - j - 1));
			}
			length_field = TRB_LEN(trb_buff_len) |
				remainder |
				TRB_INTR_TARGET(0);

			queue_trb(xhci, ep_ring, more_trbs_coming,
				lower_32_bits(addr),
				upper_32_bits(addr),
				length_field,
				field);
			running_total += trb_buff_len;

			addr += trb_buff_len;
			td_remain_len -= trb_buff_len;
		}

		/* Check TD length */
		if (running_total != td_len) {
			xhci_err(xhci, "ISOC TD length unmatch\n");
			ret = -EINVAL;
			goto cleanup;
		}
	}

	if (xhci_to_hcd(xhci)->self.bandwidth_isoc_reqs == 0) {
		if (xhci->quirks & XHCI_AMD_PLL_FIX)
			usb_amd_quirk_pll_disable();
	}
	xhci_to_hcd(xhci)->self.bandwidth_isoc_reqs++;

	giveback_first_trb(xhci, slot_id, ep_index, urb->stream_id,
			start_cycle, start_trb);
	return 0;
cleanup:
	/* Clean up a partially enqueued isoc transfer. */

	for (i--; i >= 0; i--)
		list_del_init(&urb_priv->td[i]->td_list);

	/* Use the first TD as a temporary variable to turn the TDs we've queued
	 * into No-ops with a software-owned cycle bit. That way the hardware
	 * won't accidentally start executing bogus TDs when we partially
	 * overwrite them.  td->first_trb and td->start_seg are already set.
	 */
	urb_priv->td[0]->last_trb = ep_ring->enqueue;
	/* Every TRB except the first & last will have its cycle bit flipped. */
	td_to_noop(xhci, ep_ring, urb_priv->td[0], true);

	/* Reset the ring enqueue back to the first TRB and its cycle bit. */
	ep_ring->enqueue = urb_priv->td[0]->first_trb;
	ep_ring->enq_seg = urb_priv->td[0]->start_seg;
	ep_ring->cycle_state = start_cycle;
	ep_ring->num_trbs_free = ep_ring->num_trbs_free_temp;
	usb_hcd_unlink_urb_from_ep(bus_to_hcd(urb->dev->bus), urb);
	return ret;
}

/*
 * Check transfer ring to guarantee there is enough room for the urb.
 * Update ISO URB start_frame and interval.
 * Update interval as xhci_queue_intr_tx does. Just use xhci frame_index to
 * update the urb->start_frame by now.
 * Always assume URB_ISO_ASAP set, and NEVER use urb->start_frame as input.
 */
int xhci_queue_isoc_tx_prepare(struct xhci_hcd *xhci, gfp_t mem_flags,
		struct urb *urb, int slot_id, unsigned int ep_index)
{
	struct xhci_virt_device *xdev;
	struct xhci_ring *ep_ring;
	struct xhci_ep_ctx *ep_ctx;
	int start_frame;
	int xhci_interval;
	int ep_interval;
	int num_tds, num_trbs, i;
	int ret;

	xdev = xhci->devs[slot_id];
	ep_ring = xdev->eps[ep_index].ring;
	ep_ctx = xhci_get_ep_ctx(xhci, xdev->out_ctx, ep_index);

	num_trbs = 0;
	num_tds = urb->number_of_packets;
	for (i = 0; i < num_tds; i++)
		num_trbs += count_isoc_trbs_needed(xhci, urb, i);

	/* Check the ring to guarantee there is enough room for the whole urb.
	 * Do not insert any td of the urb to the ring if the check failed.
	 */
	ret = prepare_ring(xhci, ep_ring, le32_to_cpu(ep_ctx->ep_info) & EP_STATE_MASK,
			   num_trbs, mem_flags);
	if (ret)
		return ret;

	start_frame = xhci_readl(xhci, &xhci->run_regs->microframe_index);
	start_frame &= 0x3fff;

	urb->start_frame = start_frame;
	if (urb->dev->speed == USB_SPEED_LOW ||
			urb->dev->speed == USB_SPEED_FULL)
		urb->start_frame >>= 3;

	xhci_interval = EP_INTERVAL_TO_UFRAMES(le32_to_cpu(ep_ctx->ep_info));
	ep_interval = urb->interval;
	/* Convert to microframes */
	if (urb->dev->speed == USB_SPEED_LOW ||
			urb->dev->speed == USB_SPEED_FULL)
		ep_interval *= 8;
	/* FIXME change this to a warning and a suggestion to use the new API
	 * to set the polling interval (once the API is added).
	 */
	if (xhci_interval != ep_interval) {
		if (printk_ratelimit())
			dev_dbg(&urb->dev->dev, "Driver uses different interval"
					" (%d microframe%s) than xHCI "
					"(%d microframe%s)\n",
					ep_interval,
					ep_interval == 1 ? "" : "s",
					xhci_interval,
					xhci_interval == 1 ? "" : "s");
		urb->interval = xhci_interval;
		/* Convert back to frames for LS/FS devices */
		if (urb->dev->speed == USB_SPEED_LOW ||
				urb->dev->speed == USB_SPEED_FULL)
			urb->interval /= 8;
	}
	ep_ring->num_trbs_free_temp = ep_ring->num_trbs_free;

	return xhci_queue_isoc_tx(xhci, mem_flags, urb, slot_id, ep_index);
}

/****		Command Ring Operations		****/

/* Generic function for queueing a command TRB on the command ring.
 * Check to make sure there's room on the command ring for one command TRB.
 * Also check that there's room reserved for commands that must not fail.
 * If this is a command that must not fail, meaning command_must_succeed = TRUE,
 * then only check for the number of reserved spots.
 * Don't decrement xhci->cmd_ring_reserved_trbs after we've queued the TRB
 * because the command event handler may want to resubmit a failed command.
 */
static int queue_command(struct xhci_hcd *xhci, u32 field1, u32 field2,
		u32 field3, u32 field4, bool command_must_succeed)
{
	int reserved_trbs = xhci->cmd_ring_reserved_trbs;
	int ret;

	if (!command_must_succeed)
		reserved_trbs++;

	ret = prepare_ring(xhci, xhci->cmd_ring, EP_STATE_RUNNING,
			reserved_trbs, GFP_ATOMIC);
	if (ret < 0) {
		xhci_err(xhci, "ERR: No room for command on command ring\n");
		if (command_must_succeed)
			xhci_err(xhci, "ERR: Reserved TRB counting for "
					"unfailable commands failed.\n");
		return ret;
	}
	queue_trb(xhci, xhci->cmd_ring, false, field1, field2, field3,
			field4 | xhci->cmd_ring->cycle_state);
	return 0;
}

/* Queue a slot enable or disable request on the command ring */
int xhci_queue_slot_control(struct xhci_hcd *xhci, u32 trb_type, u32 slot_id)
{
	return queue_command(xhci, 0, 0, 0,
			TRB_TYPE(trb_type) | SLOT_ID_FOR_TRB(slot_id), false);
}

/* Queue an address device command TRB */
int xhci_queue_address_device(struct xhci_hcd *xhci, dma_addr_t in_ctx_ptr,
		u32 slot_id)
{
	return queue_command(xhci, lower_32_bits(in_ctx_ptr),
			upper_32_bits(in_ctx_ptr), 0,
			TRB_TYPE(TRB_ADDR_DEV) | SLOT_ID_FOR_TRB(slot_id),
			false);
}

int xhci_queue_vendor_command(struct xhci_hcd *xhci,
		u32 field1, u32 field2, u32 field3, u32 field4)
{
	return queue_command(xhci, field1, field2, field3, field4, false);
}

/* Queue a reset device command TRB */
int xhci_queue_reset_device(struct xhci_hcd *xhci, u32 slot_id)
{
	return queue_command(xhci, 0, 0, 0,
			TRB_TYPE(TRB_RESET_DEV) | SLOT_ID_FOR_TRB(slot_id),
			false);
}

/* Queue a configure endpoint command TRB */
int xhci_queue_configure_endpoint(struct xhci_hcd *xhci, dma_addr_t in_ctx_ptr,
		u32 slot_id, bool command_must_succeed)
{
	return queue_command(xhci, lower_32_bits(in_ctx_ptr),
			upper_32_bits(in_ctx_ptr), 0,
			TRB_TYPE(TRB_CONFIG_EP) | SLOT_ID_FOR_TRB(slot_id),
			command_must_succeed);
}

/* Queue an evaluate context command TRB */
int xhci_queue_evaluate_context(struct xhci_hcd *xhci, dma_addr_t in_ctx_ptr,
		u32 slot_id)
{
	return queue_command(xhci, lower_32_bits(in_ctx_ptr),
			upper_32_bits(in_ctx_ptr), 0,
			TRB_TYPE(TRB_EVAL_CONTEXT) | SLOT_ID_FOR_TRB(slot_id),
			false);
}

/*
 * Suspend is set to indicate "Stop Endpoint Command" is being issued to stop
 * activity on an endpoint that is about to be suspended.
 */
int xhci_queue_stop_endpoint(struct xhci_hcd *xhci, int slot_id,
		unsigned int ep_index, int suspend)
{
	u32 trb_slot_id = SLOT_ID_FOR_TRB(slot_id);
	u32 trb_ep_index = EP_ID_FOR_TRB(ep_index);
	u32 type = TRB_TYPE(TRB_STOP_RING);
	u32 trb_suspend = SUSPEND_PORT_FOR_TRB(suspend);

	return queue_command(xhci, 0, 0, 0,
			trb_slot_id | trb_ep_index | type | trb_suspend, false);
}

/* Set Transfer Ring Dequeue Pointer command.
 * This should not be used for endpoints that have streams enabled.
 */
static int queue_set_tr_deq(struct xhci_hcd *xhci, int slot_id,
		unsigned int ep_index, unsigned int stream_id,
		struct xhci_segment *deq_seg,
		union xhci_trb *deq_ptr, u32 cycle_state)
{
	dma_addr_t addr;
	u32 trb_slot_id = SLOT_ID_FOR_TRB(slot_id);
	u32 trb_ep_index = EP_ID_FOR_TRB(ep_index);
	u32 trb_stream_id = STREAM_ID_FOR_TRB(stream_id);
	u32 type = TRB_TYPE(TRB_SET_DEQ);
	struct xhci_virt_ep *ep;

	addr = xhci_trb_virt_to_dma(deq_seg, deq_ptr);
	if (addr == 0) {
		xhci_warn(xhci, "WARN Cannot submit Set TR Deq Ptr\n");
		xhci_warn(xhci, "WARN deq seg = %p, deq pt = %p\n",
				deq_seg, deq_ptr);
		return 0;
	}
	ep = &xhci->devs[slot_id]->eps[ep_index];
	if ((ep->ep_state & SET_DEQ_PENDING)) {
		xhci_warn(xhci, "WARN Cannot submit Set TR Deq Ptr\n");
		xhci_warn(xhci, "A Set TR Deq Ptr command is pending.\n");
		return 0;
	}
	ep->queued_deq_seg = deq_seg;
	ep->queued_deq_ptr = deq_ptr;
	return queue_command(xhci, lower_32_bits(addr) | cycle_state,
			upper_32_bits(addr), trb_stream_id,
			trb_slot_id | trb_ep_index | type, false);
}

int xhci_queue_reset_ep(struct xhci_hcd *xhci, int slot_id,
		unsigned int ep_index)
{
	u32 trb_slot_id = SLOT_ID_FOR_TRB(slot_id);
	u32 trb_ep_index = EP_ID_FOR_TRB(ep_index);
	u32 type = TRB_TYPE(TRB_RESET_EP);

	return queue_command(xhci, 0, 0, 0, trb_slot_id | trb_ep_index | type,
			false);
}<|MERGE_RESOLUTION|>--- conflicted
+++ resolved
@@ -2245,11 +2245,7 @@
 				"%d bytes untransferred\n",
 				td->urb->ep->desc.bEndpointAddress,
 				td->urb->transfer_buffer_length,
-<<<<<<< HEAD
-			EVENT_TRB_LEN(le32_to_cpu(event->transfer_len)));
-=======
 				EVENT_TRB_LEN(le32_to_cpu(event->transfer_len)));
->>>>>>> cbfed955
 	/* Fast path - was this the last TRB in the TD for this URB? */
 	if (event_trb == td->last_trb) {
 		if (EVENT_TRB_LEN(le32_to_cpu(event->transfer_len)) != 0) {
@@ -2260,11 +2256,7 @@
 					td->urb->actual_length) {
 				xhci_warn(xhci, "HC gave bad length "
 						"of %d bytes left\n",
-<<<<<<< HEAD
-			EVENT_TRB_LEN(le32_to_cpu(event->transfer_len)));
-=======
 					  EVENT_TRB_LEN(le32_to_cpu(event->transfer_len)));
->>>>>>> cbfed955
 				td->urb->actual_length = 0;
 				if (td->urb->transfer_flags & URB_SHORT_NOT_OK)
 					*status = -EREMOTEIO;
