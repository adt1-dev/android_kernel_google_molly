/*
 * xHCI host controller driver
 *
 * Copyright (C) 2008 Intel Corp.
 *
 * Author: Sarah Sharp
 * Some code borrowed from the Linux EHCI driver.
 *
 * This program is free software; you can redistribute it and/or modify
 * it under the terms of the GNU General Public License version 2 as
 * published by the Free Software Foundation.
 *
 * This program is distributed in the hope that it will be useful, but
 * WITHOUT ANY WARRANTY; without even the implied warranty of MERCHANTABILITY
 * or FITNESS FOR A PARTICULAR PURPOSE.  See the GNU General Public License
 * for more details.
 *
 * You should have received a copy of the GNU General Public License
 * along with this program; if not, write to the Free Software Foundation,
 * Inc., 675 Mass Ave, Cambridge, MA 02139, USA.
 */

/*
 * Ring initialization rules:
 * 1. Each segment is initialized to zero, except for link TRBs.
 * 2. Ring cycle state = 0.  This represents Producer Cycle State (PCS) or
 *    Consumer Cycle State (CCS), depending on ring function.
 * 3. Enqueue pointer = dequeue pointer = address of first TRB in the segment.
 *
 * Ring behavior rules:
 * 1. A ring is empty if enqueue == dequeue.  This means there will always be at
 *    least one free TRB in the ring.  This is useful if you want to turn that
 *    into a link TRB and expand the ring.
 * 2. When incrementing an enqueue or dequeue pointer, if the next TRB is a
 *    link TRB, then load the pointer with the address in the link TRB.  If the
 *    link TRB had its toggle bit set, you may need to update the ring cycle
 *    state (see cycle bit rules).  You may have to do this multiple times
 *    until you reach a non-link TRB.
 * 3. A ring is full if enqueue++ (for the definition of increment above)
 *    equals the dequeue pointer.
 *
 * Cycle bit rules:
 * 1. When a consumer increments a dequeue pointer and encounters a toggle bit
 *    in a link TRB, it must toggle the ring cycle state.
 * 2. When a producer increments an enqueue pointer and encounters a toggle bit
 *    in a link TRB, it must toggle the ring cycle state.
 *
 * Producer rules:
 * 1. Check if ring is full before you enqueue.
 * 2. Write the ring cycle state to the cycle bit in the TRB you're enqueuing.
 *    Update enqueue pointer between each write (which may update the ring
 *    cycle state).
 * 3. Notify consumer.  If SW is producer, it rings the doorbell for command
 *    and endpoint rings.  If HC is the producer for the event ring,
 *    and it generates an interrupt according to interrupt modulation rules.
 *
 * Consumer rules:
 * 1. Check if TRB belongs to you.  If the cycle bit == your ring cycle state,
 *    the TRB is owned by the consumer.
 * 2. Update dequeue pointer (which may update the ring cycle state) and
 *    continue processing TRBs until you reach a TRB which is not owned by you.
 * 3. Notify the producer.  SW is the consumer for the event ring, and it
 *   updates event ring dequeue pointer.  HC is the consumer for the command and
 *   endpoint rings; it generates events on the event ring for these.
 */

#include <linux/scatterlist.h>
#include <linux/slab.h>
#include "xhci.h"

static int handle_cmd_in_cmd_wait_list(struct xhci_hcd *xhci,
		struct xhci_virt_device *virt_dev,
		struct xhci_event_cmd *event);

/*
 * Returns zero if the TRB isn't in this segment, otherwise it returns the DMA
 * address of the TRB.
 */
dma_addr_t xhci_trb_virt_to_dma(struct xhci_segment *seg,
		union xhci_trb *trb)
{
	unsigned long segment_offset;

	if (!seg || !trb || trb < seg->trbs)
		return 0;
	/* offset in TRBs */
	segment_offset = trb - seg->trbs;
	if (segment_offset > TRBS_PER_SEGMENT)
		return 0;
	return seg->dma + (segment_offset * sizeof(*trb));
}

/* Does this link TRB point to the first segment in a ring,
 * or was the previous TRB the last TRB on the last segment in the ERST?
 */
static bool last_trb_on_last_seg(struct xhci_hcd *xhci, struct xhci_ring *ring,
		struct xhci_segment *seg, union xhci_trb *trb)
{
	if (ring == xhci->event_ring)
		return (trb == &seg->trbs[TRBS_PER_SEGMENT]) &&
			(seg->next == xhci->event_ring->first_seg);
	else
		return le32_to_cpu(trb->link.control) & LINK_TOGGLE;
}

/* Is this TRB a link TRB or was the last TRB the last TRB in this event ring
 * segment?  I.e. would the updated event TRB pointer step off the end of the
 * event seg?
 */
static int last_trb(struct xhci_hcd *xhci, struct xhci_ring *ring,
		struct xhci_segment *seg, union xhci_trb *trb)
{
	if (ring == xhci->event_ring)
		return trb == &seg->trbs[TRBS_PER_SEGMENT];
	else
		return TRB_TYPE_LINK_LE32(trb->link.control);
}

static int enqueue_is_link_trb(struct xhci_ring *ring)
{
	struct xhci_link_trb *link = &ring->enqueue->link;
	return TRB_TYPE_LINK_LE32(link->control);
}

/* Updates trb to point to the next TRB in the ring, and updates seg if the next
 * TRB is in a new segment.  This does not skip over link TRBs, and it does not
 * effect the ring dequeue or enqueue pointers.
 */
static void next_trb(struct xhci_hcd *xhci,
		struct xhci_ring *ring,
		struct xhci_segment **seg,
		union xhci_trb **trb)
{
	if (last_trb(xhci, ring, *seg, *trb)) {
		*seg = (*seg)->next;
		*trb = ((*seg)->trbs);
	} else {
		(*trb)++;
	}
}

/*
 * See Cycle bit rules. SW is the consumer for the event ring only.
 * Don't make a ring full of link TRBs.  That would be dumb and this would loop.
 */
static void inc_deq(struct xhci_hcd *xhci, struct xhci_ring *ring)
{
	unsigned long long addr;

	ring->deq_updates++;

	/*
	 * If this is not event ring, and the dequeue pointer
	 * is not on a link TRB, there is one more usable TRB
	 */
	if (ring->type != TYPE_EVENT &&
			!last_trb(xhci, ring, ring->deq_seg, ring->dequeue))
		ring->num_trbs_free++;

	do {
		/*
		 * Update the dequeue pointer further if that was a link TRB or
		 * we're at the end of an event ring segment (which doesn't have
		 * link TRBS)
		 */
		if (last_trb(xhci, ring, ring->deq_seg, ring->dequeue)) {
			if (ring->type == TYPE_EVENT &&
					last_trb_on_last_seg(xhci, ring,
						ring->deq_seg, ring->dequeue)) {
				ring->cycle_state = (ring->cycle_state ? 0 : 1);
			}
			ring->deq_seg = ring->deq_seg->next;
			ring->dequeue = ring->deq_seg->trbs;
		} else {
			ring->dequeue++;
		}
	} while (last_trb(xhci, ring, ring->deq_seg, ring->dequeue));

	addr = (unsigned long long) xhci_trb_virt_to_dma(ring->deq_seg, ring->dequeue);
}

/*
 * See Cycle bit rules. SW is the consumer for the event ring only.
 * Don't make a ring full of link TRBs.  That would be dumb and this would loop.
 *
 * If we've just enqueued a TRB that is in the middle of a TD (meaning the
 * chain bit is set), then set the chain bit in all the following link TRBs.
 * If we've enqueued the last TRB in a TD, make sure the following link TRBs
 * have their chain bit cleared (so that each Link TRB is a separate TD).
 *
 * Section 6.4.4.1 of the 0.95 spec says link TRBs cannot have the chain bit
 * set, but other sections talk about dealing with the chain bit set.  This was
 * fixed in the 0.96 specification errata, but we have to assume that all 0.95
 * xHCI hardware can't handle the chain bit being cleared on a link TRB.
 *
 * @more_trbs_coming:	Will you enqueue more TRBs before calling
 *			prepare_transfer()?
 */
static void inc_enq(struct xhci_hcd *xhci, struct xhci_ring *ring,
			bool more_trbs_coming)
{
	u32 chain;
	union xhci_trb *next;
	unsigned long long addr;

	chain = le32_to_cpu(ring->enqueue->generic.field[3]) & TRB_CHAIN;
	/* If this is not event ring, there is one less usable TRB */
	if (ring->type != TYPE_EVENT &&
			!last_trb(xhci, ring, ring->enq_seg, ring->enqueue))
		ring->num_trbs_free--;
	next = ++(ring->enqueue);

	ring->enq_updates++;
	/* Update the dequeue pointer further if that was a link TRB or we're at
	 * the end of an event ring segment (which doesn't have link TRBS)
	 */
	while (last_trb(xhci, ring, ring->enq_seg, next)) {
		if (ring->type != TYPE_EVENT) {
			/*
			 * If the caller doesn't plan on enqueueing more
			 * TDs before ringing the doorbell, then we
			 * don't want to give the link TRB to the
			 * hardware just yet.  We'll give the link TRB
			 * back in prepare_ring() just before we enqueue
			 * the TD at the top of the ring.
			 */
			if (!chain && !more_trbs_coming)
				break;

			/* If we're not dealing with 0.95 hardware or
			 * isoc rings on AMD 0.96 host,
			 * carry over the chain bit of the previous TRB
			 * (which may mean the chain bit is cleared).
			 */
			if (!(ring->type == TYPE_ISOC &&
					(xhci->quirks & XHCI_AMD_0x96_HOST))
						&& !xhci_link_trb_quirk(xhci)) {
				next->link.control &=
					cpu_to_le32(~TRB_CHAIN);
				next->link.control |=
					cpu_to_le32(chain);
			}
			/* Give this link TRB to the hardware */
			wmb();
			next->link.control ^= cpu_to_le32(TRB_CYCLE);

			/* Toggle the cycle bit after the last ring segment. */
			if (last_trb_on_last_seg(xhci, ring, ring->enq_seg, next)) {
				ring->cycle_state = (ring->cycle_state ? 0 : 1);
			}
		}
		ring->enq_seg = ring->enq_seg->next;
		ring->enqueue = ring->enq_seg->trbs;
		next = ring->enqueue;
	}
	addr = (unsigned long long) xhci_trb_virt_to_dma(ring->enq_seg, ring->enqueue);
}

/*
 * Check to see if there's room to enqueue num_trbs on the ring and make sure
 * enqueue pointer will not advance into dequeue segment. See rules above.
 */
static inline int room_on_ring(struct xhci_hcd *xhci, struct xhci_ring *ring,
		unsigned int num_trbs)
{
	int num_trbs_in_deq_seg;

	if (ring->num_trbs_free < num_trbs)
		return 0;

	if (ring->type != TYPE_COMMAND && ring->type != TYPE_EVENT) {
		num_trbs_in_deq_seg = ring->dequeue - ring->deq_seg->trbs;
		if (ring->num_trbs_free < num_trbs + num_trbs_in_deq_seg)
			return 0;
	}

	return 1;
}

/* Ring the host controller doorbell after placing a command on the ring */
void xhci_ring_cmd_db(struct xhci_hcd *xhci)
{
	if (!(xhci->cmd_ring_state & CMD_RING_STATE_RUNNING))
		return;

	xhci_dbg(xhci, "// Ding dong!\n");
	xhci_writel(xhci, DB_VALUE_HOST, &xhci->dba->doorbell[0]);
	/* Flush PCI posted writes */
	xhci_readl(xhci, &xhci->dba->doorbell[0]);
}

static int xhci_abort_cmd_ring(struct xhci_hcd *xhci)
{
	u64 temp_64;
	int ret;

	xhci_dbg(xhci, "Abort command ring\n");

	if (!(xhci->cmd_ring_state & CMD_RING_STATE_RUNNING)) {
		xhci_dbg(xhci, "The command ring isn't running, "
				"Have the command ring been stopped?\n");
		return 0;
	}

	temp_64 = xhci_read_64(xhci, &xhci->op_regs->cmd_ring);
	if (!(temp_64 & CMD_RING_RUNNING)) {
		xhci_dbg(xhci, "Command ring had been stopped\n");
		return 0;
	}
	xhci->cmd_ring_state = CMD_RING_STATE_ABORTED;
	xhci_write_64(xhci, temp_64 | CMD_RING_ABORT,
			&xhci->op_regs->cmd_ring);

	/* Section 4.6.1.2 of xHCI 1.0 spec says software should
	 * time the completion od all xHCI commands, including
	 * the Command Abort operation. If software doesn't see
	 * CRR negated in a timely manner (e.g. longer than 5
	 * seconds), then it should assume that the there are
	 * larger problems with the xHC and assert HCRST.
	 */
	ret = handshake(xhci, &xhci->op_regs->cmd_ring,
			CMD_RING_RUNNING, 0, 5 * 1000 * 1000);
	if (ret < 0) {
		xhci_err(xhci, "Stopped the command ring failed, "
				"maybe the host is dead\n");
		xhci->xhc_state |= XHCI_STATE_DYING;
		xhci_quiesce(xhci);
		xhci_halt(xhci);
		return -ESHUTDOWN;
	}

	return 0;
}

static int xhci_queue_cd(struct xhci_hcd *xhci,
		struct xhci_command *command,
		union xhci_trb *cmd_trb)
{
	struct xhci_cd *cd;
	cd = kzalloc(sizeof(struct xhci_cd), GFP_ATOMIC);
	if (!cd)
		return -ENOMEM;
	INIT_LIST_HEAD(&cd->cancel_cmd_list);

	cd->command = command;
	cd->cmd_trb = cmd_trb;
	list_add_tail(&cd->cancel_cmd_list, &xhci->cancel_cmd_list);

	return 0;
}

/*
 * Cancel the command which has issue.
 *
 * Some commands may hang due to waiting for acknowledgement from
 * usb device. It is outside of the xHC's ability to control and
 * will cause the command ring is blocked. When it occurs software
 * should intervene to recover the command ring.
 * See Section 4.6.1.1 and 4.6.1.2
 */
int xhci_cancel_cmd(struct xhci_hcd *xhci, struct xhci_command *command,
		union xhci_trb *cmd_trb)
{
	int retval = 0;
	unsigned long flags;

	spin_lock_irqsave(&xhci->lock, flags);

	if (xhci->xhc_state & XHCI_STATE_DYING) {
		xhci_warn(xhci, "Abort the command ring,"
				" but the xHCI is dead.\n");
		retval = -ESHUTDOWN;
		goto fail;
	}

	/* queue the cmd desriptor to cancel_cmd_list */
	retval = xhci_queue_cd(xhci, command, cmd_trb);
	if (retval) {
		xhci_warn(xhci, "Queuing command descriptor failed.\n");
		goto fail;
	}

	/* abort command ring */
	retval = xhci_abort_cmd_ring(xhci);
	if (retval) {
		xhci_err(xhci, "Abort command ring failed\n");
		if (unlikely(retval == -ESHUTDOWN)) {
			spin_unlock_irqrestore(&xhci->lock, flags);
			usb_hc_died(xhci_to_hcd(xhci)->primary_hcd);
			xhci_dbg(xhci, "xHCI host controller is dead.\n");
			return retval;
		}
	}

fail:
	spin_unlock_irqrestore(&xhci->lock, flags);
	return retval;
}

void xhci_ring_ep_doorbell(struct xhci_hcd *xhci,
		unsigned int slot_id,
		unsigned int ep_index,
		unsigned int stream_id)
{
	__le32 __iomem *db_addr = &xhci->dba->doorbell[slot_id];
	struct xhci_virt_ep *ep = &xhci->devs[slot_id]->eps[ep_index];
	unsigned int ep_state = ep->ep_state;

	/* Don't ring the doorbell for this endpoint if there are pending
	 * cancellations because we don't want to interrupt processing.
	 * We don't want to restart any stream rings if there's a set dequeue
	 * pointer command pending because the device can choose to start any
	 * stream once the endpoint is on the HW schedule.
	 * FIXME - check all the stream rings for pending cancellations.
	 */
	if ((ep_state & EP_HALT_PENDING) || (ep_state & SET_DEQ_PENDING) ||
	    (ep_state & EP_HALTED))
		return;
	xhci_writel(xhci, DB_VALUE(ep_index, stream_id), db_addr);
	/* The CPU has better things to do at this point than wait for a
	 * write-posting flush.  It'll get there soon enough.
	 */
}

/* Ring the doorbell for any rings with pending URBs */
static void ring_doorbell_for_active_rings(struct xhci_hcd *xhci,
		unsigned int slot_id,
		unsigned int ep_index)
{
	unsigned int stream_id;
	struct xhci_virt_ep *ep;

	ep = &xhci->devs[slot_id]->eps[ep_index];

	/* A ring has pending URBs if its TD list is not empty */
	if (!(ep->ep_state & EP_HAS_STREAMS)) {
		if (!(list_empty(&ep->ring->td_list)))
			xhci_ring_ep_doorbell(xhci, slot_id, ep_index, 0);
		return;
	}

	for (stream_id = 1; stream_id < ep->stream_info->num_streams;
			stream_id++) {
		struct xhci_stream_info *stream_info = ep->stream_info;
		if (!list_empty(&stream_info->stream_rings[stream_id]->td_list))
			xhci_ring_ep_doorbell(xhci, slot_id, ep_index,
						stream_id);
	}
}

/*
 * Find the segment that trb is in.  Start searching in start_seg.
 * If we must move past a segment that has a link TRB with a toggle cycle state
 * bit set, then we will toggle the value pointed at by cycle_state.
 */
static struct xhci_segment *find_trb_seg(
		struct xhci_segment *start_seg,
		union xhci_trb	*trb, int *cycle_state)
{
	struct xhci_segment *cur_seg = start_seg;
	struct xhci_generic_trb *generic_trb;

	while (cur_seg->trbs > trb ||
			&cur_seg->trbs[TRBS_PER_SEGMENT - 1] < trb) {
		generic_trb = &cur_seg->trbs[TRBS_PER_SEGMENT - 1].generic;
		if (generic_trb->field[3] & cpu_to_le32(LINK_TOGGLE))
			*cycle_state ^= 0x1;
		cur_seg = cur_seg->next;
		if (cur_seg == start_seg)
			/* Looped over the entire list.  Oops! */
			return NULL;
	}
	return cur_seg;
}


static struct xhci_ring *xhci_triad_to_transfer_ring(struct xhci_hcd *xhci,
		unsigned int slot_id, unsigned int ep_index,
		unsigned int stream_id)
{
	struct xhci_virt_ep *ep;

	ep = &xhci->devs[slot_id]->eps[ep_index];
	/* Common case: no streams */
	if (!(ep->ep_state & EP_HAS_STREAMS))
		return ep->ring;

	if (stream_id == 0) {
		xhci_warn(xhci,
				"WARN: Slot ID %u, ep index %u has streams, "
				"but URB has no stream ID.\n",
				slot_id, ep_index);
		return NULL;
	}

	if (stream_id < ep->stream_info->num_streams)
		return ep->stream_info->stream_rings[stream_id];

	xhci_warn(xhci,
			"WARN: Slot ID %u, ep index %u has "
			"stream IDs 1 to %u allocated, "
			"but stream ID %u is requested.\n",
			slot_id, ep_index,
			ep->stream_info->num_streams - 1,
			stream_id);
	return NULL;
}

/* Get the right ring for the given URB.
 * If the endpoint supports streams, boundary check the URB's stream ID.
 * If the endpoint doesn't support streams, return the singular endpoint ring.
 */
static struct xhci_ring *xhci_urb_to_transfer_ring(struct xhci_hcd *xhci,
		struct urb *urb)
{
	return xhci_triad_to_transfer_ring(xhci, urb->dev->slot_id,
		xhci_get_endpoint_index(&urb->ep->desc), urb->stream_id);
}

/*
 * Move the xHC's endpoint ring dequeue pointer past cur_td.
 * Record the new state of the xHC's endpoint ring dequeue segment,
 * dequeue pointer, and new consumer cycle state in state.
 * Update our internal representation of the ring's dequeue pointer.
 *
 * We do this in three jumps:
 *  - First we update our new ring state to be the same as when the xHC stopped.
 *  - Then we traverse the ring to find the segment that contains
 *    the last TRB in the TD.  We toggle the xHC's new cycle state when we pass
 *    any link TRBs with the toggle cycle bit set.
 *  - Finally we move the dequeue state one TRB further, toggling the cycle bit
 *    if we've moved it past a link TRB with the toggle cycle bit set.
 *
 * Some of the uses of xhci_generic_trb are grotty, but if they're done
 * with correct __le32 accesses they should work fine.  Only users of this are
 * in here.
 */
void xhci_find_new_dequeue_state(struct xhci_hcd *xhci,
		unsigned int slot_id, unsigned int ep_index,
		unsigned int stream_id, struct xhci_td *cur_td,
		struct xhci_dequeue_state *state)
{
	struct xhci_virt_device *dev = xhci->devs[slot_id];
	struct xhci_ring *ep_ring;
	struct xhci_generic_trb *trb;
	struct xhci_ep_ctx *ep_ctx;
	dma_addr_t addr;

	ep_ring = xhci_triad_to_transfer_ring(xhci, slot_id,
			ep_index, stream_id);
	if (!ep_ring) {
		xhci_warn(xhci, "WARN can't find new dequeue state "
				"for invalid stream ID %u.\n",
				stream_id);
		return;
	}
	state->new_cycle_state = 0;
	xhci_dbg(xhci, "Finding segment containing stopped TRB.\n");
	state->new_deq_seg = find_trb_seg(cur_td->start_seg,
			dev->eps[ep_index].stopped_trb,
			&state->new_cycle_state);
	if (!state->new_deq_seg) {
		WARN_ON(1);
		return;
	}

	/* Dig out the cycle state saved by the xHC during the stop ep cmd */
	xhci_dbg(xhci, "Finding endpoint context\n");
	ep_ctx = xhci_get_ep_ctx(xhci, dev->out_ctx, ep_index);
	state->new_cycle_state = 0x1 & le64_to_cpu(ep_ctx->deq);

	state->new_deq_ptr = cur_td->last_trb;
	xhci_dbg(xhci, "Finding segment containing last TRB in TD.\n");
	state->new_deq_seg = find_trb_seg(state->new_deq_seg,
			state->new_deq_ptr,
			&state->new_cycle_state);
	if (!state->new_deq_seg) {
		WARN_ON(1);
		return;
	}

	trb = &state->new_deq_ptr->generic;
	if (TRB_TYPE_LINK_LE32(trb->field[3]) &&
	    (trb->field[3] & cpu_to_le32(LINK_TOGGLE)))
		state->new_cycle_state ^= 0x1;
	next_trb(xhci, ep_ring, &state->new_deq_seg, &state->new_deq_ptr);

	/*
	 * If there is only one segment in a ring, find_trb_seg()'s while loop
	 * will not run, and it will return before it has a chance to see if it
	 * needs to toggle the cycle bit.  It can't tell if the stalled transfer
	 * ended just before the link TRB on a one-segment ring, or if the TD
	 * wrapped around the top of the ring, because it doesn't have the TD in
	 * question.  Look for the one-segment case where stalled TRB's address
	 * is greater than the new dequeue pointer address.
	 */
	if (ep_ring->first_seg == ep_ring->first_seg->next &&
			state->new_deq_ptr < dev->eps[ep_index].stopped_trb)
		state->new_cycle_state ^= 0x1;
	xhci_dbg(xhci, "Cycle state = 0x%x\n", state->new_cycle_state);

	/* Don't update the ring cycle state for the producer (us). */
	xhci_dbg(xhci, "New dequeue segment = %p (virtual)\n",
			state->new_deq_seg);
	addr = xhci_trb_virt_to_dma(state->new_deq_seg, state->new_deq_ptr);
	xhci_dbg(xhci, "New dequeue pointer = 0x%llx (DMA)\n",
			(unsigned long long) addr);
}

/* flip_cycle means flip the cycle bit of all but the first and last TRB.
 * (The last TRB actually points to the ring enqueue pointer, which is not part
 * of this TD.)  This is used to remove partially enqueued isoc TDs from a ring.
 */
static void td_to_noop(struct xhci_hcd *xhci, struct xhci_ring *ep_ring,
		struct xhci_td *cur_td, bool flip_cycle)
{
	struct xhci_segment *cur_seg;
	union xhci_trb *cur_trb;

	for (cur_seg = cur_td->start_seg, cur_trb = cur_td->first_trb;
			true;
			next_trb(xhci, ep_ring, &cur_seg, &cur_trb)) {
		if (TRB_TYPE_LINK_LE32(cur_trb->generic.field[3])) {
			/* Unchain any chained Link TRBs, but
			 * leave the pointers intact.
			 */
			cur_trb->generic.field[3] &= cpu_to_le32(~TRB_CHAIN);
			/* Flip the cycle bit (link TRBs can't be the first
			 * or last TRB).
			 */
			if (flip_cycle)
				cur_trb->generic.field[3] ^=
					cpu_to_le32(TRB_CYCLE);
			xhci_dbg(xhci, "Cancel (unchain) link TRB\n");
			xhci_dbg(xhci, "Address = %p (0x%llx dma); "
					"in seg %p (0x%llx dma)\n",
					cur_trb,
					(unsigned long long)xhci_trb_virt_to_dma(cur_seg, cur_trb),
					cur_seg,
					(unsigned long long)cur_seg->dma);
		} else {
			cur_trb->generic.field[0] = 0;
			cur_trb->generic.field[1] = 0;
			cur_trb->generic.field[2] = 0;
			/* Preserve only the cycle bit of this TRB */
			cur_trb->generic.field[3] &= cpu_to_le32(TRB_CYCLE);
			/* Flip the cycle bit except on the first or last TRB */
			if (flip_cycle && cur_trb != cur_td->first_trb &&
					cur_trb != cur_td->last_trb)
				cur_trb->generic.field[3] ^=
					cpu_to_le32(TRB_CYCLE);
			cur_trb->generic.field[3] |= cpu_to_le32(
				TRB_TYPE(TRB_TR_NOOP));
			xhci_dbg(xhci, "TRB to noop at offset 0x%llx\n",
					(unsigned long long)
					xhci_trb_virt_to_dma(cur_seg, cur_trb));
		}
		if (cur_trb == cur_td->last_trb)
			break;
	}
}

static int queue_set_tr_deq(struct xhci_hcd *xhci, int slot_id,
		unsigned int ep_index, unsigned int stream_id,
		struct xhci_segment *deq_seg,
		union xhci_trb *deq_ptr, u32 cycle_state);

void xhci_queue_new_dequeue_state(struct xhci_hcd *xhci,
		unsigned int slot_id, unsigned int ep_index,
		unsigned int stream_id,
		struct xhci_dequeue_state *deq_state)
{
	struct xhci_virt_ep *ep = &xhci->devs[slot_id]->eps[ep_index];

	xhci_dbg(xhci, "Set TR Deq Ptr cmd, new deq seg = %p (0x%llx dma), "
			"new deq ptr = %p (0x%llx dma), new cycle = %u\n",
			deq_state->new_deq_seg,
			(unsigned long long)deq_state->new_deq_seg->dma,
			deq_state->new_deq_ptr,
			(unsigned long long)xhci_trb_virt_to_dma(deq_state->new_deq_seg, deq_state->new_deq_ptr),
			deq_state->new_cycle_state);
	queue_set_tr_deq(xhci, slot_id, ep_index, stream_id,
			deq_state->new_deq_seg,
			deq_state->new_deq_ptr,
			(u32) deq_state->new_cycle_state);
	/* Stop the TD queueing code from ringing the doorbell until
	 * this command completes.  The HC won't set the dequeue pointer
	 * if the ring is running, and ringing the doorbell starts the
	 * ring running.
	 */
	ep->ep_state |= SET_DEQ_PENDING;
}

static void xhci_stop_watchdog_timer_in_irq(struct xhci_hcd *xhci,
		struct xhci_virt_ep *ep)
{
	ep->ep_state &= ~EP_HALT_PENDING;
	/* Can't del_timer_sync in interrupt, so we attempt to cancel.  If the
	 * timer is running on another CPU, we don't decrement stop_cmds_pending
	 * (since we didn't successfully stop the watchdog timer).
	 */
	if (del_timer(&ep->stop_cmd_timer))
		ep->stop_cmds_pending--;
}

/* Must be called with xhci->lock held in interrupt context */
static void xhci_giveback_urb_in_irq(struct xhci_hcd *xhci,
		struct xhci_td *cur_td, int status, char *adjective)
{
	struct usb_hcd *hcd;
	struct urb	*urb;
	struct urb_priv	*urb_priv;

	urb = cur_td->urb;
	urb_priv = urb->hcpriv;
	urb_priv->td_cnt++;
	hcd = bus_to_hcd(urb->dev->bus);

	/* Only giveback urb when this is the last td in urb */
	if (urb_priv->td_cnt == urb_priv->length) {
		if (usb_pipetype(urb->pipe) == PIPE_ISOCHRONOUS) {
			xhci_to_hcd(xhci)->self.bandwidth_isoc_reqs--;
			if (xhci_to_hcd(xhci)->self.bandwidth_isoc_reqs	== 0) {
				if (xhci->quirks & XHCI_AMD_PLL_FIX)
					usb_amd_quirk_pll_enable();
			}
		}
		usb_hcd_unlink_urb_from_ep(hcd, urb);

		spin_unlock(&xhci->lock);
		usb_hcd_giveback_urb(hcd, urb, status);
		xhci_urb_free_priv(xhci, urb_priv);
		spin_lock(&xhci->lock);
	}
}

/*
 * When we get a command completion for a Stop Endpoint Command, we need to
 * unlink any cancelled TDs from the ring.  There are two ways to do that:
 *
 *  1. If the HW was in the middle of processing the TD that needs to be
 *     cancelled, then we must move the ring's dequeue pointer past the last TRB
 *     in the TD with a Set Dequeue Pointer Command.
 *  2. Otherwise, we turn all the TRBs in the TD into No-op TRBs (with the chain
 *     bit cleared) so that the HW will skip over them.
 */
static void handle_stopped_endpoint(struct xhci_hcd *xhci,
		union xhci_trb *trb, struct xhci_event_cmd *event)
{
	unsigned int slot_id;
	unsigned int ep_index;
	struct xhci_virt_device *virt_dev;
	struct xhci_ring *ep_ring;
	struct xhci_virt_ep *ep;
	struct list_head *entry;
	struct xhci_td *cur_td = NULL;
	struct xhci_td *last_unlinked_td;

	struct xhci_dequeue_state deq_state;

	if (unlikely(TRB_TO_SUSPEND_PORT(
			     le32_to_cpu(xhci->cmd_ring->dequeue->generic.field[3])))) {
		slot_id = TRB_TO_SLOT_ID(
			le32_to_cpu(xhci->cmd_ring->dequeue->generic.field[3]));
		virt_dev = xhci->devs[slot_id];
		if (virt_dev)
			handle_cmd_in_cmd_wait_list(xhci, virt_dev,
				event);
		else
			xhci_warn(xhci, "Stop endpoint command "
				"completion for disabled slot %u\n",
				slot_id);
		return;
	}

	memset(&deq_state, 0, sizeof(deq_state));
	slot_id = TRB_TO_SLOT_ID(le32_to_cpu(trb->generic.field[3]));
	ep_index = TRB_TO_EP_INDEX(le32_to_cpu(trb->generic.field[3]));
	ep = &xhci->devs[slot_id]->eps[ep_index];

	if (list_empty(&ep->cancelled_td_list)) {
		xhci_stop_watchdog_timer_in_irq(xhci, ep);
		ep->stopped_td = NULL;
		ep->stopped_trb = NULL;
		ring_doorbell_for_active_rings(xhci, slot_id, ep_index);
		return;
	}

	/* Fix up the ep ring first, so HW stops executing cancelled TDs.
	 * We have the xHCI lock, so nothing can modify this list until we drop
	 * it.  We're also in the event handler, so we can't get re-interrupted
	 * if another Stop Endpoint command completes
	 */
	list_for_each(entry, &ep->cancelled_td_list) {
		cur_td = list_entry(entry, struct xhci_td, cancelled_td_list);
		xhci_dbg(xhci, "Removing canceled TD starting at 0x%llx (dma).\n",
				(unsigned long long)xhci_trb_virt_to_dma(
					cur_td->start_seg, cur_td->first_trb));
		ep_ring = xhci_urb_to_transfer_ring(xhci, cur_td->urb);
		if (!ep_ring) {
			/* This shouldn't happen unless a driver is mucking
			 * with the stream ID after submission.  This will
			 * leave the TD on the hardware ring, and the hardware
			 * will try to execute it, and may access a buffer
			 * that has already been freed.  In the best case, the
			 * hardware will execute it, and the event handler will
			 * ignore the completion event for that TD, since it was
			 * removed from the td_list for that endpoint.  In
			 * short, don't muck with the stream ID after
			 * submission.
			 */
			xhci_warn(xhci, "WARN Cancelled URB %p "
					"has invalid stream ID %u.\n",
					cur_td->urb,
					cur_td->urb->stream_id);
			goto remove_finished_td;
		}
		/*
		 * If we stopped on the TD we need to cancel, then we have to
		 * move the xHC endpoint ring dequeue pointer past this TD.
		 */
		if (cur_td == ep->stopped_td)
			xhci_find_new_dequeue_state(xhci, slot_id, ep_index,
					cur_td->urb->stream_id,
					cur_td, &deq_state);
		else
			td_to_noop(xhci, ep_ring, cur_td, false);
remove_finished_td:
		/*
		 * The event handler won't see a completion for this TD anymore,
		 * so remove it from the endpoint ring's TD list.  Keep it in
		 * the cancelled TD list for URB completion later.
		 */
		list_del_init(&cur_td->td_list);
	}
	last_unlinked_td = cur_td;
	xhci_stop_watchdog_timer_in_irq(xhci, ep);

	/* If necessary, queue a Set Transfer Ring Dequeue Pointer command */
	if (deq_state.new_deq_ptr && deq_state.new_deq_seg) {
		xhci_queue_new_dequeue_state(xhci,
				slot_id, ep_index,
				ep->stopped_td->urb->stream_id,
				&deq_state);
		xhci_ring_cmd_db(xhci);
	} else {
		/* Otherwise ring the doorbell(s) to restart queued transfers */
		ring_doorbell_for_active_rings(xhci, slot_id, ep_index);
	}
	ep->stopped_td = NULL;
	ep->stopped_trb = NULL;

	/*
	 * Drop the lock and complete the URBs in the cancelled TD list.
	 * New TDs to be cancelled might be added to the end of the list before
	 * we can complete all the URBs for the TDs we already unlinked.
	 * So stop when we've completed the URB for the last TD we unlinked.
	 */
	do {
		cur_td = list_entry(ep->cancelled_td_list.next,
				struct xhci_td, cancelled_td_list);
		list_del_init(&cur_td->cancelled_td_list);

		/* Clean up the cancelled URB */
		/* Doesn't matter what we pass for status, since the core will
		 * just overwrite it (because the URB has been unlinked).
		 */
		xhci_giveback_urb_in_irq(xhci, cur_td, 0, "cancelled");

		/* Stop processing the cancelled list if the watchdog timer is
		 * running.
		 */
		if (xhci->xhc_state & XHCI_STATE_DYING)
			return;
	} while (cur_td != last_unlinked_td);

	/* Return to the event handler with xhci->lock re-acquired */
}

/* Watchdog timer function for when a stop endpoint command fails to complete.
 * In this case, we assume the host controller is broken or dying or dead.  The
 * host may still be completing some other events, so we have to be careful to
 * let the event ring handler and the URB dequeueing/enqueueing functions know
 * through xhci->state.
 *
 * The timer may also fire if the host takes a very long time to respond to the
 * command, and the stop endpoint command completion handler cannot delete the
 * timer before the timer function is called.  Another endpoint cancellation may
 * sneak in before the timer function can grab the lock, and that may queue
 * another stop endpoint command and add the timer back.  So we cannot use a
 * simple flag to say whether there is a pending stop endpoint command for a
 * particular endpoint.
 *
 * Instead we use a combination of that flag and a counter for the number of
 * pending stop endpoint commands.  If the timer is the tail end of the last
 * stop endpoint command, and the endpoint's command is still pending, we assume
 * the host is dying.
 */
void xhci_stop_endpoint_command_watchdog(unsigned long arg)
{
	struct xhci_hcd *xhci;
	struct xhci_virt_ep *ep;
	struct xhci_virt_ep *temp_ep;
	struct xhci_ring *ring;
	struct xhci_td *cur_td;
	int ret, i, j;
	unsigned long flags;

	ep = (struct xhci_virt_ep *) arg;
	xhci = ep->xhci;

	spin_lock_irqsave(&xhci->lock, flags);

	ep->stop_cmds_pending--;
	if (xhci->xhc_state & XHCI_STATE_DYING) {
		xhci_dbg(xhci, "Stop EP timer ran, but another timer marked "
				"xHCI as DYING, exiting.\n");
		spin_unlock_irqrestore(&xhci->lock, flags);
		return;
	}
	if (!(ep->stop_cmds_pending == 0 && (ep->ep_state & EP_HALT_PENDING))) {
		xhci_dbg(xhci, "Stop EP timer ran, but no command pending, "
				"exiting.\n");
		spin_unlock_irqrestore(&xhci->lock, flags);
		return;
	}

	xhci_warn(xhci, "xHCI host not responding to stop endpoint command.\n");
	xhci_warn(xhci, "Assuming host is dying, halting host.\n");
	/* Oops, HC is dead or dying or at least not responding to the stop
	 * endpoint command.
	 */
	xhci->xhc_state |= XHCI_STATE_DYING;
	/* Disable interrupts from the host controller and start halting it */
	xhci_quiesce(xhci);
	spin_unlock_irqrestore(&xhci->lock, flags);

	ret = xhci_halt(xhci);

	spin_lock_irqsave(&xhci->lock, flags);
	if (ret < 0) {
		/* This is bad; the host is not responding to commands and it's
		 * not allowing itself to be halted.  At least interrupts are
		 * disabled. If we call usb_hc_died(), it will attempt to
		 * disconnect all device drivers under this host.  Those
		 * disconnect() methods will wait for all URBs to be unlinked,
		 * so we must complete them.
		 */
		xhci_warn(xhci, "Non-responsive xHCI host is not halting.\n");
		xhci_warn(xhci, "Completing active URBs anyway.\n");
		/* We could turn all TDs on the rings to no-ops.  This won't
		 * help if the host has cached part of the ring, and is slow if
		 * we want to preserve the cycle bit.  Skip it and hope the host
		 * doesn't touch the memory.
		 */
	}
	for (i = 0; i < MAX_HC_SLOTS; i++) {
		if (!xhci->devs[i])
			continue;
		for (j = 0; j < 31; j++) {
			temp_ep = &xhci->devs[i]->eps[j];
			ring = temp_ep->ring;
			if (!ring)
				continue;
			xhci_dbg(xhci, "Killing URBs for slot ID %u, "
					"ep index %u\n", i, j);
			while (!list_empty(&ring->td_list)) {
				cur_td = list_first_entry(&ring->td_list,
						struct xhci_td,
						td_list);
				list_del_init(&cur_td->td_list);
				if (!list_empty(&cur_td->cancelled_td_list))
					list_del_init(&cur_td->cancelled_td_list);
				xhci_giveback_urb_in_irq(xhci, cur_td,
						-ESHUTDOWN, "killed");
			}
			while (!list_empty(&temp_ep->cancelled_td_list)) {
				cur_td = list_first_entry(
						&temp_ep->cancelled_td_list,
						struct xhci_td,
						cancelled_td_list);
				list_del_init(&cur_td->cancelled_td_list);
				xhci_giveback_urb_in_irq(xhci, cur_td,
						-ESHUTDOWN, "killed");
			}
		}
	}
	spin_unlock_irqrestore(&xhci->lock, flags);
	xhci_dbg(xhci, "Calling usb_hc_died()\n");
	usb_hc_died(xhci_to_hcd(xhci)->primary_hcd);
	xhci_dbg(xhci, "xHCI host controller is dead.\n");
}


static void update_ring_for_set_deq_completion(struct xhci_hcd *xhci,
		struct xhci_virt_device *dev,
		struct xhci_ring *ep_ring,
		unsigned int ep_index)
{
	union xhci_trb *dequeue_temp;
	int num_trbs_free_temp;
	bool revert = false;

	num_trbs_free_temp = ep_ring->num_trbs_free;
	dequeue_temp = ep_ring->dequeue;

	/* If we get two back-to-back stalls, and the first stalled transfer
	 * ends just before a link TRB, the dequeue pointer will be left on
	 * the link TRB by the code in the while loop.  So we have to update
	 * the dequeue pointer one segment further, or we'll jump off
	 * the segment into la-la-land.
	 */
	if (last_trb(xhci, ep_ring, ep_ring->deq_seg, ep_ring->dequeue)) {
		ep_ring->deq_seg = ep_ring->deq_seg->next;
		ep_ring->dequeue = ep_ring->deq_seg->trbs;
	}

	while (ep_ring->dequeue != dev->eps[ep_index].queued_deq_ptr) {
		/* We have more usable TRBs */
		ep_ring->num_trbs_free++;
		ep_ring->dequeue++;
		if (last_trb(xhci, ep_ring, ep_ring->deq_seg,
				ep_ring->dequeue)) {
			if (ep_ring->dequeue ==
					dev->eps[ep_index].queued_deq_ptr)
				break;
			ep_ring->deq_seg = ep_ring->deq_seg->next;
			ep_ring->dequeue = ep_ring->deq_seg->trbs;
		}
		if (ep_ring->dequeue == dequeue_temp) {
			revert = true;
			break;
		}
	}

	if (revert) {
		xhci_dbg(xhci, "Unable to find new dequeue pointer\n");
		ep_ring->num_trbs_free = num_trbs_free_temp;
	}
}

/*
 * When we get a completion for a Set Transfer Ring Dequeue Pointer command,
 * we need to clear the set deq pending flag in the endpoint ring state, so that
 * the TD queueing code can ring the doorbell again.  We also need to ring the
 * endpoint doorbell to restart the ring, but only if there aren't more
 * cancellations pending.
 */
static void handle_set_deq_completion(struct xhci_hcd *xhci,
		struct xhci_event_cmd *event,
		union xhci_trb *trb)
{
	unsigned int slot_id;
	unsigned int ep_index;
	unsigned int stream_id;
	struct xhci_ring *ep_ring;
	struct xhci_virt_device *dev;
	struct xhci_ep_ctx *ep_ctx;
	struct xhci_slot_ctx *slot_ctx;

	slot_id = TRB_TO_SLOT_ID(le32_to_cpu(trb->generic.field[3]));
	ep_index = TRB_TO_EP_INDEX(le32_to_cpu(trb->generic.field[3]));
	stream_id = TRB_TO_STREAM_ID(le32_to_cpu(trb->generic.field[2]));
	dev = xhci->devs[slot_id];

	ep_ring = xhci_stream_id_to_ring(dev, ep_index, stream_id);
	if (!ep_ring) {
		xhci_warn(xhci, "WARN Set TR deq ptr command for "
				"freed stream ID %u\n",
				stream_id);
		/* XXX: Harmless??? */
		dev->eps[ep_index].ep_state &= ~SET_DEQ_PENDING;
		return;
	}

	ep_ctx = xhci_get_ep_ctx(xhci, dev->out_ctx, ep_index);
	slot_ctx = xhci_get_slot_ctx(xhci, dev->out_ctx);

	if (GET_COMP_CODE(le32_to_cpu(event->status)) != COMP_SUCCESS) {
		unsigned int ep_state;
		unsigned int slot_state;

		switch (GET_COMP_CODE(le32_to_cpu(event->status))) {
		case COMP_TRB_ERR:
			xhci_warn(xhci, "WARN Set TR Deq Ptr cmd invalid because "
					"of stream ID configuration\n");
			break;
		case COMP_CTX_STATE:
			xhci_warn(xhci, "WARN Set TR Deq Ptr cmd failed due "
					"to incorrect slot or ep state.\n");
			ep_state = le32_to_cpu(ep_ctx->ep_info);
			ep_state &= EP_STATE_MASK;
			slot_state = le32_to_cpu(slot_ctx->dev_state);
			slot_state = GET_SLOT_STATE(slot_state);
			xhci_dbg(xhci, "Slot state = %u, EP state = %u\n",
					slot_state, ep_state);
			break;
		case COMP_EBADSLT:
			xhci_warn(xhci, "WARN Set TR Deq Ptr cmd failed because "
					"slot %u was not enabled.\n", slot_id);
			break;
		default:
			xhci_warn(xhci, "WARN Set TR Deq Ptr cmd with unknown "
					"completion code of %u.\n",
				  GET_COMP_CODE(le32_to_cpu(event->status)));
			break;
		}
		/* OK what do we do now?  The endpoint state is hosed, and we
		 * should never get to this point if the synchronization between
		 * queueing, and endpoint state are correct.  This might happen
		 * if the device gets disconnected after we've finished
		 * cancelling URBs, which might not be an error...
		 */
	} else {
		xhci_dbg(xhci, "Successful Set TR Deq Ptr cmd, deq = @%08llx\n",
			 le64_to_cpu(ep_ctx->deq));
		if (xhci_trb_virt_to_dma(dev->eps[ep_index].queued_deq_seg,
					 dev->eps[ep_index].queued_deq_ptr) ==
		    (le64_to_cpu(ep_ctx->deq) & ~(EP_CTX_CYCLE_MASK))) {
			/* Update the ring's dequeue segment and dequeue pointer
			 * to reflect the new position.
			 */
			update_ring_for_set_deq_completion(xhci, dev,
				ep_ring, ep_index);
		} else {
			xhci_warn(xhci, "Mismatch between completed Set TR Deq "
					"Ptr command & xHCI internal state.\n");
			xhci_warn(xhci, "ep deq seg = %p, deq ptr = %p\n",
					dev->eps[ep_index].queued_deq_seg,
					dev->eps[ep_index].queued_deq_ptr);
		}
	}

	dev->eps[ep_index].ep_state &= ~SET_DEQ_PENDING;
	dev->eps[ep_index].queued_deq_seg = NULL;
	dev->eps[ep_index].queued_deq_ptr = NULL;
	/* Restart any rings with pending URBs */
	ring_doorbell_for_active_rings(xhci, slot_id, ep_index);
}

static void handle_reset_ep_completion(struct xhci_hcd *xhci,
		struct xhci_event_cmd *event,
		union xhci_trb *trb)
{
	int slot_id;
	unsigned int ep_index;

	slot_id = TRB_TO_SLOT_ID(le32_to_cpu(trb->generic.field[3]));
	ep_index = TRB_TO_EP_INDEX(le32_to_cpu(trb->generic.field[3]));
	/* This command will only fail if the endpoint wasn't halted,
	 * but we don't care.
	 */
	xhci_dbg(xhci, "Ignoring reset ep completion code of %u\n",
		 GET_COMP_CODE(le32_to_cpu(event->status)));

	/* HW with the reset endpoint quirk needs to have a configure endpoint
	 * command complete before the endpoint can be used.  Queue that here
	 * because the HW can't handle two commands being queued in a row.
	 */
	if (xhci->quirks & XHCI_RESET_EP_QUIRK) {
		xhci_dbg(xhci, "Queueing configure endpoint command\n");
		xhci_queue_configure_endpoint(xhci,
				xhci->devs[slot_id]->in_ctx->dma, slot_id,
				false);
		xhci_ring_cmd_db(xhci);
	} else {
		/* Clear our internal halted state and restart the ring(s) */
		xhci->devs[slot_id]->eps[ep_index].ep_state &= ~EP_HALTED;
		ring_doorbell_for_active_rings(xhci, slot_id, ep_index);
	}
}

/* Complete the command and detele it from the devcie's command queue.
 */
static void xhci_complete_cmd_in_cmd_wait_list(struct xhci_hcd *xhci,
		struct xhci_command *command, u32 status)
{
	command->status = status;
	list_del(&command->cmd_list);
	if (command->completion)
		complete(command->completion);
	else
		xhci_free_command(xhci, command);
}


/* Check to see if a command in the device's command queue matches this one.
 * Signal the completion or free the command, and return 1.  Return 0 if the
 * completed command isn't at the head of the command list.
 */
static int handle_cmd_in_cmd_wait_list(struct xhci_hcd *xhci,
		struct xhci_virt_device *virt_dev,
		struct xhci_event_cmd *event)
{
	struct xhci_command *command;

	if (list_empty(&virt_dev->cmd_list))
		return 0;

	command = list_entry(virt_dev->cmd_list.next,
			struct xhci_command, cmd_list);
	if (xhci->cmd_ring->dequeue != command->command_trb)
		return 0;

	xhci_complete_cmd_in_cmd_wait_list(xhci, command,
			GET_COMP_CODE(le32_to_cpu(event->status)));
	return 1;
}

/*
 * Finding the command trb need to be cancelled and modifying it to
 * NO OP command. And if the command is in device's command wait
 * list, finishing and freeing it.
 *
 * If we can't find the command trb, we think it had already been
 * executed.
 */
static void xhci_cmd_to_noop(struct xhci_hcd *xhci, struct xhci_cd *cur_cd)
{
	struct xhci_segment *cur_seg;
	union xhci_trb *cmd_trb;
	u32 cycle_state;

	if (xhci->cmd_ring->dequeue == xhci->cmd_ring->enqueue)
		return;

	/* find the current segment of command ring */
	cur_seg = find_trb_seg(xhci->cmd_ring->first_seg,
			xhci->cmd_ring->dequeue, &cycle_state);
	if (!cur_seg) {
		xhci_warn(xhci, "Command ring mismatch, dequeue = %p %llx (dma)\n",
				xhci->cmd_ring->dequeue,
				(unsigned long long)
				xhci_trb_virt_to_dma(xhci->cmd_ring->deq_seg,
					xhci->cmd_ring->dequeue));
		xhci_debug_ring(xhci, xhci->cmd_ring);
		xhci_dbg_ring_ptrs(xhci, xhci->cmd_ring);
		return;
	}

	/* find the command trb matched by cd from command ring */
	for (cmd_trb = xhci->cmd_ring->dequeue;
			cmd_trb != xhci->cmd_ring->enqueue;
			next_trb(xhci, xhci->cmd_ring, &cur_seg, &cmd_trb)) {
		/* If the trb is link trb, continue */
		if (TRB_TYPE_LINK_LE32(cmd_trb->generic.field[3]))
			continue;

		if (cur_cd->cmd_trb == cmd_trb) {

			/* If the command in device's command list, we should
			 * finish it and free the command structure.
			 */
			if (cur_cd->command)
				xhci_complete_cmd_in_cmd_wait_list(xhci,
					cur_cd->command, COMP_CMD_STOP);

			/* get cycle state from the origin command trb */
			cycle_state = le32_to_cpu(cmd_trb->generic.field[3])
				& TRB_CYCLE;

			/* modify the command trb to NO OP command */
			cmd_trb->generic.field[0] = 0;
			cmd_trb->generic.field[1] = 0;
			cmd_trb->generic.field[2] = 0;
			cmd_trb->generic.field[3] = cpu_to_le32(
					TRB_TYPE(TRB_CMD_NOOP) | cycle_state);
			break;
		}
	}
}

static void xhci_cancel_cmd_in_cd_list(struct xhci_hcd *xhci)
{
	struct xhci_cd *cur_cd, *next_cd;

	if (list_empty(&xhci->cancel_cmd_list))
		return;

	list_for_each_entry_safe(cur_cd, next_cd,
			&xhci->cancel_cmd_list, cancel_cmd_list) {
		xhci_cmd_to_noop(xhci, cur_cd);
		list_del(&cur_cd->cancel_cmd_list);
		kfree(cur_cd);
	}
}

/*
 * traversing the cancel_cmd_list. If the command descriptor according
 * to cmd_trb is found, the function free it and return 1, otherwise
 * return 0.
 */
static int xhci_search_cmd_trb_in_cd_list(struct xhci_hcd *xhci,
		union xhci_trb *cmd_trb)
{
	struct xhci_cd *cur_cd, *next_cd;

	if (list_empty(&xhci->cancel_cmd_list))
		return 0;

	list_for_each_entry_safe(cur_cd, next_cd,
			&xhci->cancel_cmd_list, cancel_cmd_list) {
		if (cur_cd->cmd_trb == cmd_trb) {
			if (cur_cd->command)
				xhci_complete_cmd_in_cmd_wait_list(xhci,
					cur_cd->command, COMP_CMD_STOP);
			list_del(&cur_cd->cancel_cmd_list);
			kfree(cur_cd);
			return 1;
		}
	}

	return 0;
}

/*
 * If the cmd_trb_comp_code is COMP_CMD_ABORT, we just check whether the
 * trb pointed by the command ring dequeue pointer is the trb we want to
 * cancel or not. And if the cmd_trb_comp_code is COMP_CMD_STOP, we will
 * traverse the cancel_cmd_list to trun the all of the commands according
 * to command descriptor to NO-OP trb.
 */
static int handle_stopped_cmd_ring(struct xhci_hcd *xhci,
		int cmd_trb_comp_code)
{
	int cur_trb_is_good = 0;

	/* Searching the cmd trb pointed by the command ring dequeue
	 * pointer in command descriptor list. If it is found, free it.
	 */
	cur_trb_is_good = xhci_search_cmd_trb_in_cd_list(xhci,
			xhci->cmd_ring->dequeue);

	if (cmd_trb_comp_code == COMP_CMD_ABORT)
		xhci->cmd_ring_state = CMD_RING_STATE_STOPPED;
	else if (cmd_trb_comp_code == COMP_CMD_STOP) {
		/* traversing the cancel_cmd_list and canceling
		 * the command according to command descriptor
		 */
		xhci_cancel_cmd_in_cd_list(xhci);

		xhci->cmd_ring_state = CMD_RING_STATE_RUNNING;
		/*
		 * ring command ring doorbell again to restart the
		 * command ring
		 */
		if (xhci->cmd_ring->dequeue != xhci->cmd_ring->enqueue)
			xhci_ring_cmd_db(xhci);
	}
	return cur_trb_is_good;
}

static void handle_cmd_completion(struct xhci_hcd *xhci,
		struct xhci_event_cmd *event)
{
	int slot_id = TRB_TO_SLOT_ID(le32_to_cpu(event->flags));
	u64 cmd_dma;
	dma_addr_t cmd_dequeue_dma;
	struct xhci_input_control_ctx *ctrl_ctx;
	struct xhci_virt_device *virt_dev;
	unsigned int ep_index;
	struct xhci_ring *ep_ring;
	unsigned int ep_state;

	cmd_dma = le64_to_cpu(event->cmd_trb);
	cmd_dequeue_dma = xhci_trb_virt_to_dma(xhci->cmd_ring->deq_seg,
			xhci->cmd_ring->dequeue);
	/* Is the command ring deq ptr out of sync with the deq seg ptr? */
	if (cmd_dequeue_dma == 0) {
		xhci->error_bitmask |= 1 << 4;
		return;
	}
	/* Does the DMA address match our internal dequeue pointer address? */
	if (cmd_dma != (u64) cmd_dequeue_dma) {
		xhci->error_bitmask |= 1 << 5;
		return;
	}

	if ((GET_COMP_CODE(le32_to_cpu(event->status)) == COMP_CMD_ABORT) ||
		(GET_COMP_CODE(le32_to_cpu(event->status)) == COMP_CMD_STOP)) {
		/* If the return value is 0, we think the trb pointed by
		 * command ring dequeue pointer is a good trb. The good
		 * trb means we don't want to cancel the trb, but it have
		 * been stopped by host. So we should handle it normally.
		 * Otherwise, driver should invoke inc_deq() and return.
		 */
		if (handle_stopped_cmd_ring(xhci,
				GET_COMP_CODE(le32_to_cpu(event->status)))) {
			inc_deq(xhci, xhci->cmd_ring);
			return;
		}
	}

	/* return if command ring is empty */
	if (xhci->cmd_ring->dequeue == xhci->cmd_ring->enqueue)
		return;

	switch (le32_to_cpu(xhci->cmd_ring->dequeue->generic.field[3])
		& TRB_TYPE_BITMASK) {
	case TRB_TYPE(TRB_ENABLE_SLOT):
		if (GET_COMP_CODE(le32_to_cpu(event->status)) == COMP_SUCCESS)
			xhci->slot_id = slot_id;
		else
			xhci->slot_id = 0;
		complete(&xhci->addr_dev);
		break;
	case TRB_TYPE(TRB_DISABLE_SLOT):
		if (xhci->devs[slot_id]) {
			if (xhci->quirks & XHCI_EP_LIMIT_QUIRK)
				/* Delete default control endpoint resources */
				xhci_free_device_endpoint_resources(xhci,
						xhci->devs[slot_id], true);
			xhci_free_virt_device(xhci, slot_id);
		}
		break;
	case TRB_TYPE(TRB_CONFIG_EP):
		virt_dev = xhci->devs[slot_id];
		if (handle_cmd_in_cmd_wait_list(xhci, virt_dev, event))
			break;
		/*
		 * Configure endpoint commands can come from the USB core
		 * configuration or alt setting changes, or because the HW
		 * needed an extra configure endpoint command after a reset
		 * endpoint command or streams were being configured.
		 * If the command was for a halted endpoint, the xHCI driver
		 * is not waiting on the configure endpoint command.
		 */
		ctrl_ctx = xhci_get_input_control_ctx(xhci,
				virt_dev->in_ctx);
		/* Input ctx add_flags are the endpoint index plus one */
		ep_index = xhci_last_valid_endpoint(le32_to_cpu(ctrl_ctx->add_flags)) - 1;
		/* A usb_set_interface() call directly after clearing a halted
		 * condition may race on this quirky hardware.  Not worth
		 * worrying about, since this is prototype hardware.  Not sure
		 * if this will work for streams, but streams support was
		 * untested on this prototype.
		 */
		if (xhci->quirks & XHCI_RESET_EP_QUIRK &&
				ep_index != (unsigned int) -1 &&
		    le32_to_cpu(ctrl_ctx->add_flags) - SLOT_FLAG ==
		    le32_to_cpu(ctrl_ctx->drop_flags)) {
			ep_ring = xhci->devs[slot_id]->eps[ep_index].ring;
			ep_state = xhci->devs[slot_id]->eps[ep_index].ep_state;
			if (!(ep_state & EP_HALTED))
				goto bandwidth_change;
			xhci_dbg(xhci, "Completed config ep cmd - "
					"last ep index = %d, state = %d\n",
					ep_index, ep_state);
			/* Clear internal halted state and restart ring(s) */
			xhci->devs[slot_id]->eps[ep_index].ep_state &=
				~EP_HALTED;
			ring_doorbell_for_active_rings(xhci, slot_id, ep_index);
			break;
		}
bandwidth_change:
		xhci_dbg(xhci, "Completed config ep cmd\n");
		xhci->devs[slot_id]->cmd_status =
			GET_COMP_CODE(le32_to_cpu(event->status));
		complete(&xhci->devs[slot_id]->cmd_completion);
		break;
	case TRB_TYPE(TRB_EVAL_CONTEXT):
		virt_dev = xhci->devs[slot_id];
		if (handle_cmd_in_cmd_wait_list(xhci, virt_dev, event))
			break;
		xhci->devs[slot_id]->cmd_status = GET_COMP_CODE(le32_to_cpu(event->status));
		complete(&xhci->devs[slot_id]->cmd_completion);
		break;
	case TRB_TYPE(TRB_ADDR_DEV):
		xhci->devs[slot_id]->cmd_status = GET_COMP_CODE(le32_to_cpu(event->status));
		complete(&xhci->addr_dev);
		break;
	case TRB_TYPE(TRB_STOP_RING):
		handle_stopped_endpoint(xhci, xhci->cmd_ring->dequeue, event);
		break;
	case TRB_TYPE(TRB_SET_DEQ):
		handle_set_deq_completion(xhci, event, xhci->cmd_ring->dequeue);
		break;
	case TRB_TYPE(TRB_CMD_NOOP):
		break;
	case TRB_TYPE(TRB_RESET_EP):
		handle_reset_ep_completion(xhci, event, xhci->cmd_ring->dequeue);
		break;
	case TRB_TYPE(TRB_RESET_DEV):
		xhci_dbg(xhci, "Completed reset device command.\n");
		slot_id = TRB_TO_SLOT_ID(
			le32_to_cpu(xhci->cmd_ring->dequeue->generic.field[3]));
		virt_dev = xhci->devs[slot_id];
		if (virt_dev)
			handle_cmd_in_cmd_wait_list(xhci, virt_dev, event);
		else
			xhci_warn(xhci, "Reset device command completion "
					"for disabled slot %u\n", slot_id);
		break;
	case TRB_TYPE(TRB_NEC_GET_FW):
		if (!(xhci->quirks & XHCI_NEC_HOST)) {
			xhci->error_bitmask |= 1 << 6;
			break;
		}
		xhci_dbg(xhci, "NEC firmware version %2x.%02x\n",
			 NEC_FW_MAJOR(le32_to_cpu(event->status)),
			 NEC_FW_MINOR(le32_to_cpu(event->status)));
		break;
	default:
		/* Skip over unknown commands on the event ring */
		xhci->error_bitmask |= 1 << 6;
		break;
	}
	inc_deq(xhci, xhci->cmd_ring);
}

static void handle_vendor_event(struct xhci_hcd *xhci,
		union xhci_trb *event)
{
	u32 trb_type;

	trb_type = TRB_FIELD_TO_TYPE(le32_to_cpu(event->generic.field[3]));
	xhci_dbg(xhci, "Vendor specific event TRB type = %u\n", trb_type);
	if (trb_type == TRB_NEC_CMD_COMP && (xhci->quirks & XHCI_NEC_HOST))
		handle_cmd_completion(xhci, &event->event_cmd);
}

/* @port_id: the one-based port ID from the hardware (indexed from array of all
 * port registers -- USB 3.0 and USB 2.0).
 *
 * Returns a zero-based port number, which is suitable for indexing into each of
 * the split roothubs' port arrays and bus state arrays.
 * Add one to it in order to call xhci_find_slot_id_by_port.
 */
static unsigned int find_faked_portnum_from_hw_portnum(struct usb_hcd *hcd,
		struct xhci_hcd *xhci, u32 port_id)
{
	unsigned int i;
	unsigned int num_similar_speed_ports = 0;

	/* port_id from the hardware is 1-based, but port_array[], usb3_ports[],
	 * and usb2_ports are 0-based indexes.  Count the number of similar
	 * speed ports, up to 1 port before this port.
	 */
	for (i = 0; i < (port_id - 1); i++) {
		u8 port_speed = xhci->port_array[i];

		/*
		 * Skip ports that don't have known speeds, or have duplicate
		 * Extended Capabilities port speed entries.
		 */
		if (port_speed == 0 || port_speed == DUPLICATE_ENTRY)
			continue;

		/*
		 * USB 3.0 ports are always under a USB 3.0 hub.  USB 2.0 and
		 * 1.1 ports are under the USB 2.0 hub.  If the port speed
		 * matches the device speed, it's a similar speed port.
		 */
		if ((port_speed == 0x03) == (hcd->speed == HCD_USB3))
			num_similar_speed_ports++;
	}
	return num_similar_speed_ports;
}

static void handle_device_notification(struct xhci_hcd *xhci,
		union xhci_trb *event)
{
	u32 slot_id;
	struct usb_device *udev;

	slot_id = TRB_TO_SLOT_ID(event->generic.field[3]);
	if (!xhci->devs[slot_id]) {
		xhci_warn(xhci, "Device Notification event for "
				"unused slot %u\n", slot_id);
		return;
	}

	xhci_dbg(xhci, "Device Wake Notification event for slot ID %u\n",
			slot_id);
	udev = xhci->devs[slot_id]->udev;
	if (udev && udev->parent)
		usb_wakeup_notification(udev->parent, udev->portnum);
}

static void handle_port_status(struct xhci_hcd *xhci,
		union xhci_trb *event)
{
	struct usb_hcd *hcd;
	u32 port_id;
	u32 temp, temp1;
	int max_ports;
	int slot_id;
	unsigned int faked_port_index;
	u8 major_revision;
	struct xhci_bus_state *bus_state;
	__le32 __iomem **port_array;
	bool bogus_port_status = false;

	/* Port status change events always have a successful completion code */
	if (GET_COMP_CODE(le32_to_cpu(event->generic.field[2])) != COMP_SUCCESS) {
		xhci_warn(xhci, "WARN: xHC returned failed port status event\n");
		xhci->error_bitmask |= 1 << 8;
	}
	port_id = GET_PORT_ID(le32_to_cpu(event->generic.field[0]));
	xhci_dbg(xhci, "Port Status Change Event for port %d\n", port_id);

	max_ports = HCS_MAX_PORTS(xhci->hcs_params1);
	if ((port_id <= 0) || (port_id > max_ports)) {
		xhci_warn(xhci, "Invalid port id %d\n", port_id);
		bogus_port_status = true;
		goto cleanup;
	}

	/* Figure out which usb_hcd this port is attached to:
	 * is it a USB 3.0 port or a USB 2.0/1.1 port?
	 */
	major_revision = xhci->port_array[port_id - 1];
	if (major_revision == 0) {
		xhci_warn(xhci, "Event for port %u not in "
				"Extended Capabilities, ignoring.\n",
				port_id);
		bogus_port_status = true;
		goto cleanup;
	}
	if (major_revision == DUPLICATE_ENTRY) {
		xhci_warn(xhci, "Event for port %u duplicated in"
				"Extended Capabilities, ignoring.\n",
				port_id);
		bogus_port_status = true;
		goto cleanup;
	}

	/*
	 * Hardware port IDs reported by a Port Status Change Event include USB
	 * 3.0 and USB 2.0 ports.  We want to check if the port has reported a
	 * resume event, but we first need to translate the hardware port ID
	 * into the index into the ports on the correct split roothub, and the
	 * correct bus_state structure.
	 */
	/* Find the right roothub. */
	hcd = xhci_to_hcd(xhci);
	if ((major_revision == 0x03) != (hcd->speed == HCD_USB3))
		hcd = xhci->shared_hcd;
	bus_state = &xhci->bus_state[hcd_index(hcd)];
	if (hcd->speed == HCD_USB3)
		port_array = xhci->usb3_ports;
	else
		port_array = xhci->usb2_ports;
	/* Find the faked port hub number */
	faked_port_index = find_faked_portnum_from_hw_portnum(hcd, xhci,
			port_id);

	temp = xhci_readl(xhci, port_array[faked_port_index]);
	if (hcd->state == HC_STATE_SUSPENDED) {
		xhci_dbg(xhci, "resume root hub\n");
		usb_hcd_resume_root_hub(hcd);
	}

	if ((temp & PORT_PLC) && (temp & PORT_PLS_MASK) == XDEV_RESUME) {
		xhci_dbg(xhci, "port resume event for port %d\n", port_id);

		temp1 = xhci_readl(xhci, &xhci->op_regs->command);
		if (!(temp1 & CMD_RUN)) {
			xhci_warn(xhci, "xHC is not running.\n");
			goto cleanup;
		}

		if (DEV_SUPERSPEED(temp)) {
			xhci_dbg(xhci, "remote wake SS port %d\n", port_id);
			/* Set a flag to say the port signaled remote wakeup,
			 * so we can tell the difference between the end of
			 * device and host initiated resume.
			 */
			bus_state->port_remote_wakeup |= 1 << faked_port_index;
			xhci_test_and_clear_bit(xhci, port_array,
					faked_port_index, PORT_PLC);
			xhci_set_link_state(xhci, port_array, faked_port_index,
						XDEV_U0);
			/* Need to wait until the next link state change
			 * indicates the device is actually in U0.
			 */
			bogus_port_status = true;
			goto cleanup;
		} else {
			xhci_dbg(xhci, "resume HS port %d\n", port_id);
			bus_state->resume_done[faked_port_index] = jiffies +
				msecs_to_jiffies(20);
			set_bit(faked_port_index, &bus_state->resuming_ports);
			mod_timer(&hcd->rh_timer,
				  bus_state->resume_done[faked_port_index]);
			/* Do the rest in GetPortStatus */
		}
	}

	if ((temp & PORT_PLC) && (temp & PORT_PLS_MASK) == XDEV_U0 &&
			DEV_SUPERSPEED(temp)) {
		xhci_dbg(xhci, "resume SS port %d finished\n", port_id);
		/* We've just brought the device into U0 through either the
		 * Resume state after a device remote wakeup, or through the
		 * U3Exit state after a host-initiated resume.  If it's a device
		 * initiated remote wake, don't pass up the link state change,
		 * so the roothub behavior is consistent with external
		 * USB 3.0 hub behavior.
		 */
		slot_id = xhci_find_slot_id_by_port(hcd, xhci,
				faked_port_index + 1);
		if (slot_id && xhci->devs[slot_id])
			xhci_ring_device(xhci, slot_id);
		if (bus_state->port_remote_wakeup & (1 << faked_port_index)) {
			bus_state->port_remote_wakeup &=
				~(1 << faked_port_index);
			xhci_test_and_clear_bit(xhci, port_array,
					faked_port_index, PORT_PLC);
			usb_wakeup_notification(hcd->self.root_hub,
					faked_port_index + 1);
			bogus_port_status = true;
			goto cleanup;
		}
	}

	if (hcd->speed != HCD_USB3)
		xhci_test_and_clear_bit(xhci, port_array, faked_port_index,
					PORT_PLC);

cleanup:
	/* Update event ring dequeue pointer before dropping the lock */
	inc_deq(xhci, xhci->event_ring);

	/* Don't make the USB core poll the roothub if we got a bad port status
	 * change event.  Besides, at that point we can't tell which roothub
	 * (USB 2.0 or USB 3.0) to kick.
	 */
	if (bogus_port_status)
		return;

	/*
	 * xHCI port-status-change events occur when the "or" of all the
	 * status-change bits in the portsc register changes from 0 to 1.
	 * New status changes won't cause an event if any other change
	 * bits are still set.  When an event occurs, switch over to
	 * polling to avoid losing status changes.
	 */
	xhci_dbg(xhci, "%s: starting port polling.\n", __func__);
	set_bit(HCD_FLAG_POLL_RH, &hcd->flags);
	spin_unlock(&xhci->lock);
	/* Pass this up to the core */
	usb_hcd_poll_rh_status(hcd);
	spin_lock(&xhci->lock);
}

/*
 * This TD is defined by the TRBs starting at start_trb in start_seg and ending
 * at end_trb, which may be in another segment.  If the suspect DMA address is a
 * TRB in this TD, this function returns that TRB's segment.  Otherwise it
 * returns 0.
 */
struct xhci_segment *trb_in_td(struct xhci_segment *start_seg,
		union xhci_trb	*start_trb,
		union xhci_trb	*end_trb,
		dma_addr_t	suspect_dma)
{
	dma_addr_t start_dma;
	dma_addr_t end_seg_dma;
	dma_addr_t end_trb_dma;
	struct xhci_segment *cur_seg;

	start_dma = xhci_trb_virt_to_dma(start_seg, start_trb);
	cur_seg = start_seg;

	do {
		if (start_dma == 0)
			return NULL;
		/* We may get an event for a Link TRB in the middle of a TD */
		end_seg_dma = xhci_trb_virt_to_dma(cur_seg,
				&cur_seg->trbs[TRBS_PER_SEGMENT - 1]);
		/* If the end TRB isn't in this segment, this is set to 0 */
		end_trb_dma = xhci_trb_virt_to_dma(cur_seg, end_trb);

		if (end_trb_dma > 0) {
			/* The end TRB is in this segment, so suspect should be here */
			if (start_dma <= end_trb_dma) {
				if (suspect_dma >= start_dma && suspect_dma <= end_trb_dma)
					return cur_seg;
			} else {
				/* Case for one segment with
				 * a TD wrapped around to the top
				 */
				if ((suspect_dma >= start_dma &&
							suspect_dma <= end_seg_dma) ||
						(suspect_dma >= cur_seg->dma &&
						 suspect_dma <= end_trb_dma))
					return cur_seg;
			}
			return NULL;
		} else {
			/* Might still be somewhere in this segment */
			if (suspect_dma >= start_dma && suspect_dma <= end_seg_dma)
				return cur_seg;
		}
		cur_seg = cur_seg->next;
		start_dma = xhci_trb_virt_to_dma(cur_seg, &cur_seg->trbs[0]);
	} while (cur_seg != start_seg);

	return NULL;
}

static void xhci_cleanup_halted_endpoint(struct xhci_hcd *xhci,
		unsigned int slot_id, unsigned int ep_index,
		unsigned int stream_id,
		struct xhci_td *td, union xhci_trb *event_trb)
{
	struct xhci_virt_ep *ep = &xhci->devs[slot_id]->eps[ep_index];
	ep->ep_state |= EP_HALTED;
	ep->stopped_td = td;
	ep->stopped_trb = event_trb;
	ep->stopped_stream = stream_id;

	xhci_queue_reset_ep(xhci, slot_id, ep_index);
	xhci_cleanup_stalled_ring(xhci, td->urb->dev, ep_index);

	ep->stopped_td = NULL;
	ep->stopped_trb = NULL;
	ep->stopped_stream = 0;

	xhci_ring_cmd_db(xhci);
}

/* Check if an error has halted the endpoint ring.  The class driver will
 * cleanup the halt for a non-default control endpoint if we indicate a stall.
 * However, a babble and other errors also halt the endpoint ring, and the class
 * driver won't clear the halt in that case, so we need to issue a Set Transfer
 * Ring Dequeue Pointer command manually.
 */
static int xhci_requires_manual_halt_cleanup(struct xhci_hcd *xhci,
		struct xhci_ep_ctx *ep_ctx,
		unsigned int trb_comp_code)
{
	/* TRB completion codes that may require a manual halt cleanup */
	if (trb_comp_code == COMP_TX_ERR ||
			trb_comp_code == COMP_BABBLE ||
			trb_comp_code == COMP_SPLIT_ERR)
		/* The 0.96 spec says a babbling control endpoint
		 * is not halted. The 0.96 spec says it is.  Some HW
		 * claims to be 0.95 compliant, but it halts the control
		 * endpoint anyway.  Check if a babble halted the
		 * endpoint.
		 */
		if ((ep_ctx->ep_info & cpu_to_le32(EP_STATE_MASK)) ==
		    cpu_to_le32(EP_STATE_HALTED))
			return 1;

	return 0;
}

int xhci_is_vendor_info_code(struct xhci_hcd *xhci, unsigned int trb_comp_code)
{
	if (trb_comp_code >= 224 && trb_comp_code <= 255) {
		/* Vendor defined "informational" completion code,
		 * treat as not-an-error.
		 */
		xhci_dbg(xhci, "Vendor defined info completion code %u\n",
				trb_comp_code);
		xhci_dbg(xhci, "Treating code as success.\n");
		return 1;
	}
	return 0;
}

/*
 * Finish the td processing, remove the td from td list;
 * Return 1 if the urb can be given back.
 */
static int finish_td(struct xhci_hcd *xhci, struct xhci_td *td,
	union xhci_trb *event_trb, struct xhci_transfer_event *event,
	struct xhci_virt_ep *ep, int *status, bool skip)
{
	struct xhci_virt_device *xdev;
	struct xhci_ring *ep_ring;
	unsigned int slot_id;
	int ep_index;
	struct urb *urb = NULL;
	struct xhci_ep_ctx *ep_ctx;
	int ret = 0;
	struct urb_priv	*urb_priv;
	u32 trb_comp_code;

	slot_id = TRB_TO_SLOT_ID(le32_to_cpu(event->flags));
	xdev = xhci->devs[slot_id];
	ep_index = TRB_TO_EP_ID(le32_to_cpu(event->flags)) - 1;
	ep_ring = xhci_dma_to_transfer_ring(ep, le64_to_cpu(event->buffer));
	ep_ctx = xhci_get_ep_ctx(xhci, xdev->out_ctx, ep_index);
	trb_comp_code = GET_COMP_CODE(le32_to_cpu(event->transfer_len));

	if (skip)
		goto td_cleanup;

	if (trb_comp_code == COMP_STOP_INVAL ||
			trb_comp_code == COMP_STOP) {
		/* The Endpoint Stop Command completion will take care of any
		 * stopped TDs.  A stopped TD may be restarted, so don't update
		 * the ring dequeue pointer or take this TD off any lists yet.
		 */
		ep->stopped_td = td;
		ep->stopped_trb = event_trb;
		return 0;
	} else {
		if (trb_comp_code == COMP_STALL) {
			/* The transfer is completed from the driver's
			 * perspective, but we need to issue a set dequeue
			 * command for this stalled endpoint to move the dequeue
			 * pointer past the TD.  We can't do that here because
			 * the halt condition must be cleared first.  Let the
			 * USB class driver clear the stall later.
			 */
			ep->stopped_td = td;
			ep->stopped_trb = event_trb;
			ep->stopped_stream = ep_ring->stream_id;
		} else if (xhci_requires_manual_halt_cleanup(xhci,
					ep_ctx, trb_comp_code)) {
			/* Other types of errors halt the endpoint, but the
			 * class driver doesn't call usb_reset_endpoint() unless
			 * the error is -EPIPE.  Clear the halted status in the
			 * xHCI hardware manually.
			 */
			xhci_cleanup_halted_endpoint(xhci,
					slot_id, ep_index, ep_ring->stream_id,
					td, event_trb);
		} else {
			/* Update ring dequeue pointer */
			while (ep_ring->dequeue != td->last_trb)
				inc_deq(xhci, ep_ring);
			inc_deq(xhci, ep_ring);
		}

td_cleanup:
		/* Clean up the endpoint's TD list */
		urb = td->urb;
		urb_priv = urb->hcpriv;

		/* Do one last check of the actual transfer length.
		 * If the host controller said we transferred more data than
		 * the buffer length, urb->actual_length will be a very big
		 * number (since it's unsigned).  Play it safe and say we didn't
		 * transfer anything.
		 */
		if (urb->actual_length > urb->transfer_buffer_length) {
			xhci_warn(xhci, "URB transfer length is wrong, "
					"xHC issue? req. len = %u, "
					"act. len = %u\n",
					urb->transfer_buffer_length,
					urb->actual_length);
			urb->actual_length = 0;
			if (td->urb->transfer_flags & URB_SHORT_NOT_OK)
				*status = -EREMOTEIO;
			else
				*status = 0;
		}
		list_del_init(&td->td_list);
		/* Was this TD slated to be cancelled but completed anyway? */
		if (!list_empty(&td->cancelled_td_list))
			list_del_init(&td->cancelled_td_list);

		urb_priv->td_cnt++;
		/* Giveback the urb when all the tds are completed */
		if (urb_priv->td_cnt == urb_priv->length) {
			ret = 1;
			if (usb_pipetype(urb->pipe) == PIPE_ISOCHRONOUS) {
				xhci_to_hcd(xhci)->self.bandwidth_isoc_reqs--;
				if (xhci_to_hcd(xhci)->self.bandwidth_isoc_reqs
					== 0) {
					if (xhci->quirks & XHCI_AMD_PLL_FIX)
						usb_amd_quirk_pll_enable();
				}
			}
		}
	}

	return ret;
}

/*
 * Process control tds, update urb status and actual_length.
 */
static int process_ctrl_td(struct xhci_hcd *xhci, struct xhci_td *td,
	union xhci_trb *event_trb, struct xhci_transfer_event *event,
	struct xhci_virt_ep *ep, int *status)
{
	struct xhci_virt_device *xdev;
	struct xhci_ring *ep_ring;
	unsigned int slot_id;
	int ep_index;
	struct xhci_ep_ctx *ep_ctx;
	u32 trb_comp_code;

	slot_id = TRB_TO_SLOT_ID(le32_to_cpu(event->flags));
	xdev = xhci->devs[slot_id];
	ep_index = TRB_TO_EP_ID(le32_to_cpu(event->flags)) - 1;
	ep_ring = xhci_dma_to_transfer_ring(ep, le64_to_cpu(event->buffer));
	ep_ctx = xhci_get_ep_ctx(xhci, xdev->out_ctx, ep_index);
	trb_comp_code = GET_COMP_CODE(le32_to_cpu(event->transfer_len));

	switch (trb_comp_code) {
	case COMP_SUCCESS:
		if (event_trb == ep_ring->dequeue) {
			xhci_warn(xhci, "WARN: Success on ctrl setup TRB "
					"without IOC set??\n");
			*status = -ESHUTDOWN;
		} else if (event_trb != td->last_trb) {
			xhci_warn(xhci, "WARN: Success on ctrl data TRB "
					"without IOC set??\n");
			*status = -ESHUTDOWN;
		} else {
			*status = 0;
		}
		break;
	case COMP_SHORT_TX:
		if (td->urb->transfer_flags & URB_SHORT_NOT_OK)
			*status = -EREMOTEIO;
		else
			*status = 0;
		break;
	case COMP_STOP_INVAL:
	case COMP_STOP:
		return finish_td(xhci, td, event_trb, event, ep, status, false);
	default:
		if (!xhci_requires_manual_halt_cleanup(xhci,
					ep_ctx, trb_comp_code))
			break;
		xhci_dbg(xhci, "TRB error code %u, "
				"halted endpoint index = %u\n",
				trb_comp_code, ep_index);
		/* else fall through */
	case COMP_STALL:
		/* Did we transfer part of the data (middle) phase? */
		if (event_trb != ep_ring->dequeue &&
				event_trb != td->last_trb)
			td->urb->actual_length =
				td->urb->transfer_buffer_length -
				EVENT_TRB_LEN(le32_to_cpu(event->transfer_len));
		else
			td->urb->actual_length = 0;

		xhci_cleanup_halted_endpoint(xhci,
			slot_id, ep_index, 0, td, event_trb);
		return finish_td(xhci, td, event_trb, event, ep, status, true);
	}
	/*
	 * Did we transfer any data, despite the errors that might have
	 * happened?  I.e. did we get past the setup stage?
	 */
	if (event_trb != ep_ring->dequeue) {
		/* The event was for the status stage */
		if (event_trb == td->last_trb) {
			if (td->urb->actual_length != 0) {
				/* Don't overwrite a previously set error code
				 */
				if ((*status == -EINPROGRESS || *status == 0) &&
						(td->urb->transfer_flags
						 & URB_SHORT_NOT_OK))
					/* Did we already see a short data
					 * stage? */
					*status = -EREMOTEIO;
			} else {
				td->urb->actual_length =
					td->urb->transfer_buffer_length;
			}
		} else {
		/* Maybe the event was for the data stage? */
			td->urb->actual_length =
				td->urb->transfer_buffer_length -
				EVENT_TRB_LEN(le32_to_cpu(event->transfer_len));
			xhci_dbg(xhci, "Waiting for status "
					"stage event\n");
			return 0;
		}
	}

	return finish_td(xhci, td, event_trb, event, ep, status, false);
}

/*
 * Process isochronous tds, update urb packet status and actual_length.
 */
static int process_isoc_td(struct xhci_hcd *xhci, struct xhci_td *td,
	union xhci_trb *event_trb, struct xhci_transfer_event *event,
	struct xhci_virt_ep *ep, int *status)
{
	struct xhci_ring *ep_ring;
	struct urb_priv *urb_priv;
	int idx;
	int len = 0;
	union xhci_trb *cur_trb;
	struct xhci_segment *cur_seg;
	struct usb_iso_packet_descriptor *frame;
	u32 trb_comp_code;
	bool skip_td = false;

	ep_ring = xhci_dma_to_transfer_ring(ep, le64_to_cpu(event->buffer));
	trb_comp_code = GET_COMP_CODE(le32_to_cpu(event->transfer_len));
	urb_priv = td->urb->hcpriv;
	idx = urb_priv->td_cnt;
	frame = &td->urb->iso_frame_desc[idx];

	/* handle completion code */
	switch (trb_comp_code) {
	case COMP_SUCCESS:
		if (EVENT_TRB_LEN(le32_to_cpu(event->transfer_len)) == 0) {
			frame->status = 0;
			break;
		}
		if ((xhci->quirks & XHCI_TRUST_TX_LENGTH))
			trb_comp_code = COMP_SHORT_TX;
	case COMP_SHORT_TX:
		frame->status = td->urb->transfer_flags & URB_SHORT_NOT_OK ?
				-EREMOTEIO : 0;
		break;
	case COMP_BW_OVER:
		frame->status = -ECOMM;
		skip_td = true;
		break;
	case COMP_BUFF_OVER:
	case COMP_BABBLE:
		frame->status = -EOVERFLOW;
		skip_td = true;
		break;
	case COMP_DEV_ERR:
	case COMP_STALL:
	case COMP_TX_ERR:
		frame->status = -EPROTO;
		skip_td = true;
		break;
	case COMP_STOP:
	case COMP_STOP_INVAL:
		break;
	default:
		frame->status = -1;
		break;
	}

	if (trb_comp_code == COMP_SUCCESS || skip_td) {
		frame->actual_length = frame->length;
		td->urb->actual_length += frame->length;
	} else {
		if (urb_priv->finishing_short_td &&
				(event_trb == td->last_trb)) {
			urb_priv->finishing_short_td = false;
			/* get event for last trb, can finish this short td */
			goto finish_td;
		}
		for (cur_trb = ep_ring->dequeue,
		     cur_seg = ep_ring->deq_seg; cur_trb != event_trb;
		     next_trb(xhci, ep_ring, &cur_seg, &cur_trb)) {
			if (!TRB_TYPE_NOOP_LE32(cur_trb->generic.field[3]) &&
			    !TRB_TYPE_LINK_LE32(cur_trb->generic.field[3]))
				len += TRB_LEN(le32_to_cpu(cur_trb->generic.field[2]));
		}
		len += TRB_LEN(le32_to_cpu(cur_trb->generic.field[2])) -
			EVENT_TRB_LEN(le32_to_cpu(event->transfer_len));

		if (trb_comp_code != COMP_STOP_INVAL) {
			frame->actual_length = len;
			td->urb->actual_length += len;
		}
		if ((trb_comp_code == COMP_SHORT_TX) &&
				(event_trb != td->last_trb)) {
			/* last trb has IOC, expect HC to send event for it */
			while (ep_ring->dequeue != td->last_trb)
				inc_deq(xhci, ep_ring);
			urb_priv->finishing_short_td = true;
			return 0;
		}
	}

finish_td:
	return finish_td(xhci, td, event_trb, event, ep, status, false);
}

static int skip_isoc_td(struct xhci_hcd *xhci, struct xhci_td *td,
			struct xhci_transfer_event *event,
			struct xhci_virt_ep *ep, int *status)
{
	struct xhci_ring *ep_ring;
	struct urb_priv *urb_priv;
	struct usb_iso_packet_descriptor *frame;
	int idx;

	ep_ring = xhci_dma_to_transfer_ring(ep, le64_to_cpu(event->buffer));
	urb_priv = td->urb->hcpriv;
	idx = urb_priv->td_cnt;
	frame = &td->urb->iso_frame_desc[idx];

	/* The transfer is partly done. */
	frame->status = -EXDEV;

	/* calc actual length */
	frame->actual_length = 0;

	/* Update ring dequeue pointer */
	while (ep_ring->dequeue != td->last_trb)
		inc_deq(xhci, ep_ring);
	inc_deq(xhci, ep_ring);

	return finish_td(xhci, td, NULL, event, ep, status, true);
}

/*
 * Process bulk and interrupt tds, update urb status and actual_length.
 */
static int process_bulk_intr_td(struct xhci_hcd *xhci, struct xhci_td *td,
	union xhci_trb *event_trb, struct xhci_transfer_event *event,
	struct xhci_virt_ep *ep, int *status)
{
	struct xhci_ring *ep_ring;
	union xhci_trb *cur_trb;
	struct xhci_segment *cur_seg;
	u32 trb_comp_code;

	ep_ring = xhci_dma_to_transfer_ring(ep, le64_to_cpu(event->buffer));
	trb_comp_code = GET_COMP_CODE(le32_to_cpu(event->transfer_len));

	switch (trb_comp_code) {
	case COMP_SUCCESS:
		/* Double check that the HW transferred everything. */
		if (event_trb != td->last_trb ||
		    EVENT_TRB_LEN(le32_to_cpu(event->transfer_len)) != 0) {
			xhci_warn(xhci, "WARN Successful completion "
					"on short TX\n");
			if (td->urb->transfer_flags & URB_SHORT_NOT_OK)
				*status = -EREMOTEIO;
			else
				*status = 0;
			if ((xhci->quirks & XHCI_TRUST_TX_LENGTH))
				trb_comp_code = COMP_SHORT_TX;
		} else {
			*status = 0;
		}
		break;
	case COMP_SHORT_TX:
		if (td->urb->transfer_flags & URB_SHORT_NOT_OK)
			*status = -EREMOTEIO;
		else
			*status = 0;
		break;
	default:
		/* Others already handled above */
		break;
	}
	if (trb_comp_code == COMP_SHORT_TX)
		xhci_dbg(xhci, "ep %#x - asked for %d bytes, "
				"%d bytes untransferred\n",
				td->urb->ep->desc.bEndpointAddress,
				td->urb->transfer_buffer_length,
				EVENT_TRB_LEN(le32_to_cpu(event->transfer_len)));
	/* Fast path - was this the last TRB in the TD for this URB? */
	if (event_trb == td->last_trb) {
		if (EVENT_TRB_LEN(le32_to_cpu(event->transfer_len)) != 0) {
			td->urb->actual_length =
				td->urb->transfer_buffer_length -
				EVENT_TRB_LEN(le32_to_cpu(event->transfer_len));
			if (td->urb->transfer_buffer_length <
					td->urb->actual_length) {
				xhci_warn(xhci, "HC gave bad length "
						"of %d bytes left\n",
					  EVENT_TRB_LEN(le32_to_cpu(event->transfer_len)));
				td->urb->actual_length = 0;
				if (td->urb->transfer_flags & URB_SHORT_NOT_OK)
					*status = -EREMOTEIO;
				else
					*status = 0;
			}
			/* Don't overwrite a previously set error code */
			if (*status == -EINPROGRESS) {
				if (td->urb->transfer_flags & URB_SHORT_NOT_OK)
					*status = -EREMOTEIO;
				else
					*status = 0;
			}
		} else {
			td->urb->actual_length =
				td->urb->transfer_buffer_length;
			/* Ignore a short packet completion if the
			 * untransferred length was zero.
			 */
			if (*status == -EREMOTEIO)
				*status = 0;
		}
	} else {
		/* Slow path - walk the list, starting from the dequeue
		 * pointer, to get the actual length transferred.
		 */
		td->urb->actual_length = 0;
		for (cur_trb = ep_ring->dequeue, cur_seg = ep_ring->deq_seg;
				cur_trb != event_trb;
				next_trb(xhci, ep_ring, &cur_seg, &cur_trb)) {
			if (!TRB_TYPE_NOOP_LE32(cur_trb->generic.field[3]) &&
			    !TRB_TYPE_LINK_LE32(cur_trb->generic.field[3]))
				td->urb->actual_length +=
					TRB_LEN(le32_to_cpu(cur_trb->generic.field[2]));
		}
		/* If the ring didn't stop on a Link or No-op TRB, add
		 * in the actual bytes transferred from the Normal TRB
		 */
		if (trb_comp_code != COMP_STOP_INVAL)
			td->urb->actual_length +=
				TRB_LEN(le32_to_cpu(cur_trb->generic.field[2])) -
				EVENT_TRB_LEN(le32_to_cpu(event->transfer_len));
	}

	return finish_td(xhci, td, event_trb, event, ep, status, false);
}

/*
 * If this function returns an error condition, it means it got a Transfer
 * event with a corrupted Slot ID, Endpoint ID, or TRB DMA address.
 * At this point, the host controller is probably hosed and should be reset.
 */
static int handle_tx_event(struct xhci_hcd *xhci,
		struct xhci_transfer_event *event)
{
	struct xhci_virt_device *xdev;
	struct xhci_virt_ep *ep;
	struct xhci_ring *ep_ring;
	unsigned int slot_id;
	int ep_index;
	struct xhci_td *td = NULL;
	dma_addr_t event_dma;
	struct xhci_segment *event_seg;
	union xhci_trb *event_trb;
	struct urb *urb = NULL;
	int status = -EINPROGRESS;
	struct urb_priv *urb_priv;
	struct xhci_ep_ctx *ep_ctx;
	struct list_head *tmp;
	u32 trb_comp_code;
	int ret = 0;
	int td_num = 0;

	slot_id = TRB_TO_SLOT_ID(le32_to_cpu(event->flags));
	xdev = xhci->devs[slot_id];
	if (!xdev) {
		xhci_err(xhci, "ERROR Transfer event pointed to bad slot\n");
		xhci_err(xhci, "@%016llx %08x %08x %08x %08x\n",
			 (unsigned long long) xhci_trb_virt_to_dma(
				 xhci->event_ring->deq_seg,
				 xhci->event_ring->dequeue),
			 lower_32_bits(le64_to_cpu(event->buffer)),
			 upper_32_bits(le64_to_cpu(event->buffer)),
			 le32_to_cpu(event->transfer_len),
			 le32_to_cpu(event->flags));
		xhci_dbg(xhci, "Event ring:\n");
		xhci_debug_segment(xhci, xhci->event_ring->deq_seg);
		return -ENODEV;
	}

	/* Endpoint ID is 1 based, our index is zero based */
	ep_index = TRB_TO_EP_ID(le32_to_cpu(event->flags)) - 1;
	ep = &xdev->eps[ep_index];
	ep_ring = xhci_dma_to_transfer_ring(ep, le64_to_cpu(event->buffer));
	ep_ctx = xhci_get_ep_ctx(xhci, xdev->out_ctx, ep_index);
	if (!ep_ring ||
	    (le32_to_cpu(ep_ctx->ep_info) & EP_STATE_MASK) ==
	    EP_STATE_DISABLED) {
		xhci_err(xhci, "ERROR Transfer event for disabled endpoint "
				"or incorrect stream ring\n");
		xhci_err(xhci, "@%016llx %08x %08x %08x %08x\n",
			 (unsigned long long) xhci_trb_virt_to_dma(
				 xhci->event_ring->deq_seg,
				 xhci->event_ring->dequeue),
			 lower_32_bits(le64_to_cpu(event->buffer)),
			 upper_32_bits(le64_to_cpu(event->buffer)),
			 le32_to_cpu(event->transfer_len),
			 le32_to_cpu(event->flags));
		xhci_dbg(xhci, "Event ring:\n");
		xhci_debug_segment(xhci, xhci->event_ring->deq_seg);
		return -ENODEV;
	}

	/* Count current td numbers if ep->skip is set */
	if (ep->skip) {
		list_for_each(tmp, &ep_ring->td_list)
			td_num++;
	}

	event_dma = le64_to_cpu(event->buffer);
	trb_comp_code = GET_COMP_CODE(le32_to_cpu(event->transfer_len));
	/* Look for common error cases */
	switch (trb_comp_code) {
	/* Skip codes that require special handling depending on
	 * transfer type
	 */
	case COMP_SUCCESS:
		if (EVENT_TRB_LEN(le32_to_cpu(event->transfer_len)) == 0)
			break;
		if (xhci->quirks & XHCI_TRUST_TX_LENGTH)
			trb_comp_code = COMP_SHORT_TX;
		else
			xhci_warn(xhci, "WARN Successful completion on short TX: "
					"needs XHCI_TRUST_TX_LENGTH quirk?\n");
	case COMP_SHORT_TX:
		break;
	case COMP_STOP:
		xhci_dbg(xhci, "Stopped on Transfer TRB\n");
		break;
	case COMP_STOP_INVAL:
		xhci_dbg(xhci, "Stopped on No-op or Link TRB\n");
		break;
	case COMP_STALL:
		xhci_dbg(xhci, "Stalled endpoint\n");
		ep->ep_state |= EP_HALTED;
		status = -EPIPE;
		break;
	case COMP_TRB_ERR:
		xhci_warn(xhci, "WARN: TRB error on endpoint\n");
		status = -EILSEQ;
		break;
	case COMP_SPLIT_ERR:
	case COMP_TX_ERR:
		xhci_dbg(xhci, "Transfer error on endpoint\n");
		status = -EPROTO;
		break;
	case COMP_BABBLE:
		xhci_dbg(xhci, "Babble error on endpoint\n");
		status = -EOVERFLOW;
		break;
	case COMP_DB_ERR:
		xhci_warn(xhci, "WARN: HC couldn't access mem fast enough\n");
		status = -ENOSR;
		break;
	case COMP_BW_OVER:
		xhci_warn(xhci, "WARN: bandwidth overrun event on endpoint\n");
		break;
	case COMP_BUFF_OVER:
		xhci_warn(xhci, "WARN: buffer overrun event on endpoint\n");
		break;
	case COMP_UNDERRUN:
		/*
		 * When the Isoch ring is empty, the xHC will generate
		 * a Ring Overrun Event for IN Isoch endpoint or Ring
		 * Underrun Event for OUT Isoch endpoint.
		 */
		xhci_dbg(xhci, "underrun event on endpoint\n");
		if (!list_empty(&ep_ring->td_list))
			xhci_dbg(xhci, "Underrun Event for slot %d ep %d "
					"still with TDs queued?\n",
				 TRB_TO_SLOT_ID(le32_to_cpu(event->flags)),
				 ep_index);
		goto cleanup;
	case COMP_OVERRUN:
		xhci_dbg(xhci, "overrun event on endpoint\n");
		if (!list_empty(&ep_ring->td_list))
			xhci_dbg(xhci, "Overrun Event for slot %d ep %d "
					"still with TDs queued?\n",
				 TRB_TO_SLOT_ID(le32_to_cpu(event->flags)),
				 ep_index);
		goto cleanup;
	case COMP_DEV_ERR:
		xhci_warn(xhci, "WARN: detect an incompatible device");
		status = -EPROTO;
		break;
	case COMP_MISSED_INT:
		/*
		 * When encounter missed service error, one or more isoc tds
		 * may be missed by xHC.
		 * Set skip flag of the ep_ring; Complete the missed tds as
		 * short transfer when process the ep_ring next time.
		 */
		ep->skip = true;
		xhci_dbg(xhci, "Miss service interval error, set skip flag\n");
		goto cleanup;
	default:
		if (xhci_is_vendor_info_code(xhci, trb_comp_code)) {
			status = 0;
			break;
		}
		xhci_warn(xhci, "ERROR Unknown event condition, HC probably "
				"busted\n");
		goto cleanup;
	}

	do {
		/* This TRB should be in the TD at the head of this ring's
		 * TD list.
		 */
		if (list_empty(&ep_ring->td_list)) {
			/*
			 * A stopped endpoint may generate an extra completion
			 * event if the device was suspended.  Don't print
			 * warnings.
			 */
			if (!(trb_comp_code == COMP_STOP ||
<<<<<<< HEAD
					trb_comp_code == COMP_STOP_INVAL)) {
				xhci_warn(xhci, "WARN Event TRB for"\
				"slot %d ep %d with no TDs queued?\n",
				TRB_TO_SLOT_ID(le32_to_cpu(event->flags)),
						ep_index);
				xhci_dbg(xhci,
				"Event TRB with TRB type ID %u\n",
						(le32_to_cpu(event->flags) &
						 TRB_TYPE_BITMASK)>>10);
				xhci_print_trb_offsets(xhci,
					(union xhci_trb *) event);
=======
						trb_comp_code == COMP_STOP_INVAL)) {
				xhci_warn(xhci, "WARN Event TRB for slot %d ep %d with no TDs queued?\n",
						TRB_TO_SLOT_ID(le32_to_cpu(event->flags)),
						ep_index);
				xhci_dbg(xhci, "Event TRB with TRB type ID %u\n",
						(le32_to_cpu(event->flags) &
						 TRB_TYPE_BITMASK)>>10);
				xhci_print_trb_offsets(xhci, (union xhci_trb *) event);
>>>>>>> 68233b88
			}
			if (ep->skip) {
				ep->skip = false;
				xhci_dbg(xhci, "td_list is empty while skip "
						"flag set. Clear skip flag.\n");
			}
			ret = 0;
			goto cleanup;
		}

		/* We've skipped all the TDs on the ep ring when ep->skip set */
		if (ep->skip && td_num == 0) {
			ep->skip = false;
			xhci_dbg(xhci, "All tds on the ep_ring skipped. "
						"Clear skip flag.\n");
			ret = 0;
			goto cleanup;
		}

		td = list_entry(ep_ring->td_list.next, struct xhci_td, td_list);
		if (ep->skip)
			td_num--;

		/* Is this a TRB in the currently executing TD? */
		event_seg = trb_in_td(ep_ring->deq_seg, ep_ring->dequeue,
				td->last_trb, event_dma);

		/*
		 * Skip the Force Stopped Event. The event_trb(event_dma) of FSE
		 * is not in the current TD pointed by ep_ring->dequeue because
		 * that the hardware dequeue pointer still at the previous TRB
		 * of the current TD. The previous TRB maybe a Link TD or the
		 * last TRB of the previous TD. The command completion handle
		 * will take care the rest.
		 */
		if (!event_seg && trb_comp_code == COMP_STOP_INVAL) {
			ret = 0;
			goto cleanup;
		}

		if (!event_seg) {
			if (!ep->skip ||
			    !usb_endpoint_xfer_isoc(&td->urb->ep->desc)) {
				/* Some host controllers give a spurious
				 * successful event after a short transfer.
				 * Ignore it.
				 */
				if ((xhci->quirks & XHCI_SPURIOUS_SUCCESS) && 
						ep_ring->last_td_was_short) {
					ep_ring->last_td_was_short = false;
					ret = 0;
					goto cleanup;
				}
				/* HC is busted, give up! */
				xhci_err(xhci,
					"ERROR Transfer event TRB DMA ptr not "
					"part of current TD\n");
				return -ESHUTDOWN;
			}

			ret = skip_isoc_td(xhci, td, event, ep, &status);
			goto cleanup;
		}
		if (trb_comp_code == COMP_SHORT_TX)
			ep_ring->last_td_was_short = true;
		else
			ep_ring->last_td_was_short = false;

		if (ep->skip) {
			xhci_dbg(xhci, "Found td. Clear skip flag.\n");
			ep->skip = false;
		}

		event_trb = &event_seg->trbs[(event_dma - event_seg->dma) /
						sizeof(*event_trb)];
		/*
		 * No-op TRB should not trigger interrupts.
		 * If event_trb is a no-op TRB, it means the
		 * corresponding TD has been cancelled. Just ignore
		 * the TD.
		 */
		if (TRB_TYPE_NOOP_LE32(event_trb->generic.field[3])) {
			xhci_dbg(xhci,
				 "event_trb is a no-op TRB. Skip it\n");
			goto cleanup;
		}

		/* Now update the urb's actual_length and give back to
		 * the core
		 */
		if (usb_endpoint_xfer_control(&td->urb->ep->desc))
			ret = process_ctrl_td(xhci, td, event_trb, event, ep,
						 &status);
		else if (usb_endpoint_xfer_isoc(&td->urb->ep->desc))
			ret = process_isoc_td(xhci, td, event_trb, event, ep,
						 &status);
		else
			ret = process_bulk_intr_td(xhci, td, event_trb, event,
						 ep, &status);

cleanup:
		/*
		 * Do not update event ring dequeue pointer if ep->skip is set.
		 * Will roll back to continue process missed tds.
		 */
		if (trb_comp_code == COMP_MISSED_INT || !ep->skip) {
			inc_deq(xhci, xhci->event_ring);
		}

		if (ret) {
			urb = td->urb;
			urb_priv = urb->hcpriv;
			/* Leave the TD around for the reset endpoint function
			 * to use(but only if it's not a control endpoint,
			 * since we already queued the Set TR dequeue pointer
			 * command for stalled control endpoints).
			 */
			if (usb_endpoint_xfer_control(&urb->ep->desc) ||
				(trb_comp_code != COMP_STALL &&
					trb_comp_code != COMP_BABBLE))
				xhci_urb_free_priv(xhci, urb_priv);
			else
				kfree(urb_priv);

			usb_hcd_unlink_urb_from_ep(bus_to_hcd(urb->dev->bus), urb);
			if ((urb->actual_length != urb->transfer_buffer_length &&
						(urb->transfer_flags &
						 URB_SHORT_NOT_OK)) ||
					(status != 0 &&
					 !usb_endpoint_xfer_isoc(&urb->ep->desc)))
				xhci_dbg(xhci, "Giveback URB %p, len = %d, "
						"expected = %x, status = %d\n",
						urb, urb->actual_length,
						urb->transfer_buffer_length,
						status);
			spin_unlock(&xhci->lock);
			/* EHCI, UHCI, and OHCI always unconditionally set the
			 * urb->status of an isochronous endpoint to 0.
			 */
			if (usb_pipetype(urb->pipe) == PIPE_ISOCHRONOUS)
				status = 0;
			usb_hcd_giveback_urb(bus_to_hcd(urb->dev->bus), urb, status);
			spin_lock(&xhci->lock);
		}

	/*
	 * If ep->skip is set, it means there are missed tds on the
	 * endpoint ring need to take care of.
	 * Process them as short transfer until reach the td pointed by
	 * the event.
	 */
	} while (ep->skip && trb_comp_code != COMP_MISSED_INT);

	return 0;
}

/*
 * This function handles all OS-owned events on the event ring.  It may drop
 * xhci->lock between event processing (e.g. to pass up port status changes).
 * Returns >0 for "possibly more events to process" (caller should call again),
 * otherwise 0 if done.  In future, <0 returns should indicate error code.
 */
static int xhci_handle_event(struct xhci_hcd *xhci)
{
	union xhci_trb *event;
	int update_ptrs = 1;
	int ret;

	if (!xhci->event_ring || !xhci->event_ring->dequeue) {
		xhci->error_bitmask |= 1 << 1;
		return 0;
	}

	event = xhci->event_ring->dequeue;
	/* Does the HC or OS own the TRB? */
	if ((le32_to_cpu(event->event_cmd.flags) & TRB_CYCLE) !=
	    xhci->event_ring->cycle_state) {
		xhci->error_bitmask |= 1 << 2;
		return 0;
	}

	/*
	 * Barrier between reading the TRB_CYCLE (valid) flag above and any
	 * speculative reads of the event's flags/data below.
	 */
	rmb();
	/* FIXME: Handle more event types. */
	switch ((le32_to_cpu(event->event_cmd.flags) & TRB_TYPE_BITMASK)) {
	case TRB_TYPE(TRB_COMPLETION):
		handle_cmd_completion(xhci, &event->event_cmd);
		break;
	case TRB_TYPE(TRB_PORT_STATUS):
		handle_port_status(xhci, event);
		update_ptrs = 0;
		break;
	case TRB_TYPE(TRB_TRANSFER):
		ret = handle_tx_event(xhci, &event->trans_event);
		if (ret < 0)
			xhci->error_bitmask |= 1 << 9;
		else
			update_ptrs = 0;
		break;
	case TRB_TYPE(TRB_DEV_NOTE):
		handle_device_notification(xhci, event);
		break;
	default:
		if ((le32_to_cpu(event->event_cmd.flags) & TRB_TYPE_BITMASK) >=
		    TRB_TYPE(48))
			handle_vendor_event(xhci, event);
		else
			xhci->error_bitmask |= 1 << 3;
	}
	/* Any of the above functions may drop and re-acquire the lock, so check
	 * to make sure a watchdog timer didn't mark the host as non-responsive.
	 */
	if (xhci->xhc_state & XHCI_STATE_DYING) {
		xhci_dbg(xhci, "xHCI host dying, returning from "
				"event handler.\n");
		return 0;
	}

	if (update_ptrs)
		/* Update SW event ring dequeue pointer */
		inc_deq(xhci, xhci->event_ring);

	/* Are there more items on the event ring?  Caller will call us again to
	 * check.
	 */
	return 1;
}

/*
 * xHCI spec says we can get an interrupt, and if the HC has an error condition,
 * we might get bad data out of the event ring.  Section 4.10.2.7 has a list of
 * indicators of an event TRB error, but we check the status *first* to be safe.
 */
irqreturn_t xhci_irq(struct usb_hcd *hcd)
{
	struct xhci_hcd *xhci = hcd_to_xhci(hcd);
	u32 status;
	union xhci_trb *trb;
	u64 temp_64;
	union xhci_trb *event_ring_deq;
	dma_addr_t deq;

	spin_lock(&xhci->lock);
	trb = xhci->event_ring->dequeue;
	/* Check if the xHC generated the interrupt, or the irq is shared */
	status = xhci_readl(xhci, &xhci->op_regs->status);
	if (status == 0xffffffff)
		goto hw_died;

	if (!(status & STS_EINT)) {
		spin_unlock(&xhci->lock);
		return IRQ_NONE;
	}
	if (status & STS_FATAL) {
		xhci_warn(xhci, "WARNING: Host System Error\n");
		xhci_halt(xhci);
hw_died:
		spin_unlock(&xhci->lock);
		return -ESHUTDOWN;
	}

	/*
	 * Clear the op reg interrupt status first,
	 * so we can receive interrupts from other MSI-X interrupters.
	 * Write 1 to clear the interrupt status.
	 */
	status |= STS_EINT;
	xhci_writel(xhci, status, &xhci->op_regs->status);
	/* FIXME when MSI-X is supported and there are multiple vectors */
	/* Clear the MSI-X event interrupt status */

	if (hcd->irq) {
		u32 irq_pending;
		/* Acknowledge the PCI interrupt */
		irq_pending = xhci_readl(xhci, &xhci->ir_set->irq_pending);
		irq_pending |= IMAN_IP;
		xhci_writel(xhci, irq_pending, &xhci->ir_set->irq_pending);
	}

	if (xhci->xhc_state & XHCI_STATE_DYING) {
		xhci_dbg(xhci, "xHCI dying, ignoring interrupt. "
				"Shouldn't IRQs be disabled?\n");
		/* Clear the event handler busy flag (RW1C);
		 * the event ring should be empty.
		 */
		temp_64 = xhci_read_64(xhci, &xhci->ir_set->erst_dequeue);
		xhci_write_64(xhci, temp_64 | ERST_EHB,
				&xhci->ir_set->erst_dequeue);
		spin_unlock(&xhci->lock);

		return IRQ_HANDLED;
	}

	event_ring_deq = xhci->event_ring->dequeue;
	/* FIXME this should be a delayed service routine
	 * that clears the EHB.
	 */
	while (xhci_handle_event(xhci) > 0) {}

	temp_64 = xhci_read_64(xhci, &xhci->ir_set->erst_dequeue);
	/* If necessary, update the HW's version of the event ring deq ptr. */
	if (event_ring_deq != xhci->event_ring->dequeue) {
		deq = xhci_trb_virt_to_dma(xhci->event_ring->deq_seg,
				xhci->event_ring->dequeue);
		if (deq == 0)
			xhci_warn(xhci, "WARN something wrong with SW event "
					"ring dequeue ptr.\n");
		/* Update HC event ring dequeue pointer */
		temp_64 &= ERST_PTR_MASK;
		temp_64 |= ((u64) deq & (u64) ~ERST_PTR_MASK);
	}

	/* Clear the event handler busy flag (RW1C); event ring is empty. */
	temp_64 |= ERST_EHB;
	xhci_write_64(xhci, temp_64, &xhci->ir_set->erst_dequeue);

	spin_unlock(&xhci->lock);

	return IRQ_HANDLED;
}

irqreturn_t xhci_msi_irq(int irq, struct usb_hcd *hcd)
{
	return xhci_irq(hcd);
}

/****		Endpoint Ring Operations	****/

/*
 * Generic function for queueing a TRB on a ring.
 * The caller must have checked to make sure there's room on the ring.
 *
 * @more_trbs_coming:	Will you enqueue more TRBs before calling
 *			prepare_transfer()?
 */
static void queue_trb(struct xhci_hcd *xhci, struct xhci_ring *ring,
		bool more_trbs_coming,
		u32 field1, u32 field2, u32 field3, u32 field4)
{
	struct xhci_generic_trb *trb;

	trb = &ring->enqueue->generic;
	trb->field[0] = cpu_to_le32(field1);
	trb->field[1] = cpu_to_le32(field2);
	trb->field[2] = cpu_to_le32(field3);
	trb->field[3] = cpu_to_le32(field4);
	inc_enq(xhci, ring, more_trbs_coming);
}

/*
 * Does various checks on the endpoint ring, and makes it ready to queue num_trbs.
 * FIXME allocate segments if the ring is full.
 */
static int prepare_ring(struct xhci_hcd *xhci, struct xhci_ring *ep_ring,
		u32 ep_state, unsigned int num_trbs, gfp_t mem_flags)
{
	unsigned int num_trbs_needed;

	/* Make sure the endpoint has been added to xHC schedule */
	switch (ep_state) {
	case EP_STATE_DISABLED:
		/*
		 * USB core changed config/interfaces without notifying us,
		 * or hardware is reporting the wrong state.
		 */
		xhci_warn(xhci, "WARN urb submitted to disabled ep\n");
		return -ENOENT;
	case EP_STATE_ERROR:
		xhci_warn(xhci, "WARN waiting for error on ep to be cleared\n");
		/* FIXME event handling code for error needs to clear it */
		/* XXX not sure if this should be -ENOENT or not */
		return -EINVAL;
	case EP_STATE_HALTED:
		xhci_dbg(xhci, "WARN halted endpoint, queueing URB anyway.\n");
	case EP_STATE_STOPPED:
	case EP_STATE_RUNNING:
		break;
	default:
		xhci_err(xhci, "ERROR unknown endpoint state for ep\n");
		/*
		 * FIXME issue Configure Endpoint command to try to get the HC
		 * back into a known state.
		 */
		return -EINVAL;
	}

	while (1) {
		if (room_on_ring(xhci, ep_ring, num_trbs))
			break;

		if (ep_ring == xhci->cmd_ring) {
			xhci_err(xhci, "Do not support expand command ring\n");
			return -ENOMEM;
		}

		xhci_dbg(xhci, "ERROR no room on ep ring, "
					"try ring expansion\n");
		num_trbs_needed = num_trbs - ep_ring->num_trbs_free;
		if (xhci_ring_expansion(xhci, ep_ring, num_trbs_needed,
					mem_flags)) {
			xhci_err(xhci, "Ring expansion failed\n");
			return -ENOMEM;
		}
	};

	if (enqueue_is_link_trb(ep_ring)) {
		struct xhci_ring *ring = ep_ring;
		union xhci_trb *next;

		next = ring->enqueue;

		while (last_trb(xhci, ring, ring->enq_seg, next)) {
			/* If we're not dealing with 0.95 hardware or isoc rings
			 * on AMD 0.96 host, clear the chain bit.
			 */
			if (!xhci_link_trb_quirk(xhci) &&
					!(ring->type == TYPE_ISOC &&
					 (xhci->quirks & XHCI_AMD_0x96_HOST)))
				next->link.control &= cpu_to_le32(~TRB_CHAIN);
			else
				next->link.control |= cpu_to_le32(TRB_CHAIN);

			wmb();
			next->link.control ^= cpu_to_le32(TRB_CYCLE);

			/* Toggle the cycle bit after the last ring segment. */
			if (last_trb_on_last_seg(xhci, ring, ring->enq_seg, next)) {
				ring->cycle_state = (ring->cycle_state ? 0 : 1);
			}
			ring->enq_seg = ring->enq_seg->next;
			ring->enqueue = ring->enq_seg->trbs;
			next = ring->enqueue;
		}
	}

	return 0;
}

static int prepare_transfer(struct xhci_hcd *xhci,
		struct xhci_virt_device *xdev,
		unsigned int ep_index,
		unsigned int stream_id,
		unsigned int num_trbs,
		struct urb *urb,
		unsigned int td_index,
		gfp_t mem_flags)
{
	int ret;
	struct urb_priv *urb_priv;
	struct xhci_td	*td;
	struct xhci_ring *ep_ring;
	struct xhci_ep_ctx *ep_ctx = xhci_get_ep_ctx(xhci, xdev->out_ctx, ep_index);

	ep_ring = xhci_stream_id_to_ring(xdev, ep_index, stream_id);
	if (!ep_ring) {
		xhci_dbg(xhci, "Can't prepare ring for bad stream ID %u\n",
				stream_id);
		return -EINVAL;
	}

	ret = prepare_ring(xhci, ep_ring,
			   le32_to_cpu(ep_ctx->ep_info) & EP_STATE_MASK,
			   num_trbs, mem_flags);
	if (ret)
		return ret;

	urb_priv = urb->hcpriv;
	td = urb_priv->td[td_index];

	INIT_LIST_HEAD(&td->td_list);
	INIT_LIST_HEAD(&td->cancelled_td_list);

	if (td_index == 0) {
		ret = usb_hcd_link_urb_to_ep(bus_to_hcd(urb->dev->bus), urb);
		if (unlikely(ret))
			return ret;
	}

	td->urb = urb;
	/* Add this TD to the tail of the endpoint ring's TD list */
	list_add_tail(&td->td_list, &ep_ring->td_list);
	td->start_seg = ep_ring->enq_seg;
	td->first_trb = ep_ring->enqueue;

	urb_priv->td[td_index] = td;

	return 0;
}

static unsigned int count_sg_trbs_needed(struct xhci_hcd *xhci, struct urb *urb)
{
	int num_sgs, num_trbs, running_total, temp, i;
	struct scatterlist *sg;

	sg = NULL;
	num_sgs = urb->num_mapped_sgs;
	temp = urb->transfer_buffer_length;

	num_trbs = 0;
	for_each_sg(urb->sg, sg, num_sgs, i) {
		unsigned int len = sg_dma_len(sg);

		/* Scatter gather list entries may cross 64KB boundaries */
		running_total = TRB_MAX_BUFF_SIZE -
			(sg_dma_address(sg) & (TRB_MAX_BUFF_SIZE - 1));
		running_total &= TRB_MAX_BUFF_SIZE - 1;
		if (running_total != 0)
			num_trbs++;

		/* How many more 64KB chunks to transfer, how many more TRBs? */
		while (running_total < sg_dma_len(sg) && running_total < temp) {
			num_trbs++;
			running_total += TRB_MAX_BUFF_SIZE;
		}
		len = min_t(int, len, temp);
		temp -= len;
		if (temp == 0)
			break;
	}
	return num_trbs;
}

static void check_trb_math(struct urb *urb, int num_trbs, int running_total)
{
	if (num_trbs != 0)
		dev_err(&urb->dev->dev, "%s - ep %#x - Miscalculated number of "
				"TRBs, %d left\n", __func__,
				urb->ep->desc.bEndpointAddress, num_trbs);
	if (running_total != urb->transfer_buffer_length)
		dev_err(&urb->dev->dev, "%s - ep %#x - Miscalculated tx length, "
				"queued %#x (%d), asked for %#x (%d)\n",
				__func__,
				urb->ep->desc.bEndpointAddress,
				running_total, running_total,
				urb->transfer_buffer_length,
				urb->transfer_buffer_length);
}

static void giveback_first_trb(struct xhci_hcd *xhci, int slot_id,
		unsigned int ep_index, unsigned int stream_id, int start_cycle,
		struct xhci_generic_trb *start_trb)
{
	/*
	 * Pass all the TRBs to the hardware at once and make sure this write
	 * isn't reordered.
	 */
	wmb();
	if (start_cycle)
		start_trb->field[3] |= cpu_to_le32(start_cycle);
	else
		start_trb->field[3] &= cpu_to_le32(~TRB_CYCLE);
	xhci_ring_ep_doorbell(xhci, slot_id, ep_index, stream_id);
}

/*
 * xHCI uses normal TRBs for both bulk and interrupt.  When the interrupt
 * endpoint is to be serviced, the xHC will consume (at most) one TD.  A TD
 * (comprised of sg list entries) can take several service intervals to
 * transmit.
 */
int xhci_queue_intr_tx(struct xhci_hcd *xhci, gfp_t mem_flags,
		struct urb *urb, int slot_id, unsigned int ep_index)
{
	struct xhci_ep_ctx *ep_ctx = xhci_get_ep_ctx(xhci,
			xhci->devs[slot_id]->out_ctx, ep_index);
	int xhci_interval;
	int ep_interval;

	xhci_interval = EP_INTERVAL_TO_UFRAMES(le32_to_cpu(ep_ctx->ep_info));
	ep_interval = urb->interval;
	/* Convert to microframes */
	if (urb->dev->speed == USB_SPEED_LOW ||
			urb->dev->speed == USB_SPEED_FULL)
		ep_interval *= 8;
	/* FIXME change this to a warning and a suggestion to use the new API
	 * to set the polling interval (once the API is added).
	 */
	if (xhci_interval != ep_interval) {
		if (printk_ratelimit())
			dev_dbg(&urb->dev->dev, "Driver uses different interval"
					" (%d microframe%s) than xHCI "
					"(%d microframe%s)\n",
					ep_interval,
					ep_interval == 1 ? "" : "s",
					xhci_interval,
					xhci_interval == 1 ? "" : "s");
		urb->interval = xhci_interval;
		/* Convert back to frames for LS/FS devices */
		if (urb->dev->speed == USB_SPEED_LOW ||
				urb->dev->speed == USB_SPEED_FULL)
			urb->interval /= 8;
	}
	return xhci_queue_bulk_tx(xhci, mem_flags, urb, slot_id, ep_index);
}

/*
 * The TD size is the number of bytes remaining in the TD (including this TRB),
 * right shifted by 10.
 * It must fit in bits 21:17, so it can't be bigger than 31.
 */
static u32 xhci_td_remainder(unsigned int remainder)
{
	u32 max = (1 << (21 - 17 + 1)) - 1;

	if ((remainder >> 10) >= max)
		return max << 17;
	else
		return (remainder >> 10) << 17;
}

/*
 * For xHCI 1.0 host controllers, TD size is the number of max packet sized
 * packets remaining in the TD (*not* including this TRB).
 *
 * Total TD packet count = total_packet_count =
 *     DIV_ROUND_UP(TD size in bytes / wMaxPacketSize)
 *
 * Packets transferred up to and including this TRB = packets_transferred =
 *     rounddown(total bytes transferred including this TRB / wMaxPacketSize)
 *
 * TD size = total_packet_count - packets_transferred
 *
 * It must fit in bits 21:17, so it can't be bigger than 31.
 * The last TRB in a TD must have the TD size set to zero.
 */
static u32 xhci_v1_0_td_remainder(int running_total, int trb_buff_len,
		unsigned int total_packet_count, struct urb *urb,
		unsigned int num_trbs_left)
{
	int packets_transferred;

	/* One TRB with a zero-length data packet. */
	if (num_trbs_left == 0 || (running_total == 0 && trb_buff_len == 0))
		return 0;

	/* All the TRB queueing functions don't count the current TRB in
	 * running_total.
	 */
	packets_transferred = (running_total + trb_buff_len) /
		GET_MAX_PACKET(usb_endpoint_maxp(&urb->ep->desc));

	if ((total_packet_count - packets_transferred) > 31)
		return 31 << 17;
	return (total_packet_count - packets_transferred) << 17;
}

static int queue_bulk_sg_tx(struct xhci_hcd *xhci, gfp_t mem_flags,
		struct urb *urb, int slot_id, unsigned int ep_index)
{
	struct xhci_ring *ep_ring;
	unsigned int num_trbs;
	struct urb_priv *urb_priv;
	struct xhci_td *td;
	struct scatterlist *sg;
	int num_sgs;
	int trb_buff_len, this_sg_len, running_total;
	unsigned int total_packet_count;
	bool first_trb;
	u64 addr;
	bool more_trbs_coming;

	struct xhci_generic_trb *start_trb;
	int start_cycle;

	ep_ring = xhci_urb_to_transfer_ring(xhci, urb);
	if (!ep_ring)
		return -EINVAL;

	num_trbs = count_sg_trbs_needed(xhci, urb);
	num_sgs = urb->num_mapped_sgs;
	total_packet_count = DIV_ROUND_UP(urb->transfer_buffer_length,
			usb_endpoint_maxp(&urb->ep->desc));

	trb_buff_len = prepare_transfer(xhci, xhci->devs[slot_id],
			ep_index, urb->stream_id,
			num_trbs, urb, 0, mem_flags);
	if (trb_buff_len < 0)
		return trb_buff_len;

	urb_priv = urb->hcpriv;
	td = urb_priv->td[0];

	/*
	 * Don't give the first TRB to the hardware (by toggling the cycle bit)
	 * until we've finished creating all the other TRBs.  The ring's cycle
	 * state may change as we enqueue the other TRBs, so save it too.
	 */
	start_trb = &ep_ring->enqueue->generic;
	start_cycle = ep_ring->cycle_state;

	running_total = 0;
	/*
	 * How much data is in the first TRB?
	 *
	 * There are three forces at work for TRB buffer pointers and lengths:
	 * 1. We don't want to walk off the end of this sg-list entry buffer.
	 * 2. The transfer length that the driver requested may be smaller than
	 *    the amount of memory allocated for this scatter-gather list.
	 * 3. TRBs buffers can't cross 64KB boundaries.
	 */
	sg = urb->sg;
	addr = (u64) sg_dma_address(sg);
	this_sg_len = sg_dma_len(sg);
	trb_buff_len = TRB_MAX_BUFF_SIZE - (addr & (TRB_MAX_BUFF_SIZE - 1));
	trb_buff_len = min_t(int, trb_buff_len, this_sg_len);
	if (trb_buff_len > urb->transfer_buffer_length)
		trb_buff_len = urb->transfer_buffer_length;

	first_trb = true;
	/* Queue the first TRB, even if it's zero-length */
	do {
		u32 field = 0;
		u32 length_field = 0;
		u32 remainder = 0;

		/* Don't change the cycle bit of the first TRB until later */
		if (first_trb) {
			first_trb = false;
			if (start_cycle == 0)
				field |= 0x1;
		} else
			field |= ep_ring->cycle_state;

		/* Chain all the TRBs together; clear the chain bit in the last
		 * TRB to indicate it's the last TRB in the chain.
		 */
		if (num_trbs > 1) {
			field |= TRB_CHAIN;
		} else {
			/* FIXME - add check for ZERO_PACKET flag before this */
			td->last_trb = ep_ring->enqueue;
			field |= TRB_IOC;
		}

		/* Only set interrupt on short packet for IN endpoints */
		if (usb_urb_dir_in(urb))
			field |= TRB_ISP;

		if (TRB_MAX_BUFF_SIZE -
				(addr & (TRB_MAX_BUFF_SIZE - 1)) < trb_buff_len) {
			xhci_warn(xhci, "WARN: sg dma xfer crosses 64KB boundaries!\n");
			xhci_dbg(xhci, "Next boundary at %#x, end dma = %#x\n",
					(unsigned int) (addr + TRB_MAX_BUFF_SIZE) & ~(TRB_MAX_BUFF_SIZE - 1),
					(unsigned int) addr + trb_buff_len);
		}

		/* Set the TRB length, TD size, and interrupter fields. */
		if (xhci->hci_version < 0x100) {
			remainder = xhci_td_remainder(
					urb->transfer_buffer_length -
					running_total);
		} else {
			remainder = xhci_v1_0_td_remainder(running_total,
					trb_buff_len, total_packet_count, urb,
					num_trbs - 1);
		}
		length_field = TRB_LEN(trb_buff_len) |
			remainder |
			TRB_INTR_TARGET(0);

		if (num_trbs > 1)
			more_trbs_coming = true;
		else
			more_trbs_coming = false;
		queue_trb(xhci, ep_ring, more_trbs_coming,
				lower_32_bits(addr),
				upper_32_bits(addr),
				length_field,
				field | TRB_TYPE(TRB_NORMAL));
		--num_trbs;
		running_total += trb_buff_len;

		/* Calculate length for next transfer --
		 * Are we done queueing all the TRBs for this sg entry?
		 */
		this_sg_len -= trb_buff_len;
		if (this_sg_len == 0) {
			--num_sgs;
			if (num_sgs == 0)
				break;
			sg = sg_next(sg);
			addr = (u64) sg_dma_address(sg);
			this_sg_len = sg_dma_len(sg);
		} else {
			addr += trb_buff_len;
		}

		trb_buff_len = TRB_MAX_BUFF_SIZE -
			(addr & (TRB_MAX_BUFF_SIZE - 1));
		trb_buff_len = min_t(int, trb_buff_len, this_sg_len);
		if (running_total + trb_buff_len > urb->transfer_buffer_length)
			trb_buff_len =
				urb->transfer_buffer_length - running_total;
	} while (running_total < urb->transfer_buffer_length);

	check_trb_math(urb, num_trbs, running_total);
	giveback_first_trb(xhci, slot_id, ep_index, urb->stream_id,
			start_cycle, start_trb);
	return 0;
}

/* This is very similar to what ehci-q.c qtd_fill() does */
int xhci_queue_bulk_tx(struct xhci_hcd *xhci, gfp_t mem_flags,
		struct urb *urb, int slot_id, unsigned int ep_index)
{
	struct xhci_ring *ep_ring;
	struct urb_priv *urb_priv;
	struct xhci_td *td;
	int num_trbs;
	struct xhci_generic_trb *start_trb;
	bool first_trb;
	bool more_trbs_coming;
	int start_cycle;
	u32 field, length_field;

	int running_total, trb_buff_len, ret;
	unsigned int total_packet_count;
	u64 addr;

	if (urb->num_sgs)
		return queue_bulk_sg_tx(xhci, mem_flags, urb, slot_id, ep_index);

	ep_ring = xhci_urb_to_transfer_ring(xhci, urb);
	if (!ep_ring)
		return -EINVAL;

	num_trbs = 0;
	/* How much data is (potentially) left before the 64KB boundary? */
	running_total = TRB_MAX_BUFF_SIZE -
		(urb->transfer_dma & (TRB_MAX_BUFF_SIZE - 1));
	running_total &= TRB_MAX_BUFF_SIZE - 1;

	/* If there's some data on this 64KB chunk, or we have to send a
	 * zero-length transfer, we need at least one TRB
	 */
	if (running_total != 0 || urb->transfer_buffer_length == 0)
		num_trbs++;
	/* How many more 64KB chunks to transfer, how many more TRBs? */
	while (running_total < urb->transfer_buffer_length) {
		num_trbs++;
		running_total += TRB_MAX_BUFF_SIZE;
	}
	/* FIXME: this doesn't deal with URB_ZERO_PACKET - need one more */

	ret = prepare_transfer(xhci, xhci->devs[slot_id],
			ep_index, urb->stream_id,
			num_trbs, urb, 0, mem_flags);
	if (ret < 0)
		return ret;

	urb_priv = urb->hcpriv;
	td = urb_priv->td[0];

	/*
	 * Don't give the first TRB to the hardware (by toggling the cycle bit)
	 * until we've finished creating all the other TRBs.  The ring's cycle
	 * state may change as we enqueue the other TRBs, so save it too.
	 */
	start_trb = &ep_ring->enqueue->generic;
	start_cycle = ep_ring->cycle_state;

	running_total = 0;
	total_packet_count = DIV_ROUND_UP(urb->transfer_buffer_length,
			usb_endpoint_maxp(&urb->ep->desc));
	/* How much data is in the first TRB? */
	addr = (u64) urb->transfer_dma;
	trb_buff_len = TRB_MAX_BUFF_SIZE -
		(urb->transfer_dma & (TRB_MAX_BUFF_SIZE - 1));
	if (trb_buff_len > urb->transfer_buffer_length)
		trb_buff_len = urb->transfer_buffer_length;

	first_trb = true;

	/* Queue the first TRB, even if it's zero-length */
	do {
		u32 remainder = 0;
		field = 0;

		/* Don't change the cycle bit of the first TRB until later */
		if (first_trb) {
			first_trb = false;
			if (start_cycle == 0)
				field |= 0x1;
		} else
			field |= ep_ring->cycle_state;

		/* Chain all the TRBs together; clear the chain bit in the last
		 * TRB to indicate it's the last TRB in the chain.
		 */
		if (num_trbs > 1) {
			field |= TRB_CHAIN;
		} else {
			/* FIXME - add check for ZERO_PACKET flag before this */
			td->last_trb = ep_ring->enqueue;
			field |= TRB_IOC;
		}

		/* Only set interrupt on short packet for IN endpoints */
		if (usb_urb_dir_in(urb))
			field |= TRB_ISP;

		/* Set the TRB length, TD size, and interrupter fields. */
		if (xhci->hci_version < 0x100) {
			remainder = xhci_td_remainder(
					urb->transfer_buffer_length -
					running_total);
		} else {
			remainder = xhci_v1_0_td_remainder(running_total,
					trb_buff_len, total_packet_count, urb,
					num_trbs - 1);
		}
		length_field = TRB_LEN(trb_buff_len) |
			remainder |
			TRB_INTR_TARGET(0);

		if (num_trbs > 1)
			more_trbs_coming = true;
		else
			more_trbs_coming = false;
		queue_trb(xhci, ep_ring, more_trbs_coming,
				lower_32_bits(addr),
				upper_32_bits(addr),
				length_field,
				field | TRB_TYPE(TRB_NORMAL));
		--num_trbs;
		running_total += trb_buff_len;

		/* Calculate length for next transfer */
		addr += trb_buff_len;
		trb_buff_len = urb->transfer_buffer_length - running_total;
		if (trb_buff_len > TRB_MAX_BUFF_SIZE)
			trb_buff_len = TRB_MAX_BUFF_SIZE;
	} while (running_total < urb->transfer_buffer_length);

	check_trb_math(urb, num_trbs, running_total);
	giveback_first_trb(xhci, slot_id, ep_index, urb->stream_id,
			start_cycle, start_trb);
	return 0;
}

/* Caller must have locked xhci->lock */
int xhci_queue_ctrl_tx(struct xhci_hcd *xhci, gfp_t mem_flags,
		struct urb *urb, int slot_id, unsigned int ep_index)
{
	struct xhci_ring *ep_ring;
	int num_trbs;
	int ret;
	struct usb_ctrlrequest *setup;
	struct xhci_generic_trb *start_trb;
	int start_cycle;
	u32 field, length_field;
	struct urb_priv *urb_priv;
	struct xhci_td *td;

	ep_ring = xhci_urb_to_transfer_ring(xhci, urb);
	if (!ep_ring)
		return -EINVAL;

	/*
	 * Need to copy setup packet into setup TRB, so we can't use the setup
	 * DMA address.
	 */
	if (!urb->setup_packet)
		return -EINVAL;

	/* 1 TRB for setup, 1 for status */
	num_trbs = 2;
	/*
	 * Don't need to check if we need additional event data and normal TRBs,
	 * since data in control transfers will never get bigger than 16MB
	 * XXX: can we get a buffer that crosses 64KB boundaries?
	 */
	if (urb->transfer_buffer_length > 0)
		num_trbs++;
	ret = prepare_transfer(xhci, xhci->devs[slot_id],
			ep_index, urb->stream_id,
			num_trbs, urb, 0, mem_flags);
	if (ret < 0)
		return ret;

	urb_priv = urb->hcpriv;
	td = urb_priv->td[0];

	/*
	 * Don't give the first TRB to the hardware (by toggling the cycle bit)
	 * until we've finished creating all the other TRBs.  The ring's cycle
	 * state may change as we enqueue the other TRBs, so save it too.
	 */
	start_trb = &ep_ring->enqueue->generic;
	start_cycle = ep_ring->cycle_state;

	/* Queue setup TRB - see section 6.4.1.2.1 */
	/* FIXME better way to translate setup_packet into two u32 fields? */
	setup = (struct usb_ctrlrequest *) urb->setup_packet;
	field = 0;
	field |= TRB_IDT | TRB_TYPE(TRB_SETUP);
	if (start_cycle == 0)
		field |= 0x1;

	/* xHCI 1.0 6.4.1.2.1: Transfer Type field */
	if (xhci->hci_version == 0x100) {
		if (urb->transfer_buffer_length > 0) {
			if (setup->bRequestType & USB_DIR_IN)
				field |= TRB_TX_TYPE(TRB_DATA_IN);
			else
				field |= TRB_TX_TYPE(TRB_DATA_OUT);
		}
	}

	queue_trb(xhci, ep_ring, true,
		  setup->bRequestType | setup->bRequest << 8 | le16_to_cpu(setup->wValue) << 16,
		  le16_to_cpu(setup->wIndex) | le16_to_cpu(setup->wLength) << 16,
		  TRB_LEN(8) | TRB_INTR_TARGET(0),
		  /* Immediate data in pointer */
		  field);

	/* If there's data, queue data TRBs */
	/* Only set interrupt on short packet for IN endpoints */
	if (usb_urb_dir_in(urb))
		field = TRB_ISP | TRB_TYPE(TRB_DATA);
	else
		field = TRB_TYPE(TRB_DATA);

	length_field = TRB_LEN(urb->transfer_buffer_length) |
		xhci_td_remainder(urb->transfer_buffer_length) |
		TRB_INTR_TARGET(0);
	if (urb->transfer_buffer_length > 0) {
		if (setup->bRequestType & USB_DIR_IN)
			field |= TRB_DIR_IN;
		queue_trb(xhci, ep_ring, true,
				lower_32_bits(urb->transfer_dma),
				upper_32_bits(urb->transfer_dma),
				length_field,
				field | ep_ring->cycle_state);
	}

	/* Save the DMA address of the last TRB in the TD */
	td->last_trb = ep_ring->enqueue;

	/* Queue status TRB - see Table 7 and sections 4.11.2.2 and 6.4.1.2.3 */
	/* If the device sent data, the status stage is an OUT transfer */
	if (urb->transfer_buffer_length > 0 && setup->bRequestType & USB_DIR_IN)
		field = 0;
	else
		field = TRB_DIR_IN;
	queue_trb(xhci, ep_ring, false,
			0,
			0,
			TRB_INTR_TARGET(0),
			/* Event on completion */
			field | TRB_IOC | TRB_TYPE(TRB_STATUS) | ep_ring->cycle_state);

	giveback_first_trb(xhci, slot_id, ep_index, 0,
			start_cycle, start_trb);
	return 0;
}

static int count_isoc_trbs_needed(struct xhci_hcd *xhci,
		struct urb *urb, int i)
{
	int num_trbs = 0;
	u64 addr, td_len;

	addr = (u64) (urb->transfer_dma + urb->iso_frame_desc[i].offset);
	td_len = urb->iso_frame_desc[i].length;

	num_trbs = DIV_ROUND_UP(td_len + (addr & (TRB_MAX_BUFF_SIZE - 1)),
			TRB_MAX_BUFF_SIZE);
	if (num_trbs == 0)
		num_trbs++;

	return num_trbs;
}

/*
 * The transfer burst count field of the isochronous TRB defines the number of
 * bursts that are required to move all packets in this TD.  Only SuperSpeed
 * devices can burst up to bMaxBurst number of packets per service interval.
 * This field is zero based, meaning a value of zero in the field means one
 * burst.  Basically, for everything but SuperSpeed devices, this field will be
 * zero.  Only xHCI 1.0 host controllers support this field.
 */
static unsigned int xhci_get_burst_count(struct xhci_hcd *xhci,
		struct usb_device *udev,
		struct urb *urb, unsigned int total_packet_count)
{
	unsigned int max_burst;

	if (xhci->hci_version < 0x100 || udev->speed != USB_SPEED_SUPER)
		return 0;

	max_burst = urb->ep->ss_ep_comp.bMaxBurst;
	return roundup(total_packet_count, max_burst + 1) - 1;
}

/*
 * Returns the number of packets in the last "burst" of packets.  This field is
 * valid for all speeds of devices.  USB 2.0 devices can only do one "burst", so
 * the last burst packet count is equal to the total number of packets in the
 * TD.  SuperSpeed endpoints can have up to 3 bursts.  All but the last burst
 * must contain (bMaxBurst + 1) number of packets, but the last burst can
 * contain 1 to (bMaxBurst + 1) packets.
 */
static unsigned int xhci_get_last_burst_packet_count(struct xhci_hcd *xhci,
		struct usb_device *udev,
		struct urb *urb, unsigned int total_packet_count)
{
	unsigned int max_burst;
	unsigned int residue;

	if (xhci->hci_version < 0x100)
		return 0;

	switch (udev->speed) {
	case USB_SPEED_SUPER:
		/* bMaxBurst is zero based: 0 means 1 packet per burst */
		max_burst = urb->ep->ss_ep_comp.bMaxBurst;
		residue = total_packet_count % (max_burst + 1);
		/* If residue is zero, the last burst contains (max_burst + 1)
		 * number of packets, but the TLBPC field is zero-based.
		 */
		if (residue == 0)
			return max_burst;
		return residue - 1;
	default:
		if (total_packet_count == 0)
			return 0;
		return total_packet_count - 1;
	}
}

/* This is for isoc transfer */
static int xhci_queue_isoc_tx(struct xhci_hcd *xhci, gfp_t mem_flags,
		struct urb *urb, int slot_id, unsigned int ep_index)
{
	struct xhci_ring *ep_ring;
	struct urb_priv *urb_priv;
	struct xhci_td *td;
	int num_tds, trbs_per_td;
	struct xhci_generic_trb *start_trb;
	bool first_trb;
	int start_cycle;
	u32 field, length_field;
	int running_total, trb_buff_len, td_len, td_remain_len, ret;
	u64 start_addr, addr;
	int i, j;
	bool more_trbs_coming;

	ep_ring = xhci->devs[slot_id]->eps[ep_index].ring;

	num_tds = urb->number_of_packets;
	if (num_tds < 1) {
		xhci_dbg(xhci, "Isoc URB with zero packets?\n");
		return -EINVAL;
	}

	start_addr = (u64) urb->transfer_dma;
	start_trb = &ep_ring->enqueue->generic;
	start_cycle = ep_ring->cycle_state;

	urb_priv = urb->hcpriv;
	/* Queue the first TRB, even if it's zero-length */
	for (i = 0; i < num_tds; i++) {
		unsigned int total_packet_count;
		unsigned int burst_count;
		unsigned int residue;

		first_trb = true;
		running_total = 0;
		addr = start_addr + urb->iso_frame_desc[i].offset;
		td_len = urb->iso_frame_desc[i].length;
		td_remain_len = td_len;
		total_packet_count = DIV_ROUND_UP(td_len,
				GET_MAX_PACKET(
					usb_endpoint_maxp(&urb->ep->desc)));
		/* A zero-length transfer still involves at least one packet. */
		if (total_packet_count == 0)
			total_packet_count++;
		burst_count = xhci_get_burst_count(xhci, urb->dev, urb,
				total_packet_count);
		residue = xhci_get_last_burst_packet_count(xhci,
				urb->dev, urb, total_packet_count);

		trbs_per_td = count_isoc_trbs_needed(xhci, urb, i);

		ret = prepare_transfer(xhci, xhci->devs[slot_id], ep_index,
				urb->stream_id, trbs_per_td, urb, i, mem_flags);
		if (ret < 0) {
			if (i == 0)
				return ret;
			goto cleanup;
		}

		td = urb_priv->td[i];
		for (j = 0; j < trbs_per_td; j++) {
			u32 remainder = 0;
			field = 0;

			if (first_trb) {
				field = TRB_TBC(burst_count) |
					TRB_TLBPC(residue);
				/* Queue the isoc TRB */
				field |= TRB_TYPE(TRB_ISOC);
				/* Assume URB_ISO_ASAP is set */
				field |= TRB_SIA;
				if (i == 0) {
					if (start_cycle == 0)
						field |= 0x1;
				} else
					field |= ep_ring->cycle_state;
				first_trb = false;
			} else {
				/* Queue other normal TRBs */
				field |= TRB_TYPE(TRB_NORMAL);
				field |= ep_ring->cycle_state;
			}

			/* Only set interrupt on short packet for IN EPs */
			if (usb_urb_dir_in(urb))
				field |= TRB_ISP;

			/* Chain all the TRBs together; clear the chain bit in
			 * the last TRB to indicate it's the last TRB in the
			 * chain.
			 */
			if (j < trbs_per_td - 1) {
				field |= TRB_CHAIN;
				more_trbs_coming = true;
			} else {
				td->last_trb = ep_ring->enqueue;
				field |= TRB_IOC;
				if (xhci->hci_version == 0x100 &&
						!(xhci->quirks &
							XHCI_AVOID_BEI)) {
					/* Set BEI bit except for the last td */
					if (i < num_tds - 1)
						field |= TRB_BEI;
				}
				more_trbs_coming = false;
			}

			/* Calculate TRB length */
			trb_buff_len = TRB_MAX_BUFF_SIZE -
				(addr & ((1 << TRB_MAX_BUFF_SHIFT) - 1));
			if (trb_buff_len > td_remain_len)
				trb_buff_len = td_remain_len;

			/* Set the TRB length, TD size, & interrupter fields. */
			if (xhci->hci_version < 0x100) {
				remainder = xhci_td_remainder(
						td_len - running_total);
			} else {
				remainder = xhci_v1_0_td_remainder(
						running_total, trb_buff_len,
						total_packet_count, urb,
						(trbs_per_td - j - 1));
			}
			length_field = TRB_LEN(trb_buff_len) |
				remainder |
				TRB_INTR_TARGET(0);

			queue_trb(xhci, ep_ring, more_trbs_coming,
				lower_32_bits(addr),
				upper_32_bits(addr),
				length_field,
				field);
			running_total += trb_buff_len;

			addr += trb_buff_len;
			td_remain_len -= trb_buff_len;
		}

		/* Check TD length */
		if (running_total != td_len) {
			xhci_err(xhci, "ISOC TD length unmatch\n");
			ret = -EINVAL;
			goto cleanup;
		}
	}

	if (xhci_to_hcd(xhci)->self.bandwidth_isoc_reqs == 0) {
		if (xhci->quirks & XHCI_AMD_PLL_FIX)
			usb_amd_quirk_pll_disable();
	}
	xhci_to_hcd(xhci)->self.bandwidth_isoc_reqs++;

	giveback_first_trb(xhci, slot_id, ep_index, urb->stream_id,
			start_cycle, start_trb);
	return 0;
cleanup:
	/* Clean up a partially enqueued isoc transfer. */

	for (i--; i >= 0; i--)
		list_del_init(&urb_priv->td[i]->td_list);

	/* Use the first TD as a temporary variable to turn the TDs we've queued
	 * into No-ops with a software-owned cycle bit. That way the hardware
	 * won't accidentally start executing bogus TDs when we partially
	 * overwrite them.  td->first_trb and td->start_seg are already set.
	 */
	urb_priv->td[0]->last_trb = ep_ring->enqueue;
	/* Every TRB except the first & last will have its cycle bit flipped. */
	td_to_noop(xhci, ep_ring, urb_priv->td[0], true);

	/* Reset the ring enqueue back to the first TRB and its cycle bit. */
	ep_ring->enqueue = urb_priv->td[0]->first_trb;
	ep_ring->enq_seg = urb_priv->td[0]->start_seg;
	ep_ring->cycle_state = start_cycle;
	ep_ring->num_trbs_free = ep_ring->num_trbs_free_temp;
	usb_hcd_unlink_urb_from_ep(bus_to_hcd(urb->dev->bus), urb);
	return ret;
}

/*
 * Check transfer ring to guarantee there is enough room for the urb.
 * Update ISO URB start_frame and interval.
 * Update interval as xhci_queue_intr_tx does. Just use xhci frame_index to
 * update the urb->start_frame by now.
 * Always assume URB_ISO_ASAP set, and NEVER use urb->start_frame as input.
 */
int xhci_queue_isoc_tx_prepare(struct xhci_hcd *xhci, gfp_t mem_flags,
		struct urb *urb, int slot_id, unsigned int ep_index)
{
	struct xhci_virt_device *xdev;
	struct xhci_ring *ep_ring;
	struct xhci_ep_ctx *ep_ctx;
	int start_frame;
	int xhci_interval;
	int ep_interval;
	int num_tds, num_trbs, i;
	int ret;

	xdev = xhci->devs[slot_id];
	ep_ring = xdev->eps[ep_index].ring;
	ep_ctx = xhci_get_ep_ctx(xhci, xdev->out_ctx, ep_index);

	num_trbs = 0;
	num_tds = urb->number_of_packets;
	for (i = 0; i < num_tds; i++)
		num_trbs += count_isoc_trbs_needed(xhci, urb, i);

	/* Check the ring to guarantee there is enough room for the whole urb.
	 * Do not insert any td of the urb to the ring if the check failed.
	 */
	ret = prepare_ring(xhci, ep_ring, le32_to_cpu(ep_ctx->ep_info) & EP_STATE_MASK,
			   num_trbs, mem_flags);
	if (ret)
		return ret;

	start_frame = xhci_readl(xhci, &xhci->run_regs->microframe_index);
	start_frame &= 0x3fff;

	urb->start_frame = start_frame;
	if (urb->dev->speed == USB_SPEED_LOW ||
			urb->dev->speed == USB_SPEED_FULL)
		urb->start_frame >>= 3;

	xhci_interval = EP_INTERVAL_TO_UFRAMES(le32_to_cpu(ep_ctx->ep_info));
	ep_interval = urb->interval;
	/* Convert to microframes */
	if (urb->dev->speed == USB_SPEED_LOW ||
			urb->dev->speed == USB_SPEED_FULL)
		ep_interval *= 8;
	/* FIXME change this to a warning and a suggestion to use the new API
	 * to set the polling interval (once the API is added).
	 */
	if (xhci_interval != ep_interval) {
		if (printk_ratelimit())
			dev_dbg(&urb->dev->dev, "Driver uses different interval"
					" (%d microframe%s) than xHCI "
					"(%d microframe%s)\n",
					ep_interval,
					ep_interval == 1 ? "" : "s",
					xhci_interval,
					xhci_interval == 1 ? "" : "s");
		urb->interval = xhci_interval;
		/* Convert back to frames for LS/FS devices */
		if (urb->dev->speed == USB_SPEED_LOW ||
				urb->dev->speed == USB_SPEED_FULL)
			urb->interval /= 8;
	}
	ep_ring->num_trbs_free_temp = ep_ring->num_trbs_free;

	return xhci_queue_isoc_tx(xhci, mem_flags, urb, slot_id, ep_index);
}

/****		Command Ring Operations		****/

/* Generic function for queueing a command TRB on the command ring.
 * Check to make sure there's room on the command ring for one command TRB.
 * Also check that there's room reserved for commands that must not fail.
 * If this is a command that must not fail, meaning command_must_succeed = TRUE,
 * then only check for the number of reserved spots.
 * Don't decrement xhci->cmd_ring_reserved_trbs after we've queued the TRB
 * because the command event handler may want to resubmit a failed command.
 */
static int queue_command(struct xhci_hcd *xhci, u32 field1, u32 field2,
		u32 field3, u32 field4, bool command_must_succeed)
{
	int reserved_trbs = xhci->cmd_ring_reserved_trbs;
	int ret;

	if (!command_must_succeed)
		reserved_trbs++;

	ret = prepare_ring(xhci, xhci->cmd_ring, EP_STATE_RUNNING,
			reserved_trbs, GFP_ATOMIC);
	if (ret < 0) {
		xhci_err(xhci, "ERR: No room for command on command ring\n");
		if (command_must_succeed)
			xhci_err(xhci, "ERR: Reserved TRB counting for "
					"unfailable commands failed.\n");
		return ret;
	}
	queue_trb(xhci, xhci->cmd_ring, false, field1, field2, field3,
			field4 | xhci->cmd_ring->cycle_state);
	return 0;
}

/* Queue a slot enable or disable request on the command ring */
int xhci_queue_slot_control(struct xhci_hcd *xhci, u32 trb_type, u32 slot_id)
{
	return queue_command(xhci, 0, 0, 0,
			TRB_TYPE(trb_type) | SLOT_ID_FOR_TRB(slot_id), false);
}

/* Queue an address device command TRB */
int xhci_queue_address_device(struct xhci_hcd *xhci, dma_addr_t in_ctx_ptr,
		u32 slot_id)
{
	return queue_command(xhci, lower_32_bits(in_ctx_ptr),
			upper_32_bits(in_ctx_ptr), 0,
			TRB_TYPE(TRB_ADDR_DEV) | SLOT_ID_FOR_TRB(slot_id),
			false);
}

int xhci_queue_vendor_command(struct xhci_hcd *xhci,
		u32 field1, u32 field2, u32 field3, u32 field4)
{
	return queue_command(xhci, field1, field2, field3, field4, false);
}

/* Queue a reset device command TRB */
int xhci_queue_reset_device(struct xhci_hcd *xhci, u32 slot_id)
{
	return queue_command(xhci, 0, 0, 0,
			TRB_TYPE(TRB_RESET_DEV) | SLOT_ID_FOR_TRB(slot_id),
			false);
}

/* Queue a configure endpoint command TRB */
int xhci_queue_configure_endpoint(struct xhci_hcd *xhci, dma_addr_t in_ctx_ptr,
		u32 slot_id, bool command_must_succeed)
{
	return queue_command(xhci, lower_32_bits(in_ctx_ptr),
			upper_32_bits(in_ctx_ptr), 0,
			TRB_TYPE(TRB_CONFIG_EP) | SLOT_ID_FOR_TRB(slot_id),
			command_must_succeed);
}

/* Queue an evaluate context command TRB */
int xhci_queue_evaluate_context(struct xhci_hcd *xhci, dma_addr_t in_ctx_ptr,
		u32 slot_id)
{
	return queue_command(xhci, lower_32_bits(in_ctx_ptr),
			upper_32_bits(in_ctx_ptr), 0,
			TRB_TYPE(TRB_EVAL_CONTEXT) | SLOT_ID_FOR_TRB(slot_id),
			false);
}

/*
 * Suspend is set to indicate "Stop Endpoint Command" is being issued to stop
 * activity on an endpoint that is about to be suspended.
 */
int xhci_queue_stop_endpoint(struct xhci_hcd *xhci, int slot_id,
		unsigned int ep_index, int suspend)
{
	u32 trb_slot_id = SLOT_ID_FOR_TRB(slot_id);
	u32 trb_ep_index = EP_ID_FOR_TRB(ep_index);
	u32 type = TRB_TYPE(TRB_STOP_RING);
	u32 trb_suspend = SUSPEND_PORT_FOR_TRB(suspend);

	return queue_command(xhci, 0, 0, 0,
			trb_slot_id | trb_ep_index | type | trb_suspend, false);
}

/* Set Transfer Ring Dequeue Pointer command.
 * This should not be used for endpoints that have streams enabled.
 */
static int queue_set_tr_deq(struct xhci_hcd *xhci, int slot_id,
		unsigned int ep_index, unsigned int stream_id,
		struct xhci_segment *deq_seg,
		union xhci_trb *deq_ptr, u32 cycle_state)
{
	dma_addr_t addr;
	u32 trb_slot_id = SLOT_ID_FOR_TRB(slot_id);
	u32 trb_ep_index = EP_ID_FOR_TRB(ep_index);
	u32 trb_stream_id = STREAM_ID_FOR_TRB(stream_id);
	u32 type = TRB_TYPE(TRB_SET_DEQ);
	struct xhci_virt_ep *ep;

	addr = xhci_trb_virt_to_dma(deq_seg, deq_ptr);
	if (addr == 0) {
		xhci_warn(xhci, "WARN Cannot submit Set TR Deq Ptr\n");
		xhci_warn(xhci, "WARN deq seg = %p, deq pt = %p\n",
				deq_seg, deq_ptr);
		return 0;
	}
	ep = &xhci->devs[slot_id]->eps[ep_index];
	if ((ep->ep_state & SET_DEQ_PENDING)) {
		xhci_warn(xhci, "WARN Cannot submit Set TR Deq Ptr\n");
		xhci_warn(xhci, "A Set TR Deq Ptr command is pending.\n");
		return 0;
	}
	ep->queued_deq_seg = deq_seg;
	ep->queued_deq_ptr = deq_ptr;
	return queue_command(xhci, lower_32_bits(addr) | cycle_state,
			upper_32_bits(addr), trb_stream_id,
			trb_slot_id | trb_ep_index | type, false);
}

int xhci_queue_reset_ep(struct xhci_hcd *xhci, int slot_id,
		unsigned int ep_index)
{
	u32 trb_slot_id = SLOT_ID_FOR_TRB(slot_id);
	u32 trb_ep_index = EP_ID_FOR_TRB(ep_index);
	u32 type = TRB_TYPE(TRB_RESET_EP);

	return queue_command(xhci, 0, 0, 0, trb_slot_id | trb_ep_index | type,
			false);
}<|MERGE_RESOLUTION|>--- conflicted
+++ resolved
@@ -2483,19 +2483,6 @@
 			 * warnings.
 			 */
 			if (!(trb_comp_code == COMP_STOP ||
-<<<<<<< HEAD
-					trb_comp_code == COMP_STOP_INVAL)) {
-				xhci_warn(xhci, "WARN Event TRB for"\
-				"slot %d ep %d with no TDs queued?\n",
-				TRB_TO_SLOT_ID(le32_to_cpu(event->flags)),
-						ep_index);
-				xhci_dbg(xhci,
-				"Event TRB with TRB type ID %u\n",
-						(le32_to_cpu(event->flags) &
-						 TRB_TYPE_BITMASK)>>10);
-				xhci_print_trb_offsets(xhci,
-					(union xhci_trb *) event);
-=======
 						trb_comp_code == COMP_STOP_INVAL)) {
 				xhci_warn(xhci, "WARN Event TRB for slot %d ep %d with no TDs queued?\n",
 						TRB_TO_SLOT_ID(le32_to_cpu(event->flags)),
@@ -2504,7 +2491,6 @@
 						(le32_to_cpu(event->flags) &
 						 TRB_TYPE_BITMASK)>>10);
 				xhci_print_trb_offsets(xhci, (union xhci_trb *) event);
->>>>>>> 68233b88
 			}
 			if (ep->skip) {
 				ep->skip = false;
