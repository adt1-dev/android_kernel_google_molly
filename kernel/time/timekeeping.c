/*
 *  linux/kernel/time/timekeeping.c
 *
 *  Kernel timekeeping code and accessor functions
 *
 *  This code was moved from linux/kernel/timer.c.
 *  Please see that file for copyright and history logs.
 *
 */

#include <linux/module.h>
#include <linux/interrupt.h>
#include <linux/percpu.h>
#include <linux/init.h>
#include <linux/mm.h>
#include <linux/sched.h>
#include <linux/syscore_ops.h>
#include <linux/clocksource.h>
#include <linux/jiffies.h>
#include <linux/time.h>
#include <linux/tick.h>
#include <linux/stop_machine.h>

/* Structure holding internal timekeeping values. */
struct timekeeper {
	/* Current clocksource used for timekeeping. */
	struct clocksource *clock;
	/* NTP adjusted clock multiplier */
	u32	mult;
	/* The shift value of the current clocksource. */
	int	shift;

	/* Number of clock cycles in one NTP interval. */
	cycle_t cycle_interval;
	/* Number of clock shifted nano seconds in one NTP interval. */
	u64	xtime_interval;
	/* shifted nano seconds left over when rounding cycle_interval */
	s64	xtime_remainder;
	/* Raw nano seconds accumulated per NTP interval. */
	u32	raw_interval;

	/* Clock shifted nano seconds remainder not stored in xtime.tv_nsec. */
	u64	xtime_nsec;
	/* Difference between accumulated time and NTP time in ntp
	 * shifted nano seconds. */
	s64	ntp_error;
	/* Shift conversion between clock shifted nano seconds and
	 * ntp shifted nano seconds. */
	int	ntp_error_shift;

	/* The current time */
	struct timespec xtime;
	/*
	 * wall_to_monotonic is what we need to add to xtime (or xtime corrected
	 * for sub jiffie times) to get to monotonic time.  Monotonic is pegged
	 * at zero at system boot time, so wall_to_monotonic will be negative,
	 * however, we will ALWAYS keep the tv_nsec part positive so we can use
	 * the usual normalization.
	 *
	 * wall_to_monotonic is moved after resume from suspend for the
	 * monotonic time not to jump. We need to add total_sleep_time to
	 * wall_to_monotonic to get the real boot based time offset.
	 *
	 * - wall_to_monotonic is no longer the boot time, getboottime must be
	 * used instead.
	 */
	struct timespec wall_to_monotonic;
	/* time spent in suspend */
	struct timespec total_sleep_time;
	/* The raw monotonic time for the CLOCK_MONOTONIC_RAW posix clock. */
	struct timespec raw_time;

	/* Offset clock monotonic -> clock realtime */
	ktime_t offs_real;

	/* Offset clock monotonic -> clock boottime */
	ktime_t offs_boot;

	/* Seqlock for all timekeeper values */
	seqlock_t lock;
};

static struct timekeeper timekeeper;

/*
 * This read-write spinlock protects us from races in SMP while
 * playing with xtime.
 */
__cacheline_aligned_in_smp DEFINE_SEQLOCK(xtime_lock);


/* flag for if timekeeping is suspended */
int __read_mostly timekeeping_suspended;



/**
 * timekeeper_setup_internals - Set up internals to use clocksource clock.
 *
 * @clock:		Pointer to clocksource.
 *
 * Calculates a fixed cycle/nsec interval for a given clocksource/adjustment
 * pair and interval request.
 *
 * Unless you're the timekeeping code, you should not be using this!
 */
static void timekeeper_setup_internals(struct clocksource *clock)
{
	cycle_t interval;
	u64 tmp, ntpinterval;

	timekeeper.clock = clock;
	clock->cycle_last = clock->read(clock);

	/* Do the ns -> cycle conversion first, using original mult */
	tmp = NTP_INTERVAL_LENGTH;
	tmp <<= clock->shift;
	ntpinterval = tmp;
	tmp += clock->mult/2;
	do_div(tmp, clock->mult);
	if (tmp == 0)
		tmp = 1;

	interval = (cycle_t) tmp;
	timekeeper.cycle_interval = interval;

	/* Go back from cycles -> shifted ns */
	timekeeper.xtime_interval = (u64) interval * clock->mult;
	timekeeper.xtime_remainder = ntpinterval - timekeeper.xtime_interval;
	timekeeper.raw_interval =
		((u64) interval * clock->mult) >> clock->shift;

	timekeeper.xtime_nsec = 0;
	timekeeper.shift = clock->shift;

	timekeeper.ntp_error = 0;
	timekeeper.ntp_error_shift = NTP_SCALE_SHIFT - clock->shift;

	/*
	 * The timekeeper keeps its own mult values for the currently
	 * active clocksource. These value will be adjusted via NTP
	 * to counteract clock drifting.
	 */
	timekeeper.mult = clock->mult;
}

/* Timekeeper helper functions. */
static inline s64 timekeeping_get_ns(void)
{
	cycle_t cycle_now, cycle_delta;
	struct clocksource *clock;

	/* read clocksource: */
	clock = timekeeper.clock;
	cycle_now = clock->read(clock);

	/* calculate the delta since the last update_wall_time: */
	cycle_delta = (cycle_now - clock->cycle_last) & clock->mask;

	/* return delta convert to nanoseconds using ntp adjusted mult. */
	return clocksource_cyc2ns(cycle_delta, timekeeper.mult,
				  timekeeper.shift);
}

static inline s64 timekeeping_get_ns_raw(void)
{
	cycle_t cycle_now, cycle_delta;
	struct clocksource *clock;

	/* read clocksource: */
	clock = timekeeper.clock;
	cycle_now = clock->read(clock);

	/* calculate the delta since the last update_wall_time: */
	cycle_delta = (cycle_now - clock->cycle_last) & clock->mask;

	/* return delta convert to nanoseconds. */
	return clocksource_cyc2ns(cycle_delta, clock->mult, clock->shift);
}

static void update_rt_offset(void)
{
	struct timespec tmp, *wtm = &timekeeper.wall_to_monotonic;

	set_normalized_timespec(&tmp, -wtm->tv_sec, -wtm->tv_nsec);
	timekeeper.offs_real = timespec_to_ktime(tmp);
}

/* must hold write on timekeeper.lock */
static void timekeeping_update(bool clearntp)
{
	if (clearntp) {
		timekeeper.ntp_error = 0;
		ntp_clear();
	}
	update_rt_offset();
	update_vsyscall(&timekeeper.xtime, &timekeeper.wall_to_monotonic,
			 timekeeper.clock, timekeeper.mult);
}


/**
 * timekeeping_forward_now - update clock to the current time
 *
 * Forward the current clock to update its state since the last call to
 * update_wall_time(). This is useful before significant clock changes,
 * as it avoids having to deal with this time offset explicitly.
 */
static void timekeeping_forward_now(void)
{
	cycle_t cycle_now, cycle_delta;
	struct clocksource *clock;
	s64 nsec;

	clock = timekeeper.clock;
	cycle_now = clock->read(clock);
	cycle_delta = (cycle_now - clock->cycle_last) & clock->mask;
	clock->cycle_last = cycle_now;

	nsec = clocksource_cyc2ns(cycle_delta, timekeeper.mult,
				  timekeeper.shift);

	/* If arch requires, add in gettimeoffset() */
	nsec += arch_gettimeoffset();

	timespec_add_ns(&timekeeper.xtime, nsec);

	nsec = clocksource_cyc2ns(cycle_delta, clock->mult, clock->shift);
	timespec_add_ns(&timekeeper.raw_time, nsec);
}

/**
 * getnstimeofday - Returns the time of day in a timespec
 * @ts:		pointer to the timespec to be set
 *
 * Returns the time of day in a timespec.
 */
void getnstimeofday(struct timespec *ts)
{
	unsigned long seq;
	s64 nsecs;

	WARN_ON(timekeeping_suspended);

	do {
		seq = read_seqbegin(&timekeeper.lock);

		*ts = timekeeper.xtime;
		nsecs = timekeeping_get_ns();

		/* If arch requires, add in gettimeoffset() */
		nsecs += arch_gettimeoffset();

	} while (read_seqretry(&timekeeper.lock, seq));

	timespec_add_ns(ts, nsecs);
}

EXPORT_SYMBOL(getnstimeofday);

ktime_t ktime_get(void)
{
	unsigned int seq;
	s64 secs, nsecs;

	WARN_ON(timekeeping_suspended);

	do {
		seq = read_seqbegin(&timekeeper.lock);
		secs = timekeeper.xtime.tv_sec +
				timekeeper.wall_to_monotonic.tv_sec;
		nsecs = timekeeper.xtime.tv_nsec +
				timekeeper.wall_to_monotonic.tv_nsec;
		nsecs += timekeeping_get_ns();
		/* If arch requires, add in gettimeoffset() */
		nsecs += arch_gettimeoffset();

	} while (read_seqretry(&timekeeper.lock, seq));
	/*
	 * Use ktime_set/ktime_add_ns to create a proper ktime on
	 * 32-bit architectures without CONFIG_KTIME_SCALAR.
	 */
	return ktime_add_ns(ktime_set(secs, 0), nsecs);
}
EXPORT_SYMBOL_GPL(ktime_get);

/**
 * ktime_get_ts - get the monotonic clock in timespec format
 * @ts:		pointer to timespec variable
 *
 * The function calculates the monotonic clock from the realtime
 * clock and the wall_to_monotonic offset and stores the result
 * in normalized timespec format in the variable pointed to by @ts.
 */
void ktime_get_ts(struct timespec *ts)
{
	struct timespec tomono;
	unsigned int seq;
	s64 nsecs;

	WARN_ON(timekeeping_suspended);

	do {
		seq = read_seqbegin(&timekeeper.lock);
		*ts = timekeeper.xtime;
		tomono = timekeeper.wall_to_monotonic;
		nsecs = timekeeping_get_ns();
		/* If arch requires, add in gettimeoffset() */
		nsecs += arch_gettimeoffset();

	} while (read_seqretry(&timekeeper.lock, seq));

	set_normalized_timespec(ts, ts->tv_sec + tomono.tv_sec,
				ts->tv_nsec + tomono.tv_nsec + nsecs);
}
EXPORT_SYMBOL_GPL(ktime_get_ts);

#ifdef CONFIG_NTP_PPS

/**
 * getnstime_raw_and_real - get day and raw monotonic time in timespec format
 * @ts_raw:	pointer to the timespec to be set to raw monotonic time
 * @ts_real:	pointer to the timespec to be set to the time of day
 *
 * This function reads both the time of day and raw monotonic time at the
 * same time atomically and stores the resulting timestamps in timespec
 * format.
 */
void getnstime_raw_and_real(struct timespec *ts_raw, struct timespec *ts_real)
{
	unsigned long seq;
	s64 nsecs_raw, nsecs_real;

	WARN_ON_ONCE(timekeeping_suspended);

	do {
		u32 arch_offset;

		seq = read_seqbegin(&timekeeper.lock);

		*ts_raw = timekeeper.raw_time;
		*ts_real = timekeeper.xtime;

		nsecs_raw = timekeeping_get_ns_raw();
		nsecs_real = timekeeping_get_ns();

		/* If arch requires, add in gettimeoffset() */
		arch_offset = arch_gettimeoffset();
		nsecs_raw += arch_offset;
		nsecs_real += arch_offset;

	} while (read_seqretry(&timekeeper.lock, seq));

	timespec_add_ns(ts_raw, nsecs_raw);
	timespec_add_ns(ts_real, nsecs_real);
}
EXPORT_SYMBOL(getnstime_raw_and_real);

#endif /* CONFIG_NTP_PPS */

/**
 * do_gettimeofday - Returns the time of day in a timeval
 * @tv:		pointer to the timeval to be set
 *
 * NOTE: Users should be converted to using getnstimeofday()
 */
void do_gettimeofday(struct timeval *tv)
{
	struct timespec now;

	getnstimeofday(&now);
	tv->tv_sec = now.tv_sec;
	tv->tv_usec = now.tv_nsec/1000;
}

EXPORT_SYMBOL(do_gettimeofday);
/**
 * do_settimeofday - Sets the time of day
 * @tv:		pointer to the timespec variable containing the new time
 *
 * Sets the time of day to the new time and update NTP and notify hrtimers
 */
int do_settimeofday(const struct timespec *tv)
{
	struct timespec ts_delta;
	unsigned long flags;

	if (!timespec_valid_strict(tv))
		return -EINVAL;

	write_seqlock_irqsave(&timekeeper.lock, flags);

	timekeeping_forward_now();

	ts_delta.tv_sec = tv->tv_sec - timekeeper.xtime.tv_sec;
	ts_delta.tv_nsec = tv->tv_nsec - timekeeper.xtime.tv_nsec;
	timekeeper.wall_to_monotonic =
			timespec_sub(timekeeper.wall_to_monotonic, ts_delta);

	timekeeper.xtime = *tv;
	timekeeping_update(true);

	write_sequnlock_irqrestore(&timekeeper.lock, flags);

	/* signal hrtimers about time change */
	clock_was_set();

	return 0;
}

EXPORT_SYMBOL(do_settimeofday);


/**
 * timekeeping_inject_offset - Adds or subtracts from the current time.
 * @tv:		pointer to the timespec variable containing the offset
 *
 * Adds or subtracts an offset value from the current time.
 */
int timekeeping_inject_offset(struct timespec *ts)
{
	unsigned long flags;
	struct timespec tmp;
	int ret = 0;

	if ((unsigned long)ts->tv_nsec >= NSEC_PER_SEC)
		return -EINVAL;

	write_seqlock_irqsave(&timekeeper.lock, flags);

	timekeeping_forward_now();

	tmp = timespec_add(timekeeper.xtime,  *ts);
	if (!timespec_valid_strict(&tmp)) {
		ret = -EINVAL;
		goto error;
	}

	timekeeper.xtime = timespec_add(timekeeper.xtime, *ts);
	timekeeper.wall_to_monotonic =
				timespec_sub(timekeeper.wall_to_monotonic, *ts);

error: /* even if we error out, we forwarded the time, so call update */
	timekeeping_update(true);

	write_sequnlock_irqrestore(&timekeeper.lock, flags);

	/* signal hrtimers about time change */
	clock_was_set();

	return ret;
}
EXPORT_SYMBOL(timekeeping_inject_offset);

/**
 * change_clocksource - Swaps clocksources if a new one is available
 *
 * Accumulates current time interval and initializes new clocksource
 */
static int change_clocksource(void *data)
{
	struct clocksource *new, *old;
	unsigned long flags;

	new = (struct clocksource *) data;

	write_seqlock_irqsave(&timekeeper.lock, flags);

	timekeeping_forward_now();
	if (!new->enable || new->enable(new) == 0) {
		old = timekeeper.clock;
		timekeeper_setup_internals(new);
		if (old->disable)
			old->disable(old);
	}
	timekeeping_update(true);

	write_sequnlock_irqrestore(&timekeeper.lock, flags);

	return 0;
}

/**
 * timekeeping_notify - Install a new clock source
 * @clock:		pointer to the clock source
 *
 * This function is called from clocksource.c after a new, better clock
 * source has been registered. The caller holds the clocksource_mutex.
 */
void timekeeping_notify(struct clocksource *clock)
{
	if (timekeeper.clock == clock)
		return;
	stop_machine(change_clocksource, clock, NULL);
	tick_clock_notify();
}

/**
 * ktime_get_real - get the real (wall-) time in ktime_t format
 *
 * returns the time in ktime_t format
 */
ktime_t ktime_get_real(void)
{
	struct timespec now;

	getnstimeofday(&now);

	return timespec_to_ktime(now);
}
EXPORT_SYMBOL_GPL(ktime_get_real);

/**
 * getrawmonotonic - Returns the raw monotonic time in a timespec
 * @ts:		pointer to the timespec to be set
 *
 * Returns the raw monotonic time (completely un-modified by ntp)
 */
void getrawmonotonic(struct timespec *ts)
{
	unsigned long seq;
	s64 nsecs;

	do {
		seq = read_seqbegin(&timekeeper.lock);
		nsecs = timekeeping_get_ns_raw();
		*ts = timekeeper.raw_time;

	} while (read_seqretry(&timekeeper.lock, seq));

	timespec_add_ns(ts, nsecs);
}
EXPORT_SYMBOL(getrawmonotonic);


/**
 * timekeeping_valid_for_hres - Check if timekeeping is suitable for hres
 */
int timekeeping_valid_for_hres(void)
{
	unsigned long seq;
	int ret;

	do {
		seq = read_seqbegin(&timekeeper.lock);

		ret = timekeeper.clock->flags & CLOCK_SOURCE_VALID_FOR_HRES;

	} while (read_seqretry(&timekeeper.lock, seq));

	return ret;
}

/**
 * timekeeping_max_deferment - Returns max time the clocksource can be deferred
 */
u64 timekeeping_max_deferment(void)
{
	unsigned long seq;
	u64 ret;
	do {
		seq = read_seqbegin(&timekeeper.lock);

		ret = timekeeper.clock->max_idle_ns;

	} while (read_seqretry(&timekeeper.lock, seq));

	return ret;
}

/**
 * read_persistent_clock -  Return time from the persistent clock.
 *
 * Weak dummy function for arches that do not yet support it.
 * Reads the time from the battery backed persistent clock.
 * Returns a timespec with tv_sec=0 and tv_nsec=0 if unsupported.
 *
 *  XXX - Do be sure to remove it once all arches implement it.
 */
void __attribute__((weak)) read_persistent_clock(struct timespec *ts)
{
	ts->tv_sec = 0;
	ts->tv_nsec = 0;
}

/**
 * read_boot_clock -  Return time of the system start.
 *
 * Weak dummy function for arches that do not yet support it.
 * Function to read the exact time the system has been started.
 * Returns a timespec with tv_sec=0 and tv_nsec=0 if unsupported.
 *
 *  XXX - Do be sure to remove it once all arches implement it.
 */
void __attribute__((weak)) read_boot_clock(struct timespec *ts)
{
	ts->tv_sec = 0;
	ts->tv_nsec = 0;
}

/*
 * timekeeping_init - Initializes the clocksource and common timekeeping values
 */
void __init timekeeping_init(void)
{
	struct clocksource *clock;
	unsigned long flags;
	struct timespec now, boot;

	read_persistent_clock(&now);
	if (!timespec_valid_strict(&now)) {
		pr_warn("WARNING: Persistent clock returned invalid value!\n"
			"         Check your CMOS/BIOS settings.\n");
		now.tv_sec = 0;
		now.tv_nsec = 0;
	}

	read_boot_clock(&boot);
	if (!timespec_valid_strict(&boot)) {
		pr_warn("WARNING: Boot clock returned invalid value!\n"
			"         Check your CMOS/BIOS settings.\n");
		boot.tv_sec = 0;
		boot.tv_nsec = 0;
	}

	seqlock_init(&timekeeper.lock);

	ntp_init();

	write_seqlock_irqsave(&timekeeper.lock, flags);
	clock = clocksource_default_clock();
	if (clock->enable)
		clock->enable(clock);
	timekeeper_setup_internals(clock);

	timekeeper.xtime.tv_sec = now.tv_sec;
	timekeeper.xtime.tv_nsec = now.tv_nsec;
	timekeeper.raw_time.tv_sec = 0;
	timekeeper.raw_time.tv_nsec = 0;
	if (boot.tv_sec == 0 && boot.tv_nsec == 0) {
		boot.tv_sec = timekeeper.xtime.tv_sec;
		boot.tv_nsec = timekeeper.xtime.tv_nsec;
	}
	set_normalized_timespec(&timekeeper.wall_to_monotonic,
				-boot.tv_sec, -boot.tv_nsec);
	update_rt_offset();
	timekeeper.total_sleep_time.tv_sec = 0;
	timekeeper.total_sleep_time.tv_nsec = 0;
	write_sequnlock_irqrestore(&timekeeper.lock, flags);
}

/* time in seconds when suspend began */
static struct timespec timekeeping_suspend_time;

static void update_sleep_time(struct timespec t)
{
	timekeeper.total_sleep_time = t;
	timekeeper.offs_boot = timespec_to_ktime(t);
}

/**
 * __timekeeping_inject_sleeptime - Internal function to add sleep interval
 * @delta: pointer to a timespec delta value
 *
 * Takes a timespec offset measuring a suspend interval and properly
 * adds the sleep offset to the timekeeping variables.
 */
static void __timekeeping_inject_sleeptime(struct timespec *delta)
{
	if (!timespec_valid_strict(delta)) {
		printk(KERN_WARNING "__timekeeping_inject_sleeptime: Invalid "
					"sleep delta value!\n");
		return;
	}

	timekeeper.xtime = timespec_add(timekeeper.xtime, *delta);
	timekeeper.wall_to_monotonic =
			timespec_sub(timekeeper.wall_to_monotonic, *delta);
	update_sleep_time(timespec_add(timekeeper.total_sleep_time, *delta));
}


/**
 * timekeeping_inject_sleeptime - Adds suspend interval to timeekeeping values
 * @delta: pointer to a timespec delta value
 *
 * This hook is for architectures that cannot support read_persistent_clock
 * because their RTC/persistent clock is only accessible when irqs are enabled.
 *
 * This function should only be called by rtc_resume(), and allows
 * a suspend offset to be injected into the timekeeping values.
 */
void timekeeping_inject_sleeptime(struct timespec *delta)
{
	unsigned long flags;
	struct timespec ts;

	/* Make sure we don't set the clock twice */
	read_persistent_clock(&ts);
	if (!(ts.tv_sec == 0 && ts.tv_nsec == 0))
		return;

	write_seqlock_irqsave(&timekeeper.lock, flags);

	timekeeping_forward_now();

	__timekeeping_inject_sleeptime(delta);

	timekeeping_update(true);

	write_sequnlock_irqrestore(&timekeeper.lock, flags);

	/* signal hrtimers about time change */
	clock_was_set();
}


/**
 * timekeeping_resume - Resumes the generic timekeeping subsystem.
 *
 * This is for the generic clocksource timekeeping.
 * xtime/wall_to_monotonic/jiffies/etc are
 * still managed by arch specific suspend/resume code.
 */
static void timekeeping_resume(void)
{
	unsigned long flags;
	struct timespec ts;

	read_persistent_clock(&ts);

	clocksource_resume();

	write_seqlock_irqsave(&timekeeper.lock, flags);

	if (timespec_compare(&ts, &timekeeping_suspend_time) > 0) {
		ts = timespec_sub(ts, timekeeping_suspend_time);
		__timekeeping_inject_sleeptime(&ts);
	}
	/* re-base the last cycle value */
	timekeeper.clock->cycle_last = timekeeper.clock->read(timekeeper.clock);
	timekeeper.ntp_error = 0;
	timekeeping_suspended = 0;
	timekeeping_update(false);
	write_sequnlock_irqrestore(&timekeeper.lock, flags);

	touch_softlockup_watchdog();

	clockevents_notify(CLOCK_EVT_NOTIFY_RESUME, NULL);

	/* Resume hrtimers */
	hrtimers_resume();
}

static int timekeeping_suspend(void)
{
	unsigned long flags;
	struct timespec		delta, delta_delta;
	static struct timespec	old_delta;

	read_persistent_clock(&timekeeping_suspend_time);

	write_seqlock_irqsave(&timekeeper.lock, flags);
	timekeeping_forward_now();
	timekeeping_suspended = 1;

	/*
	 * To avoid drift caused by repeated suspend/resumes,
	 * which each can add ~1 second drift error,
	 * try to compensate so the difference in system time
	 * and persistent_clock time stays close to constant.
	 */
	delta = timespec_sub(timekeeper.xtime, timekeeping_suspend_time);
	delta_delta = timespec_sub(delta, old_delta);
	if (abs(delta_delta.tv_sec)  >= 2) {
		/*
		 * if delta_delta is too large, assume time correction
		 * has occured and set old_delta to the current delta.
		 */
		old_delta = delta;
	} else {
		/* Otherwise try to adjust old_system to compensate */
		timekeeping_suspend_time =
			timespec_add(timekeeping_suspend_time, delta_delta);
	}
	write_sequnlock_irqrestore(&timekeeper.lock, flags);

	clockevents_notify(CLOCK_EVT_NOTIFY_SUSPEND, NULL);
	clocksource_suspend();

	return 0;
}

/* sysfs resume/suspend bits for timekeeping */
static struct syscore_ops timekeeping_syscore_ops = {
	.resume		= timekeeping_resume,
	.suspend	= timekeeping_suspend,
};

static int __init timekeeping_init_ops(void)
{
	register_syscore_ops(&timekeeping_syscore_ops);
	return 0;
}

device_initcall(timekeeping_init_ops);

/*
 * If the error is already larger, we look ahead even further
 * to compensate for late or lost adjustments.
 */
static __always_inline int timekeeping_bigadjust(s64 error, s64 *interval,
						 s64 *offset)
{
	s64 tick_error, i;
	u32 look_ahead, adj;
	s32 error2, mult;

	/*
	 * Use the current error value to determine how much to look ahead.
	 * The larger the error the slower we adjust for it to avoid problems
	 * with losing too many ticks, otherwise we would overadjust and
	 * produce an even larger error.  The smaller the adjustment the
	 * faster we try to adjust for it, as lost ticks can do less harm
	 * here.  This is tuned so that an error of about 1 msec is adjusted
	 * within about 1 sec (or 2^20 nsec in 2^SHIFT_HZ ticks).
	 */
	error2 = timekeeper.ntp_error >> (NTP_SCALE_SHIFT + 22 - 2 * SHIFT_HZ);
	error2 = abs(error2);
	for (look_ahead = 0; error2 > 0; look_ahead++)
		error2 >>= 2;

	/*
	 * Now calculate the error in (1 << look_ahead) ticks, but first
	 * remove the single look ahead already included in the error.
	 */
	tick_error = ntp_tick_length() >> (timekeeper.ntp_error_shift + 1);
	tick_error -= timekeeper.xtime_interval >> 1;
	error = ((error - tick_error) >> look_ahead) + tick_error;

	/* Finally calculate the adjustment shift value.  */
	i = *interval;
	mult = 1;
	if (error < 0) {
		error = -error;
		*interval = -*interval;
		*offset = -*offset;
		mult = -1;
	}
	for (adj = 0; error > i; adj++)
		error >>= 1;

	*interval <<= adj;
	*offset <<= adj;
	return mult << adj;
}

/*
 * Adjust the multiplier to reduce the error value,
 * this is optimized for the most common adjustments of -1,0,1,
 * for other values we can do a bit more work.
 */
static void timekeeping_adjust(s64 offset)
{
	s64 error, interval = timekeeper.cycle_interval;
	int adj;

	/*
	 * The point of this is to check if the error is greater than half
	 * an interval.
	 *
	 * First we shift it down from NTP_SHIFT to clocksource->shifted nsecs.
	 *
	 * Note we subtract one in the shift, so that error is really error*2.
	 * This "saves" dividing(shifting) interval twice, but keeps the
	 * (error > interval) comparison as still measuring if error is
	 * larger than half an interval.
	 *
	 * Note: It does not "save" on aggravation when reading the code.
	 */
	error = timekeeper.ntp_error >> (timekeeper.ntp_error_shift - 1);
	if (error > interval) {
		/*
		 * We now divide error by 4(via shift), which checks if
		 * the error is greater than twice the interval.
		 * If it is greater, we need a bigadjust, if its smaller,
		 * we can adjust by 1.
		 */
		error >>= 2;
		/*
		 * XXX - In update_wall_time, we round up to the next
		 * nanosecond, and store the amount rounded up into
		 * the error. This causes the likely below to be unlikely.
		 *
		 * The proper fix is to avoid rounding up by using
		 * the high precision timekeeper.xtime_nsec instead of
		 * xtime.tv_nsec everywhere. Fixing this will take some
		 * time.
		 */
		if (likely(error <= interval))
			adj = 1;
		else
			adj = timekeeping_bigadjust(error, &interval, &offset);
	} else if (error < -interval) {
		/* See comment above, this is just switched for the negative */
		error >>= 2;
		if (likely(error >= -interval)) {
			adj = -1;
			interval = -interval;
			offset = -offset;
		} else
			adj = timekeeping_bigadjust(error, &interval, &offset);
	} else /* No adjustment needed */
		return;

	if (unlikely(timekeeper.clock->maxadj &&
			(timekeeper.mult + adj >
			timekeeper.clock->mult + timekeeper.clock->maxadj))) {
		printk_once(KERN_WARNING
			"Adjusting %s more than 11%% (%ld vs %ld)\n",
			timekeeper.clock->name, (long)timekeeper.mult + adj,
			(long)timekeeper.clock->mult +
				timekeeper.clock->maxadj);
	}
	/*
	 * So the following can be confusing.
	 *
	 * To keep things simple, lets assume adj == 1 for now.
	 *
	 * When adj != 1, remember that the interval and offset values
	 * have been appropriately scaled so the math is the same.
	 *
	 * The basic idea here is that we're increasing the multiplier
	 * by one, this causes the xtime_interval to be incremented by
	 * one cycle_interval. This is because:
	 *	xtime_interval = cycle_interval * mult
	 * So if mult is being incremented by one:
	 *	xtime_interval = cycle_interval * (mult + 1)
	 * Its the same as:
	 *	xtime_interval = (cycle_interval * mult) + cycle_interval
	 * Which can be shortened to:
	 *	xtime_interval += cycle_interval
	 *
	 * So offset stores the non-accumulated cycles. Thus the current
	 * time (in shifted nanoseconds) is:
	 *	now = (offset * adj) + xtime_nsec
	 * Now, even though we're adjusting the clock frequency, we have
	 * to keep time consistent. In other words, we can't jump back
	 * in time, and we also want to avoid jumping forward in time.
	 *
	 * So given the same offset value, we need the time to be the same
	 * both before and after the freq adjustment.
	 *	now = (offset * adj_1) + xtime_nsec_1
	 *	now = (offset * adj_2) + xtime_nsec_2
	 * So:
	 *	(offset * adj_1) + xtime_nsec_1 =
	 *		(offset * adj_2) + xtime_nsec_2
	 * And we know:
	 *	adj_2 = adj_1 + 1
	 * So:
	 *	(offset * adj_1) + xtime_nsec_1 =
	 *		(offset * (adj_1+1)) + xtime_nsec_2
	 *	(offset * adj_1) + xtime_nsec_1 =
	 *		(offset * adj_1) + offset + xtime_nsec_2
	 * Canceling the sides:
	 *	xtime_nsec_1 = offset + xtime_nsec_2
	 * Which gives us:
	 *	xtime_nsec_2 = xtime_nsec_1 - offset
	 * Which simplfies to:
	 *	xtime_nsec -= offset
	 *
	 * XXX - TODO: Doc ntp_error calculation.
	 */
	timekeeper.mult += adj;
	timekeeper.xtime_interval += interval;
	timekeeper.xtime_nsec -= offset;
	timekeeper.ntp_error -= (interval - offset) <<
				timekeeper.ntp_error_shift;
}


/**
 * logarithmic_accumulation - shifted accumulation of cycles
 *
 * This functions accumulates a shifted interval of cycles into
 * into a shifted interval nanoseconds. Allows for O(log) accumulation
 * loop.
 *
 * Returns the unconsumed cycles.
 */
static cycle_t logarithmic_accumulation(cycle_t offset, int shift,
							unsigned int *clock_set)
{
	u64 nsecps = (u64)NSEC_PER_SEC << timekeeper.shift;
	u64 raw_nsecs;

	/* If the offset is smaller than a shifted interval, do nothing */
	if (offset < timekeeper.cycle_interval<<shift)
		return offset;

	/* Accumulate one shifted interval */
	offset -= timekeeper.cycle_interval << shift;
	timekeeper.clock->cycle_last += timekeeper.cycle_interval << shift;

	timekeeper.xtime_nsec += timekeeper.xtime_interval << shift;
	while (timekeeper.xtime_nsec >= nsecps) {
		int leap;
		timekeeper.xtime_nsec -= nsecps;
		timekeeper.xtime.tv_sec++;
		leap = second_overflow(timekeeper.xtime.tv_sec);
		timekeeper.xtime.tv_sec += leap;
		timekeeper.wall_to_monotonic.tv_sec -= leap;
		if (leap)
			*clock_set = 1;
	}

	/* Accumulate raw time */
	raw_nsecs = (u64)timekeeper.raw_interval << shift;
	raw_nsecs += timekeeper.raw_time.tv_nsec;
	if (raw_nsecs >= NSEC_PER_SEC) {
		u64 raw_secs = raw_nsecs;
		raw_nsecs = do_div(raw_secs, NSEC_PER_SEC);
		timekeeper.raw_time.tv_sec += raw_secs;
	}
	timekeeper.raw_time.tv_nsec = raw_nsecs;

	/* Accumulate error between NTP and clock interval */
	timekeeper.ntp_error += ntp_tick_length() << shift;
	timekeeper.ntp_error -=
	    (timekeeper.xtime_interval + timekeeper.xtime_remainder) <<
				(timekeeper.ntp_error_shift + shift);

	return offset;
}


/**
 * update_wall_time - Uses the current clocksource to increment the wall time
 *
 */
static void update_wall_time(void)
{
	struct clocksource *clock;
	cycle_t offset;
	int shift = 0, maxshift;
	unsigned int clock_set = 0;
	unsigned long flags;

	write_seqlock_irqsave(&timekeeper.lock, flags);

	/* Make sure we're fully resumed: */
	if (unlikely(timekeeping_suspended))
		goto out;

	clock = timekeeper.clock;

#ifdef CONFIG_ARCH_USES_GETTIMEOFFSET
	offset = timekeeper.cycle_interval;
#else
	offset = (clock->read(clock) - clock->cycle_last) & clock->mask;
#endif
	/* Check if there's really nothing to do */
	if (offset < timekeeper.cycle_interval)
		goto out;

	timekeeper.xtime_nsec = (s64)timekeeper.xtime.tv_nsec <<
						timekeeper.shift;
	/*
	 * With NO_HZ we may have to accumulate many cycle_intervals
	 * (think "ticks") worth of time at once. To do this efficiently,
	 * we calculate the largest doubling multiple of cycle_intervals
	 * that is smaller than the offset.  We then accumulate that
	 * chunk in one go, and then try to consume the next smaller
	 * doubled multiple.
	 */
	shift = ilog2(offset) - ilog2(timekeeper.cycle_interval);
	shift = max(0, shift);
	/* Bound shift to one less than what overflows tick_length */
	maxshift = (64 - (ilog2(ntp_tick_length())+1)) - 1;
	shift = min(shift, maxshift);
	while (offset >= timekeeper.cycle_interval) {
		offset = logarithmic_accumulation(offset, shift, &clock_set);
		if(offset < timekeeper.cycle_interval<<shift)
			shift--;
	}

	/* correct the clock when NTP error is too big */
	timekeeping_adjust(offset);

	/*
	 * Since in the loop above, we accumulate any amount of time
	 * in xtime_nsec over a second into xtime.tv_sec, its possible for
	 * xtime_nsec to be fairly small after the loop. Further, if we're
	 * slightly speeding the clocksource up in timekeeping_adjust(),
	 * its possible the required corrective factor to xtime_nsec could
	 * cause it to underflow.
	 *
	 * Now, we cannot simply roll the accumulated second back, since
	 * the NTP subsystem has been notified via second_overflow. So
	 * instead we push xtime_nsec forward by the amount we underflowed,
	 * and add that amount into the error.
	 *
	 * We'll correct this error next time through this function, when
	 * xtime_nsec is not as small.
	 */
	if (unlikely((s64)timekeeper.xtime_nsec < 0)) {
		s64 neg = -(s64)timekeeper.xtime_nsec;
		timekeeper.xtime_nsec = 0;
		timekeeper.ntp_error += neg << timekeeper.ntp_error_shift;
	}


	/*
	 * Store full nanoseconds into xtime after rounding it up and
	 * add the remainder to the error difference.
	 */
	timekeeper.xtime.tv_nsec = ((s64)timekeeper.xtime_nsec >>
						timekeeper.shift) + 1;
	timekeeper.xtime_nsec -= (s64)timekeeper.xtime.tv_nsec <<
						timekeeper.shift;
	timekeeper.ntp_error +=	timekeeper.xtime_nsec <<
				timekeeper.ntp_error_shift;

	/*
	 * Finally, make sure that after the rounding
	 * xtime.tv_nsec isn't larger than NSEC_PER_SEC
	 */
	if (unlikely(timekeeper.xtime.tv_nsec >= NSEC_PER_SEC)) {
		int leap;
		timekeeper.xtime.tv_nsec -= NSEC_PER_SEC;
		timekeeper.xtime.tv_sec++;
		leap = second_overflow(timekeeper.xtime.tv_sec);
		timekeeper.xtime.tv_sec += leap;
		timekeeper.wall_to_monotonic.tv_sec -= leap;
		if (leap)
			clock_set = 1;
	}

	timekeeping_update(false);

out:
	write_sequnlock_irqrestore(&timekeeper.lock, flags);

	if (clock_set)
		clock_was_set_delayed();
}

/**
 * getboottime - Return the real time of system boot.
 * @ts:		pointer to the timespec to be set
 *
 * Returns the wall-time of boot in a timespec.
 *
 * This is based on the wall_to_monotonic offset and the total suspend
 * time. Calls to settimeofday will affect the value returned (which
 * basically means that however wrong your real time clock is at boot time,
 * you get the right time here).
 */
void getboottime(struct timespec *ts)
{
	struct timespec boottime = {
		.tv_sec = timekeeper.wall_to_monotonic.tv_sec +
				timekeeper.total_sleep_time.tv_sec,
		.tv_nsec = timekeeper.wall_to_monotonic.tv_nsec +
				timekeeper.total_sleep_time.tv_nsec
	};

	set_normalized_timespec(ts, -boottime.tv_sec, -boottime.tv_nsec);
}
EXPORT_SYMBOL_GPL(getboottime);


/**
 * get_monotonic_boottime - Returns monotonic time since boot
 * @ts:		pointer to the timespec to be set
 *
 * Returns the monotonic time since boot in a timespec.
 *
 * This is similar to CLOCK_MONTONIC/ktime_get_ts, but also
 * includes the time spent in suspend.
 */
void get_monotonic_boottime(struct timespec *ts)
{
	struct timespec tomono, sleep;
	unsigned int seq;
	s64 nsecs;

	WARN_ON(timekeeping_suspended);

	do {
		seq = read_seqbegin(&timekeeper.lock);
		*ts = timekeeper.xtime;
		tomono = timekeeper.wall_to_monotonic;
		sleep = timekeeper.total_sleep_time;
		nsecs = timekeeping_get_ns();

	} while (read_seqretry(&timekeeper.lock, seq));

	set_normalized_timespec(ts, ts->tv_sec + tomono.tv_sec + sleep.tv_sec,
<<<<<<< HEAD
			nsecs + ts->tv_nsec + tomono.tv_nsec + sleep.tv_nsec);
=======
		(s64)ts->tv_nsec + tomono.tv_nsec + sleep.tv_nsec + nsecs);
>>>>>>> a6d2ebcd
}
EXPORT_SYMBOL_GPL(get_monotonic_boottime);

/**
 * ktime_get_boottime - Returns monotonic time since boot in a ktime
 *
 * Returns the monotonic time since boot in a ktime
 *
 * This is similar to CLOCK_MONTONIC/ktime_get, but also
 * includes the time spent in suspend.
 */
ktime_t ktime_get_boottime(void)
{
	struct timespec ts;

	get_monotonic_boottime(&ts);
	return timespec_to_ktime(ts);
}
EXPORT_SYMBOL_GPL(ktime_get_boottime);

/**
 * monotonic_to_bootbased - Convert the monotonic time to boot based.
 * @ts:		pointer to the timespec to be converted
 */
void monotonic_to_bootbased(struct timespec *ts)
{
	*ts = timespec_add(*ts, timekeeper.total_sleep_time);
}
EXPORT_SYMBOL_GPL(monotonic_to_bootbased);

unsigned long get_seconds(void)
{
	return timekeeper.xtime.tv_sec;
}
EXPORT_SYMBOL(get_seconds);

struct timespec __current_kernel_time(void)
{
	return timekeeper.xtime;
}

struct timespec current_kernel_time(void)
{
	struct timespec now;
	unsigned long seq;

	do {
		seq = read_seqbegin(&timekeeper.lock);

		now = timekeeper.xtime;
	} while (read_seqretry(&timekeeper.lock, seq));

	return now;
}
EXPORT_SYMBOL(current_kernel_time);

struct timespec get_monotonic_coarse(void)
{
	struct timespec now, mono;
	unsigned long seq;

	do {
		seq = read_seqbegin(&timekeeper.lock);

		now = timekeeper.xtime;
		mono = timekeeper.wall_to_monotonic;
	} while (read_seqretry(&timekeeper.lock, seq));

	set_normalized_timespec(&now, now.tv_sec + mono.tv_sec,
				now.tv_nsec + mono.tv_nsec);
	return now;
}

/*
 * The 64-bit jiffies value is not atomic - you MUST NOT read it
 * without sampling the sequence number in xtime_lock.
 * jiffies is defined in the linker script...
 */
void do_timer(unsigned long ticks)
{
	jiffies_64 += ticks;
	update_wall_time();
	calc_global_load(ticks);
}

/**
 * get_xtime_and_monotonic_and_sleep_offset() - get xtime, wall_to_monotonic,
 *    and sleep offsets.
 * @xtim:	pointer to timespec to be set with xtime
 * @wtom:	pointer to timespec to be set with wall_to_monotonic
 * @sleep:	pointer to timespec to be set with time in suspend
 */
void get_xtime_and_monotonic_and_sleep_offset(struct timespec *xtim,
				struct timespec *wtom, struct timespec *sleep)
{
	unsigned long seq;

	do {
		seq = read_seqbegin(&timekeeper.lock);
		*xtim = timekeeper.xtime;
		*wtom = timekeeper.wall_to_monotonic;
		*sleep = timekeeper.total_sleep_time;
	} while (read_seqretry(&timekeeper.lock, seq));
}

#ifdef CONFIG_HIGH_RES_TIMERS
/**
 * ktime_get_update_offsets - hrtimer helper
 * @offs_real:	pointer to storage for monotonic -> realtime offset
 * @offs_boot:	pointer to storage for monotonic -> boottime offset
 *
 * Returns current monotonic time and updates the offsets
 * Called from hrtimer_interupt() or retrigger_next_event()
 */
ktime_t ktime_get_update_offsets(ktime_t *offs_real, ktime_t *offs_boot)
{
	ktime_t now;
	unsigned int seq;
	u64 secs, nsecs;

	do {
		seq = read_seqbegin(&timekeeper.lock);

		secs = timekeeper.xtime.tv_sec;
		nsecs = timekeeper.xtime.tv_nsec;
		nsecs += timekeeping_get_ns();
		/* If arch requires, add in gettimeoffset() */
		nsecs += arch_gettimeoffset();

		*offs_real = timekeeper.offs_real;
		*offs_boot = timekeeper.offs_boot;
	} while (read_seqretry(&timekeeper.lock, seq));

	now = ktime_add_ns(ktime_set(secs, 0), nsecs);
	now = ktime_sub(now, *offs_real);
	return now;
}
#endif

/**
 * ktime_get_monotonic_offset() - get wall_to_monotonic in ktime_t format
 */
ktime_t ktime_get_monotonic_offset(void)
{
	unsigned long seq;
	struct timespec wtom;

	do {
		seq = read_seqbegin(&timekeeper.lock);
		wtom = timekeeper.wall_to_monotonic;
	} while (read_seqretry(&timekeeper.lock, seq));

	return timespec_to_ktime(wtom);
}

/**
 * xtime_update() - advances the timekeeping infrastructure
 * @ticks:	number of ticks, that have elapsed since the last call.
 *
 * Must be called with interrupts disabled.
 */
void xtime_update(unsigned long ticks)
{
	write_seqlock(&xtime_lock);
	do_timer(ticks);
	write_sequnlock(&xtime_lock);
}<|MERGE_RESOLUTION|>--- conflicted
+++ resolved
@@ -1197,11 +1197,7 @@
 	} while (read_seqretry(&timekeeper.lock, seq));
 
 	set_normalized_timespec(ts, ts->tv_sec + tomono.tv_sec + sleep.tv_sec,
-<<<<<<< HEAD
 			nsecs + ts->tv_nsec + tomono.tv_nsec + sleep.tv_nsec);
-=======
-		(s64)ts->tv_nsec + tomono.tv_nsec + sleep.tv_nsec + nsecs);
->>>>>>> a6d2ebcd
 }
 EXPORT_SYMBOL_GPL(get_monotonic_boottime);
 
