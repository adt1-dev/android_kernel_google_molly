--- conflicted
+++ resolved
@@ -1375,8 +1375,6 @@
 
 	return timespec_to_ktime(wtom);
 }
-<<<<<<< HEAD
-=======
 EXPORT_SYMBOL_GPL(ktime_get_monotonic_offset);
 
 /*
@@ -1389,7 +1387,6 @@
 	tk_update_leap_state(&timekeeper);
 	return ret;
 }
->>>>>>> 8d1988f8
 
 /**
  * xtime_update() - advances the timekeeping infrastructure
