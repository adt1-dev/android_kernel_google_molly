/*
 * kernel/workqueue.c - generic async execution with shared worker pool
 *
 * Copyright (C) 2002		Ingo Molnar
 *
 *   Derived from the taskqueue/keventd code by:
 *     David Woodhouse <dwmw2@infradead.org>
 *     Andrew Morton
 *     Kai Petzke <wpp@marie.physik.tu-berlin.de>
 *     Theodore Ts'o <tytso@mit.edu>
 *
 * Made to use alloc_percpu by Christoph Lameter.
 *
 * Copyright (C) 2010		SUSE Linux Products GmbH
 * Copyright (C) 2010		Tejun Heo <tj@kernel.org>
 *
 * This is the generic async execution mechanism.  Work items as are
 * executed in process context.  The worker pool is shared and
 * automatically managed.  There is one worker pool for each CPU and
 * one extra for works which are better served by workers which are
 * not bound to any specific CPU.
 *
 * Please read Documentation/workqueue.txt for details.
 */

#include <linux/export.h>
#include <linux/kernel.h>
#include <linux/sched.h>
#include <linux/init.h>
#include <linux/signal.h>
#include <linux/completion.h>
#include <linux/workqueue.h>
#include <linux/slab.h>
#include <linux/cpu.h>
#include <linux/notifier.h>
#include <linux/kthread.h>
#include <linux/hardirq.h>
#include <linux/mempolicy.h>
#include <linux/freezer.h>
#include <linux/kallsyms.h>
#include <linux/debug_locks.h>
#include <linux/lockdep.h>
#include <linux/idr.h>

#include "workqueue_sched.h"

enum {
	/*
	 * global_cwq flags
	 *
	 * A bound gcwq is either associated or disassociated with its CPU.
	 * While associated (!DISASSOCIATED), all workers are bound to the
	 * CPU and none has %WORKER_UNBOUND set and concurrency management
	 * is in effect.
	 *
	 * While DISASSOCIATED, the cpu may be offline and all workers have
	 * %WORKER_UNBOUND set and concurrency management disabled, and may
	 * be executing on any CPU.  The gcwq behaves as an unbound one.
	 *
	 * Note that DISASSOCIATED can be flipped only while holding
	 * managership of all pools on the gcwq to avoid changing binding
	 * state while create_worker() is in progress.
	 */
	GCWQ_DISASSOCIATED	= 1 << 0,	/* cpu can't serve workers */
	GCWQ_FREEZING		= 1 << 1,	/* freeze in progress */

	/* pool flags */
	POOL_MANAGE_WORKERS	= 1 << 0,	/* need to manage workers */

	/* worker flags */
	WORKER_STARTED		= 1 << 0,	/* started */
	WORKER_DIE		= 1 << 1,	/* die die die */
	WORKER_IDLE		= 1 << 2,	/* is idle */
	WORKER_PREP		= 1 << 3,	/* preparing to run works */
	WORKER_REBIND		= 1 << 5,	/* mom is home, come back */
	WORKER_CPU_INTENSIVE	= 1 << 6,	/* cpu intensive */
	WORKER_UNBOUND		= 1 << 7,	/* worker is unbound */

	WORKER_NOT_RUNNING	= WORKER_PREP | WORKER_REBIND | WORKER_UNBOUND |
				  WORKER_CPU_INTENSIVE,

	NR_WORKER_POOLS		= 2,		/* # worker pools per gcwq */

	BUSY_WORKER_HASH_ORDER	= 6,		/* 64 pointers */
	BUSY_WORKER_HASH_SIZE	= 1 << BUSY_WORKER_HASH_ORDER,
	BUSY_WORKER_HASH_MASK	= BUSY_WORKER_HASH_SIZE - 1,

	MAX_IDLE_WORKERS_RATIO	= 4,		/* 1/4 of busy can be idle */
	IDLE_WORKER_TIMEOUT	= 300 * HZ,	/* keep idle ones for 5 mins */

	MAYDAY_INITIAL_TIMEOUT  = HZ / 100 >= 2 ? HZ / 100 : 2,
						/* call for help after 10ms
						   (min two ticks) */
	MAYDAY_INTERVAL		= HZ / 10,	/* and then every 100ms */
	CREATE_COOLDOWN		= HZ,		/* time to breath after fail */

	/*
	 * Rescue workers are used only on emergencies and shared by
	 * all cpus.  Give -20.
	 */
	RESCUER_NICE_LEVEL	= -20,
	HIGHPRI_NICE_LEVEL	= -20,
};

/*
 * Structure fields follow one of the following exclusion rules.
 *
 * I: Modifiable by initialization/destruction paths and read-only for
 *    everyone else.
 *
 * P: Preemption protected.  Disabling preemption is enough and should
 *    only be modified and accessed from the local cpu.
 *
 * L: gcwq->lock protected.  Access with gcwq->lock held.
 *
 * X: During normal operation, modification requires gcwq->lock and
 *    should be done only from local cpu.  Either disabling preemption
 *    on local cpu or grabbing gcwq->lock is enough for read access.
 *    If GCWQ_DISASSOCIATED is set, it's identical to L.
 *
 * F: wq->flush_mutex protected.
 *
 * W: workqueue_lock protected.
 */

struct global_cwq;
struct worker_pool;
struct idle_rebind;

/*
 * The poor guys doing the actual heavy lifting.  All on-duty workers
 * are either serving the manager role, on idle list or on busy hash.
 */
struct worker {
	/* on idle list while idle, on busy hash table while busy */
	union {
		struct list_head	entry;	/* L: while idle */
		struct hlist_node	hentry;	/* L: while busy */
	};

	struct work_struct	*current_work;	/* L: work being processed */
	struct cpu_workqueue_struct *current_cwq; /* L: current_work's cwq */
	struct list_head	scheduled;	/* L: scheduled works */
	struct task_struct	*task;		/* I: worker task */
	struct worker_pool	*pool;		/* I: the associated pool */
	/* 64 bytes boundary on 64bit, 32 on 32bit */
	unsigned long		last_active;	/* L: last active timestamp */
	unsigned int		flags;		/* X: flags */
	int			id;		/* I: worker id */

	/* for rebinding worker to CPU */
	struct idle_rebind	*idle_rebind;	/* L: for idle worker */
	struct work_struct	rebind_work;	/* L: for busy worker */
};

struct worker_pool {
	struct global_cwq	*gcwq;		/* I: the owning gcwq */
	unsigned int		flags;		/* X: flags */

	struct list_head	worklist;	/* L: list of pending works */
	int			nr_workers;	/* L: total number of workers */
	int			nr_idle;	/* L: currently idle ones */

	struct list_head	idle_list;	/* X: list of idle workers */
	struct timer_list	idle_timer;	/* L: worker idle timeout */
	struct timer_list	mayday_timer;	/* L: SOS timer for dworkers */

	struct mutex		manager_mutex;	/* mutex manager should hold */
	struct ida		worker_ida;	/* L: for worker IDs */
};

/*
 * Global per-cpu workqueue.  There's one and only one for each cpu
 * and all works are queued and processed here regardless of their
 * target workqueues.
 */
struct global_cwq {
	spinlock_t		lock;		/* the gcwq lock */
	unsigned int		cpu;		/* I: the associated cpu */
	unsigned int		flags;		/* L: GCWQ_* flags */

	/* workers are chained either in busy_head or pool idle_list */
	struct hlist_head	busy_hash[BUSY_WORKER_HASH_SIZE];
						/* L: hash of busy workers */

	struct worker_pool	pools[2];	/* normal and highpri pools */

	wait_queue_head_t	rebind_hold;	/* rebind hold wait */
} ____cacheline_aligned_in_smp;

/*
 * The per-CPU workqueue.  The lower WORK_STRUCT_FLAG_BITS of
 * work_struct->data are used for flags and thus cwqs need to be
 * aligned at two's power of the number of flag bits.
 */
struct cpu_workqueue_struct {
	struct worker_pool	*pool;		/* I: the associated pool */
	struct workqueue_struct *wq;		/* I: the owning workqueue */
	int			work_color;	/* L: current color */
	int			flush_color;	/* L: flushing color */
	int			nr_in_flight[WORK_NR_COLORS];
						/* L: nr of in_flight works */
	int			nr_active;	/* L: nr of active works */
	int			max_active;	/* L: max active works */
	struct list_head	delayed_works;	/* L: delayed works */
};

/*
 * Structure used to wait for workqueue flush.
 */
struct wq_flusher {
	struct list_head	list;		/* F: list of flushers */
	int			flush_color;	/* F: flush color waiting for */
	struct completion	done;		/* flush completion */
};

/*
 * All cpumasks are assumed to be always set on UP and thus can't be
 * used to determine whether there's something to be done.
 */
#ifdef CONFIG_SMP
typedef cpumask_var_t mayday_mask_t;
#define mayday_test_and_set_cpu(cpu, mask)	\
	cpumask_test_and_set_cpu((cpu), (mask))
#define mayday_clear_cpu(cpu, mask)		cpumask_clear_cpu((cpu), (mask))
#define for_each_mayday_cpu(cpu, mask)		for_each_cpu((cpu), (mask))
#define alloc_mayday_mask(maskp, gfp)		zalloc_cpumask_var((maskp), (gfp))
#define free_mayday_mask(mask)			free_cpumask_var((mask))
#else
typedef unsigned long mayday_mask_t;
#define mayday_test_and_set_cpu(cpu, mask)	test_and_set_bit(0, &(mask))
#define mayday_clear_cpu(cpu, mask)		clear_bit(0, &(mask))
#define for_each_mayday_cpu(cpu, mask)		if ((cpu) = 0, (mask))
#define alloc_mayday_mask(maskp, gfp)		true
#define free_mayday_mask(mask)			do { } while (0)
#endif

/*
 * The externally visible workqueue abstraction is an array of
 * per-CPU workqueues:
 */
struct workqueue_struct {
	unsigned int		flags;		/* W: WQ_* flags */
	union {
		struct cpu_workqueue_struct __percpu	*pcpu;
		struct cpu_workqueue_struct		*single;
		unsigned long				v;
	} cpu_wq;				/* I: cwq's */
	struct list_head	list;		/* W: list of all workqueues */

	struct mutex		flush_mutex;	/* protects wq flushing */
	int			work_color;	/* F: current work color */
	int			flush_color;	/* F: current flush color */
	atomic_t		nr_cwqs_to_flush; /* flush in progress */
	struct wq_flusher	*first_flusher;	/* F: first flusher */
	struct list_head	flusher_queue;	/* F: flush waiters */
	struct list_head	flusher_overflow; /* F: flush overflow list */

	mayday_mask_t		mayday_mask;	/* cpus requesting rescue */
	struct worker		*rescuer;	/* I: rescue worker */

	int			nr_drainers;	/* W: drain in progress */
	int			saved_max_active; /* W: saved cwq max_active */
#ifdef CONFIG_LOCKDEP
	struct lockdep_map	lockdep_map;
#endif
	char			name[];		/* I: workqueue name */
};

struct workqueue_struct *system_wq __read_mostly;
struct workqueue_struct *system_long_wq __read_mostly;
struct workqueue_struct *system_nrt_wq __read_mostly;
struct workqueue_struct *system_unbound_wq __read_mostly;
struct workqueue_struct *system_freezable_wq __read_mostly;
struct workqueue_struct *system_nrt_freezable_wq __read_mostly;
EXPORT_SYMBOL_GPL(system_wq);
EXPORT_SYMBOL_GPL(system_long_wq);
EXPORT_SYMBOL_GPL(system_nrt_wq);
EXPORT_SYMBOL_GPL(system_unbound_wq);
EXPORT_SYMBOL_GPL(system_freezable_wq);
EXPORT_SYMBOL_GPL(system_nrt_freezable_wq);

#define CREATE_TRACE_POINTS
#include <trace/events/workqueue.h>

#define for_each_worker_pool(pool, gcwq)				\
	for ((pool) = &(gcwq)->pools[0];				\
	     (pool) < &(gcwq)->pools[NR_WORKER_POOLS]; (pool)++)

#define for_each_busy_worker(worker, i, pos, gcwq)			\
	for (i = 0; i < BUSY_WORKER_HASH_SIZE; i++)			\
		hlist_for_each_entry(worker, pos, &gcwq->busy_hash[i], hentry)

static inline int __next_gcwq_cpu(int cpu, const struct cpumask *mask,
				  unsigned int sw)
{
	if (cpu < nr_cpu_ids) {
		if (sw & 1) {
			cpu = cpumask_next(cpu, mask);
			if (cpu < nr_cpu_ids)
				return cpu;
		}
		if (sw & 2)
			return WORK_CPU_UNBOUND;
	}
	return WORK_CPU_NONE;
}

static inline int __next_wq_cpu(int cpu, const struct cpumask *mask,
				struct workqueue_struct *wq)
{
	return __next_gcwq_cpu(cpu, mask, !(wq->flags & WQ_UNBOUND) ? 1 : 2);
}

/*
 * CPU iterators
 *
 * An extra gcwq is defined for an invalid cpu number
 * (WORK_CPU_UNBOUND) to host workqueues which are not bound to any
 * specific CPU.  The following iterators are similar to
 * for_each_*_cpu() iterators but also considers the unbound gcwq.
 *
 * for_each_gcwq_cpu()		: possible CPUs + WORK_CPU_UNBOUND
 * for_each_online_gcwq_cpu()	: online CPUs + WORK_CPU_UNBOUND
 * for_each_cwq_cpu()		: possible CPUs for bound workqueues,
 *				  WORK_CPU_UNBOUND for unbound workqueues
 */
#define for_each_gcwq_cpu(cpu)						\
	for ((cpu) = __next_gcwq_cpu(-1, cpu_possible_mask, 3);		\
	     (cpu) < WORK_CPU_NONE;					\
	     (cpu) = __next_gcwq_cpu((cpu), cpu_possible_mask, 3))

#define for_each_online_gcwq_cpu(cpu)					\
	for ((cpu) = __next_gcwq_cpu(-1, cpu_online_mask, 3);		\
	     (cpu) < WORK_CPU_NONE;					\
	     (cpu) = __next_gcwq_cpu((cpu), cpu_online_mask, 3))

#define for_each_cwq_cpu(cpu, wq)					\
	for ((cpu) = __next_wq_cpu(-1, cpu_possible_mask, (wq));	\
	     (cpu) < WORK_CPU_NONE;					\
	     (cpu) = __next_wq_cpu((cpu), cpu_possible_mask, (wq)))

#ifdef CONFIG_DEBUG_OBJECTS_WORK

static struct debug_obj_descr work_debug_descr;

static void *work_debug_hint(void *addr)
{
	return ((struct work_struct *) addr)->func;
}

/*
 * fixup_init is called when:
 * - an active object is initialized
 */
static int work_fixup_init(void *addr, enum debug_obj_state state)
{
	struct work_struct *work = addr;

	switch (state) {
	case ODEBUG_STATE_ACTIVE:
		cancel_work_sync(work);
		debug_object_init(work, &work_debug_descr);
		return 1;
	default:
		return 0;
	}
}

/*
 * fixup_activate is called when:
 * - an active object is activated
 * - an unknown object is activated (might be a statically initialized object)
 */
static int work_fixup_activate(void *addr, enum debug_obj_state state)
{
	struct work_struct *work = addr;

	switch (state) {

	case ODEBUG_STATE_NOTAVAILABLE:
		/*
		 * This is not really a fixup. The work struct was
		 * statically initialized. We just make sure that it
		 * is tracked in the object tracker.
		 */
		if (test_bit(WORK_STRUCT_STATIC_BIT, work_data_bits(work))) {
			debug_object_init(work, &work_debug_descr);
			debug_object_activate(work, &work_debug_descr);
			return 0;
		}
		WARN_ON_ONCE(1);
		return 0;

	case ODEBUG_STATE_ACTIVE:
		WARN_ON(1);

	default:
		return 0;
	}
}

/*
 * fixup_free is called when:
 * - an active object is freed
 */
static int work_fixup_free(void *addr, enum debug_obj_state state)
{
	struct work_struct *work = addr;

	switch (state) {
	case ODEBUG_STATE_ACTIVE:
		cancel_work_sync(work);
		debug_object_free(work, &work_debug_descr);
		return 1;
	default:
		return 0;
	}
}

static struct debug_obj_descr work_debug_descr = {
	.name		= "work_struct",
	.debug_hint	= work_debug_hint,
	.fixup_init	= work_fixup_init,
	.fixup_activate	= work_fixup_activate,
	.fixup_free	= work_fixup_free,
};

static inline void debug_work_activate(struct work_struct *work)
{
	debug_object_activate(work, &work_debug_descr);
}

static inline void debug_work_deactivate(struct work_struct *work)
{
	debug_object_deactivate(work, &work_debug_descr);
}

void __init_work(struct work_struct *work, int onstack)
{
	if (onstack)
		debug_object_init_on_stack(work, &work_debug_descr);
	else
		debug_object_init(work, &work_debug_descr);
}
EXPORT_SYMBOL_GPL(__init_work);

void destroy_work_on_stack(struct work_struct *work)
{
	debug_object_free(work, &work_debug_descr);
}
EXPORT_SYMBOL_GPL(destroy_work_on_stack);

#else
static inline void debug_work_activate(struct work_struct *work) { }
static inline void debug_work_deactivate(struct work_struct *work) { }
#endif

/* Serializes the accesses to the list of workqueues. */
static DEFINE_SPINLOCK(workqueue_lock);
static LIST_HEAD(workqueues);
static bool workqueue_freezing;		/* W: have wqs started freezing? */

/*
 * The almighty global cpu workqueues.  nr_running is the only field
 * which is expected to be used frequently by other cpus via
 * try_to_wake_up().  Put it in a separate cacheline.
 */
static DEFINE_PER_CPU(struct global_cwq, global_cwq);
static DEFINE_PER_CPU_SHARED_ALIGNED(atomic_t, pool_nr_running[NR_WORKER_POOLS]);

/*
 * Global cpu workqueue and nr_running counter for unbound gcwq.  The
 * gcwq is always online, has GCWQ_DISASSOCIATED set, and all its
 * workers have WORKER_UNBOUND set.
 */
static struct global_cwq unbound_global_cwq;
static atomic_t unbound_pool_nr_running[NR_WORKER_POOLS] = {
	[0 ... NR_WORKER_POOLS - 1]	= ATOMIC_INIT(0),	/* always 0 */
};

static int worker_thread(void *__worker);

static int worker_pool_pri(struct worker_pool *pool)
{
	return pool - pool->gcwq->pools;
}

static struct global_cwq *get_gcwq(unsigned int cpu)
{
	if (cpu != WORK_CPU_UNBOUND)
		return &per_cpu(global_cwq, cpu);
	else
		return &unbound_global_cwq;
}

static atomic_t *get_pool_nr_running(struct worker_pool *pool)
{
	int cpu = pool->gcwq->cpu;
	atomic_t (*nr_running)[NR_WORKER_POOLS];

	if (cpu != WORK_CPU_UNBOUND)
		nr_running = &per_cpu(pool_nr_running, cpu);
	else
		nr_running = &unbound_pool_nr_running;

	return nr_running[worker_pool_pri(pool)];
}

static struct cpu_workqueue_struct *get_cwq(unsigned int cpu,
					    struct workqueue_struct *wq)
{
	if (!(wq->flags & WQ_UNBOUND)) {
		if (likely(cpu < nr_cpu_ids))
			return per_cpu_ptr(wq->cpu_wq.pcpu, cpu);
	} else if (likely(cpu == WORK_CPU_UNBOUND))
		return wq->cpu_wq.single;
	return NULL;
}

static unsigned int work_color_to_flags(int color)
{
	return color << WORK_STRUCT_COLOR_SHIFT;
}

static int get_work_color(struct work_struct *work)
{
	return (*work_data_bits(work) >> WORK_STRUCT_COLOR_SHIFT) &
		((1 << WORK_STRUCT_COLOR_BITS) - 1);
}

static int work_next_color(int color)
{
	return (color + 1) % WORK_NR_COLORS;
}

/*
 * A work's data points to the cwq with WORK_STRUCT_CWQ set while the
 * work is on queue.  Once execution starts, WORK_STRUCT_CWQ is
 * cleared and the work data contains the cpu number it was last on.
 *
 * set_work_{cwq|cpu}() and clear_work_data() can be used to set the
 * cwq, cpu or clear work->data.  These functions should only be
 * called while the work is owned - ie. while the PENDING bit is set.
 *
 * get_work_[g]cwq() can be used to obtain the gcwq or cwq
 * corresponding to a work.  gcwq is available once the work has been
 * queued anywhere after initialization.  cwq is available only from
 * queueing until execution starts.
 */
static inline void set_work_data(struct work_struct *work, unsigned long data,
				 unsigned long flags)
{
	BUG_ON(!work_pending(work));
	atomic_long_set(&work->data, data | flags | work_static(work));
}

static void set_work_cwq(struct work_struct *work,
			 struct cpu_workqueue_struct *cwq,
			 unsigned long extra_flags)
{
	set_work_data(work, (unsigned long)cwq,
		      WORK_STRUCT_PENDING | WORK_STRUCT_CWQ | extra_flags);
}

static void set_work_cpu(struct work_struct *work, unsigned int cpu)
{
	set_work_data(work, cpu << WORK_STRUCT_FLAG_BITS, WORK_STRUCT_PENDING);
}

static void clear_work_data(struct work_struct *work)
{
	set_work_data(work, WORK_STRUCT_NO_CPU, 0);
}

static struct cpu_workqueue_struct *get_work_cwq(struct work_struct *work)
{
	unsigned long data = atomic_long_read(&work->data);

	if (data & WORK_STRUCT_CWQ)
		return (void *)(data & WORK_STRUCT_WQ_DATA_MASK);
	else
		return NULL;
}

static struct global_cwq *get_work_gcwq(struct work_struct *work)
{
	unsigned long data = atomic_long_read(&work->data);
	unsigned int cpu;

	if (data & WORK_STRUCT_CWQ)
		return ((struct cpu_workqueue_struct *)
			(data & WORK_STRUCT_WQ_DATA_MASK))->pool->gcwq;

	cpu = data >> WORK_STRUCT_FLAG_BITS;
	if (cpu == WORK_CPU_NONE)
		return NULL;

	BUG_ON(cpu >= nr_cpu_ids && cpu != WORK_CPU_UNBOUND);
	return get_gcwq(cpu);
}

/*
 * Policy functions.  These define the policies on how the global worker
 * pools are managed.  Unless noted otherwise, these functions assume that
 * they're being called with gcwq->lock held.
 */

static bool __need_more_worker(struct worker_pool *pool)
{
	return !atomic_read(get_pool_nr_running(pool));
}

/*
 * Need to wake up a worker?  Called from anything but currently
 * running workers.
 *
 * Note that, because unbound workers never contribute to nr_running, this
 * function will always return %true for unbound gcwq as long as the
 * worklist isn't empty.
 */
static bool need_more_worker(struct worker_pool *pool)
{
	return !list_empty(&pool->worklist) && __need_more_worker(pool);
}

/* Can I start working?  Called from busy but !running workers. */
static bool may_start_working(struct worker_pool *pool)
{
	return pool->nr_idle;
}

/* Do I need to keep working?  Called from currently running workers. */
static bool keep_working(struct worker_pool *pool)
{
	atomic_t *nr_running = get_pool_nr_running(pool);

	return !list_empty(&pool->worklist) && atomic_read(nr_running) <= 1;
}

/* Do we need a new worker?  Called from manager. */
static bool need_to_create_worker(struct worker_pool *pool)
{
	return need_more_worker(pool) && !may_start_working(pool);
}

/* Do I need to be the manager? */
static bool need_to_manage_workers(struct worker_pool *pool)
{
	return need_to_create_worker(pool) ||
		(pool->flags & POOL_MANAGE_WORKERS);
}

/* Do we have too many workers and should some go away? */
static bool too_many_workers(struct worker_pool *pool)
{
	bool managing = mutex_is_locked(&pool->manager_mutex);
	int nr_idle = pool->nr_idle + managing; /* manager is considered idle */
	int nr_busy = pool->nr_workers - nr_idle;

	return nr_idle > 2 && (nr_idle - 2) * MAX_IDLE_WORKERS_RATIO >= nr_busy;
}

/*
 * Wake up functions.
 */

/* Return the first worker.  Safe with preemption disabled */
static struct worker *first_worker(struct worker_pool *pool)
{
	if (unlikely(list_empty(&pool->idle_list)))
		return NULL;

	return list_first_entry(&pool->idle_list, struct worker, entry);
}

/**
 * wake_up_worker - wake up an idle worker
 * @pool: worker pool to wake worker from
 *
 * Wake up the first idle worker of @pool.
 *
 * CONTEXT:
 * spin_lock_irq(gcwq->lock).
 */
static void wake_up_worker(struct worker_pool *pool)
{
	struct worker *worker = first_worker(pool);

	if (likely(worker))
		wake_up_process(worker->task);
}

/**
 * wq_worker_waking_up - a worker is waking up
 * @task: task waking up
 * @cpu: CPU @task is waking up to
 *
 * This function is called during try_to_wake_up() when a worker is
 * being awoken.
 *
 * CONTEXT:
 * spin_lock_irq(rq->lock)
 */
void wq_worker_waking_up(struct task_struct *task, unsigned int cpu)
{
	struct worker *worker = kthread_data(task);

	if (!(worker->flags & WORKER_NOT_RUNNING))
		atomic_inc(get_pool_nr_running(worker->pool));
}

/**
 * wq_worker_sleeping - a worker is going to sleep
 * @task: task going to sleep
 * @cpu: CPU in question, must be the current CPU number
 *
 * This function is called during schedule() when a busy worker is
 * going to sleep.  Worker on the same cpu can be woken up by
 * returning pointer to its task.
 *
 * CONTEXT:
 * spin_lock_irq(rq->lock)
 *
 * RETURNS:
 * Worker task on @cpu to wake up, %NULL if none.
 */
struct task_struct *wq_worker_sleeping(struct task_struct *task,
				       unsigned int cpu)
{
	struct worker *worker = kthread_data(task), *to_wakeup = NULL;
	struct worker_pool *pool = worker->pool;
	atomic_t *nr_running = get_pool_nr_running(pool);

	if (worker->flags & WORKER_NOT_RUNNING)
		return NULL;

	/* this can only happen on the local cpu */
	BUG_ON(cpu != raw_smp_processor_id());

	/*
	 * The counterpart of the following dec_and_test, implied mb,
	 * worklist not empty test sequence is in insert_work().
	 * Please read comment there.
	 *
	 * NOT_RUNNING is clear.  This means that we're bound to and
	 * running on the local cpu w/ rq lock held and preemption
	 * disabled, which in turn means that none else could be
	 * manipulating idle_list, so dereferencing idle_list without gcwq
	 * lock is safe.
	 */
	if (atomic_dec_and_test(nr_running) && !list_empty(&pool->worklist))
		to_wakeup = first_worker(pool);
	return to_wakeup ? to_wakeup->task : NULL;
}

/**
 * worker_set_flags - set worker flags and adjust nr_running accordingly
 * @worker: self
 * @flags: flags to set
 * @wakeup: wakeup an idle worker if necessary
 *
 * Set @flags in @worker->flags and adjust nr_running accordingly.  If
 * nr_running becomes zero and @wakeup is %true, an idle worker is
 * woken up.
 *
 * CONTEXT:
 * spin_lock_irq(gcwq->lock)
 */
static inline void worker_set_flags(struct worker *worker, unsigned int flags,
				    bool wakeup)
{
	struct worker_pool *pool = worker->pool;

	WARN_ON_ONCE(worker->task != current);

	/*
	 * If transitioning into NOT_RUNNING, adjust nr_running and
	 * wake up an idle worker as necessary if requested by
	 * @wakeup.
	 */
	if ((flags & WORKER_NOT_RUNNING) &&
	    !(worker->flags & WORKER_NOT_RUNNING)) {
		atomic_t *nr_running = get_pool_nr_running(pool);

		if (wakeup) {
			if (atomic_dec_and_test(nr_running) &&
			    !list_empty(&pool->worklist))
				wake_up_worker(pool);
		} else
			atomic_dec(nr_running);
	}

	worker->flags |= flags;
}

/**
 * worker_clr_flags - clear worker flags and adjust nr_running accordingly
 * @worker: self
 * @flags: flags to clear
 *
 * Clear @flags in @worker->flags and adjust nr_running accordingly.
 *
 * CONTEXT:
 * spin_lock_irq(gcwq->lock)
 */
static inline void worker_clr_flags(struct worker *worker, unsigned int flags)
{
	struct worker_pool *pool = worker->pool;
	unsigned int oflags = worker->flags;

	WARN_ON_ONCE(worker->task != current);

	worker->flags &= ~flags;

	/*
	 * If transitioning out of NOT_RUNNING, increment nr_running.  Note
	 * that the nested NOT_RUNNING is not a noop.  NOT_RUNNING is mask
	 * of multiple flags, not a single flag.
	 */
	if ((flags & WORKER_NOT_RUNNING) && (oflags & WORKER_NOT_RUNNING))
		if (!(worker->flags & WORKER_NOT_RUNNING))
			atomic_inc(get_pool_nr_running(pool));
}

/**
 * busy_worker_head - return the busy hash head for a work
 * @gcwq: gcwq of interest
 * @work: work to be hashed
 *
 * Return hash head of @gcwq for @work.
 *
 * CONTEXT:
 * spin_lock_irq(gcwq->lock).
 *
 * RETURNS:
 * Pointer to the hash head.
 */
static struct hlist_head *busy_worker_head(struct global_cwq *gcwq,
					   struct work_struct *work)
{
	const int base_shift = ilog2(sizeof(struct work_struct));
	unsigned long v = (unsigned long)work;

	/* simple shift and fold hash, do we need something better? */
	v >>= base_shift;
	v += v >> BUSY_WORKER_HASH_ORDER;
	v &= BUSY_WORKER_HASH_MASK;

	return &gcwq->busy_hash[v];
}

/**
 * __find_worker_executing_work - find worker which is executing a work
 * @gcwq: gcwq of interest
 * @bwh: hash head as returned by busy_worker_head()
 * @work: work to find worker for
 *
 * Find a worker which is executing @work on @gcwq.  @bwh should be
 * the hash head obtained by calling busy_worker_head() with the same
 * work.
 *
 * CONTEXT:
 * spin_lock_irq(gcwq->lock).
 *
 * RETURNS:
 * Pointer to worker which is executing @work if found, NULL
 * otherwise.
 */
static struct worker *__find_worker_executing_work(struct global_cwq *gcwq,
						   struct hlist_head *bwh,
						   struct work_struct *work)
{
	struct worker *worker;
	struct hlist_node *tmp;

	hlist_for_each_entry(worker, tmp, bwh, hentry)
		if (worker->current_work == work)
			return worker;
	return NULL;
}

/**
 * find_worker_executing_work - find worker which is executing a work
 * @gcwq: gcwq of interest
 * @work: work to find worker for
 *
 * Find a worker which is executing @work on @gcwq.  This function is
 * identical to __find_worker_executing_work() except that this
 * function calculates @bwh itself.
 *
 * CONTEXT:
 * spin_lock_irq(gcwq->lock).
 *
 * RETURNS:
 * Pointer to worker which is executing @work if found, NULL
 * otherwise.
 */
static struct worker *find_worker_executing_work(struct global_cwq *gcwq,
						 struct work_struct *work)
{
	return __find_worker_executing_work(gcwq, busy_worker_head(gcwq, work),
					    work);
}

/**
 * insert_work - insert a work into gcwq
 * @cwq: cwq @work belongs to
 * @work: work to insert
 * @head: insertion point
 * @extra_flags: extra WORK_STRUCT_* flags to set
 *
 * Insert @work which belongs to @cwq into @gcwq after @head.
 * @extra_flags is or'd to work_struct flags.
 *
 * CONTEXT:
 * spin_lock_irq(gcwq->lock).
 */
static void insert_work(struct cpu_workqueue_struct *cwq,
			struct work_struct *work, struct list_head *head,
			unsigned int extra_flags)
{
	struct worker_pool *pool = cwq->pool;

	/* we own @work, set data and link */
	set_work_cwq(work, cwq, extra_flags);

	/*
	 * Ensure that we get the right work->data if we see the
	 * result of list_add() below, see try_to_grab_pending().
	 */
	smp_wmb();

	list_add_tail(&work->entry, head);

	/*
	 * Ensure either worker_sched_deactivated() sees the above
	 * list_add_tail() or we see zero nr_running to avoid workers
	 * lying around lazily while there are works to be processed.
	 */
	smp_mb();

	if (__need_more_worker(pool))
		wake_up_worker(pool);
}

/*
 * Test whether @work is being queued from another work executing on the
 * same workqueue.  This is rather expensive and should only be used from
 * cold paths.
 */
static bool is_chained_work(struct workqueue_struct *wq)
{
	unsigned long flags;
	unsigned int cpu;

	for_each_gcwq_cpu(cpu) {
		struct global_cwq *gcwq = get_gcwq(cpu);
		struct worker *worker;
		struct hlist_node *pos;
		int i;

		spin_lock_irqsave(&gcwq->lock, flags);
		for_each_busy_worker(worker, i, pos, gcwq) {
			if (worker->task != current)
				continue;
			spin_unlock_irqrestore(&gcwq->lock, flags);
			/*
			 * I'm @worker, no locking necessary.  See if @work
			 * is headed to the same workqueue.
			 */
			return worker->current_cwq->wq == wq;
		}
		spin_unlock_irqrestore(&gcwq->lock, flags);
	}
	return false;
}

static void __queue_work(unsigned int cpu, struct workqueue_struct *wq,
			 struct work_struct *work)
{
	struct global_cwq *gcwq;
	struct cpu_workqueue_struct *cwq;
	struct list_head *worklist;
	unsigned int work_flags;
	unsigned long flags;

	debug_work_activate(work);

	/* if dying, only works from the same workqueue are allowed */
	if (unlikely(wq->flags & WQ_DRAINING) &&
	    WARN_ON_ONCE(!is_chained_work(wq)))
		return;

	/* determine gcwq to use */
	if (!(wq->flags & WQ_UNBOUND)) {
		struct global_cwq *last_gcwq;

		if (unlikely(cpu == WORK_CPU_UNBOUND))
			cpu = raw_smp_processor_id();

		/*
		 * It's multi cpu.  If @wq is non-reentrant and @work
		 * was previously on a different cpu, it might still
		 * be running there, in which case the work needs to
		 * be queued on that cpu to guarantee non-reentrance.
		 */
		gcwq = get_gcwq(cpu);
		if (wq->flags & WQ_NON_REENTRANT &&
		    (last_gcwq = get_work_gcwq(work)) && last_gcwq != gcwq) {
			struct worker *worker;

			spin_lock_irqsave(&last_gcwq->lock, flags);

			worker = find_worker_executing_work(last_gcwq, work);

			if (worker && worker->current_cwq->wq == wq)
				gcwq = last_gcwq;
			else {
				/* meh... not running there, queue here */
				spin_unlock_irqrestore(&last_gcwq->lock, flags);
				spin_lock_irqsave(&gcwq->lock, flags);
			}
		} else
			spin_lock_irqsave(&gcwq->lock, flags);
	} else {
		gcwq = get_gcwq(WORK_CPU_UNBOUND);
		spin_lock_irqsave(&gcwq->lock, flags);
	}

	/* gcwq determined, get cwq and queue */
	cwq = get_cwq(gcwq->cpu, wq);
	trace_workqueue_queue_work(cpu, cwq, work);

	BUG_ON(!list_empty(&work->entry));

	cwq->nr_in_flight[cwq->work_color]++;
	work_flags = work_color_to_flags(cwq->work_color);

	if (likely(cwq->nr_active < cwq->max_active)) {
		trace_workqueue_activate_work(work);
		cwq->nr_active++;
		worklist = &cwq->pool->worklist;
	} else {
		work_flags |= WORK_STRUCT_DELAYED;
		worklist = &cwq->delayed_works;
	}

	insert_work(cwq, work, worklist, work_flags);

	spin_unlock_irqrestore(&gcwq->lock, flags);
}

/**
 * queue_work - queue work on a workqueue
 * @wq: workqueue to use
 * @work: work to queue
 *
 * Returns 0 if @work was already on a queue, non-zero otherwise.
 *
 * We queue the work to the CPU on which it was submitted, but if the CPU dies
 * it can be processed by another CPU.
 */
int queue_work(struct workqueue_struct *wq, struct work_struct *work)
{
	int ret;

	ret = queue_work_on(get_cpu(), wq, work);
	put_cpu();

	return ret;
}
EXPORT_SYMBOL_GPL(queue_work);

/**
 * queue_work_on - queue work on specific cpu
 * @cpu: CPU number to execute work on
 * @wq: workqueue to use
 * @work: work to queue
 *
 * Returns 0 if @work was already on a queue, non-zero otherwise.
 *
 * We queue the work to a specific CPU, the caller must ensure it
 * can't go away.
 */
int
queue_work_on(int cpu, struct workqueue_struct *wq, struct work_struct *work)
{
	int ret = 0;

	if (!test_and_set_bit(WORK_STRUCT_PENDING_BIT, work_data_bits(work))) {
		__queue_work(cpu, wq, work);
		ret = 1;
	}
	return ret;
}
EXPORT_SYMBOL_GPL(queue_work_on);

static void delayed_work_timer_fn(unsigned long __data)
{
	struct delayed_work *dwork = (struct delayed_work *)__data;
	struct cpu_workqueue_struct *cwq = get_work_cwq(&dwork->work);

	__queue_work(smp_processor_id(), cwq->wq, &dwork->work);
}

/**
 * queue_delayed_work - queue work on a workqueue after delay
 * @wq: workqueue to use
 * @dwork: delayable work to queue
 * @delay: number of jiffies to wait before queueing
 *
 * Returns 0 if @work was already on a queue, non-zero otherwise.
 */
int queue_delayed_work(struct workqueue_struct *wq,
			struct delayed_work *dwork, unsigned long delay)
{
	if (delay == 0)
		return queue_work(wq, &dwork->work);

	return queue_delayed_work_on(-1, wq, dwork, delay);
}
EXPORT_SYMBOL_GPL(queue_delayed_work);

/**
 * queue_delayed_work_on - queue work on specific CPU after delay
 * @cpu: CPU number to execute work on
 * @wq: workqueue to use
 * @dwork: work to queue
 * @delay: number of jiffies to wait before queueing
 *
 * Returns 0 if @work was already on a queue, non-zero otherwise.
 */
int queue_delayed_work_on(int cpu, struct workqueue_struct *wq,
			struct delayed_work *dwork, unsigned long delay)
{
	int ret = 0;
	struct timer_list *timer = &dwork->timer;
	struct work_struct *work = &dwork->work;

	if (!test_and_set_bit(WORK_STRUCT_PENDING_BIT, work_data_bits(work))) {
		unsigned int lcpu;

		WARN_ON_ONCE(timer_pending(timer));
		WARN_ON_ONCE(!list_empty(&work->entry));

		timer_stats_timer_set_start_info(&dwork->timer);

		/*
		 * This stores cwq for the moment, for the timer_fn.
		 * Note that the work's gcwq is preserved to allow
		 * reentrance detection for delayed works.
		 */
		if (!(wq->flags & WQ_UNBOUND)) {
			struct global_cwq *gcwq = get_work_gcwq(work);

			if (gcwq && gcwq->cpu != WORK_CPU_UNBOUND)
				lcpu = gcwq->cpu;
			else
				lcpu = raw_smp_processor_id();
		} else
			lcpu = WORK_CPU_UNBOUND;

		set_work_cwq(work, get_cwq(lcpu, wq), 0);

		timer->expires = jiffies + delay;
		timer->data = (unsigned long)dwork;
		timer->function = delayed_work_timer_fn;

		if (unlikely(cpu >= 0))
			add_timer_on(timer, cpu);
		else
			add_timer(timer);
		ret = 1;
	}
	return ret;
}
EXPORT_SYMBOL_GPL(queue_delayed_work_on);

/**
 * worker_enter_idle - enter idle state
 * @worker: worker which is entering idle state
 *
 * @worker is entering idle state.  Update stats and idle timer if
 * necessary.
 *
 * LOCKING:
 * spin_lock_irq(gcwq->lock).
 */
static void worker_enter_idle(struct worker *worker)
{
	struct worker_pool *pool = worker->pool;
	struct global_cwq *gcwq = pool->gcwq;

	BUG_ON(worker->flags & WORKER_IDLE);
	BUG_ON(!list_empty(&worker->entry) &&
	       (worker->hentry.next || worker->hentry.pprev));

	/* can't use worker_set_flags(), also called from start_worker() */
	worker->flags |= WORKER_IDLE;
	pool->nr_idle++;
	worker->last_active = jiffies;

	/* idle_list is LIFO */
	list_add(&worker->entry, &pool->idle_list);

	if (too_many_workers(pool) && !timer_pending(&pool->idle_timer))
		mod_timer(&pool->idle_timer, jiffies + IDLE_WORKER_TIMEOUT);

	/*
	 * Sanity check nr_running.  Because gcwq_unbind_fn() releases
	 * gcwq->lock between setting %WORKER_UNBOUND and zapping
	 * nr_running, the warning may trigger spuriously.  Check iff
	 * unbind is not in progress.
	 */
	 WARN_ON_ONCE(!(gcwq->flags & GCWQ_DISASSOCIATED) &&
		     pool->nr_workers == pool->nr_idle &&
		     atomic_read(get_pool_nr_running(pool)));
}

/**
 * worker_leave_idle - leave idle state
 * @worker: worker which is leaving idle state
 *
 * @worker is leaving idle state.  Update stats.
 *
 * LOCKING:
 * spin_lock_irq(gcwq->lock).
 */
static void worker_leave_idle(struct worker *worker)
{
	struct worker_pool *pool = worker->pool;

	BUG_ON(!(worker->flags & WORKER_IDLE));
	worker_clr_flags(worker, WORKER_IDLE);
	pool->nr_idle--;
	list_del_init(&worker->entry);
}

/**
 * worker_maybe_bind_and_lock - bind worker to its cpu if possible and lock gcwq
 * @worker: self
 *
 * Works which are scheduled while the cpu is online must at least be
 * scheduled to a worker which is bound to the cpu so that if they are
 * flushed from cpu callbacks while cpu is going down, they are
 * guaranteed to execute on the cpu.
 *
 * This function is to be used by rogue workers and rescuers to bind
 * themselves to the target cpu and may race with cpu going down or
 * coming online.  kthread_bind() can't be used because it may put the
 * worker to already dead cpu and set_cpus_allowed_ptr() can't be used
 * verbatim as it's best effort and blocking and gcwq may be
 * [dis]associated in the meantime.
 *
 * This function tries set_cpus_allowed() and locks gcwq and verifies the
 * binding against %GCWQ_DISASSOCIATED which is set during
 * %CPU_DOWN_PREPARE and cleared during %CPU_ONLINE, so if the worker
 * enters idle state or fetches works without dropping lock, it can
 * guarantee the scheduling requirement described in the first paragraph.
 *
 * CONTEXT:
 * Might sleep.  Called without any lock but returns with gcwq->lock
 * held.
 *
 * RETURNS:
 * %true if the associated gcwq is online (@worker is successfully
 * bound), %false if offline.
 */
static bool worker_maybe_bind_and_lock(struct worker *worker)
__acquires(&gcwq->lock)
{
	struct global_cwq *gcwq = worker->pool->gcwq;
	struct task_struct *task = worker->task;

	while (true) {
		/*
		 * The following call may fail, succeed or succeed
		 * without actually migrating the task to the cpu if
		 * it races with cpu hotunplug operation.  Verify
		 * against GCWQ_DISASSOCIATED.
		 */
		if (!(gcwq->flags & GCWQ_DISASSOCIATED))
			set_cpus_allowed_ptr(task, get_cpu_mask(gcwq->cpu));

		spin_lock_irq(&gcwq->lock);
		if (gcwq->flags & GCWQ_DISASSOCIATED)
			return false;
		if (task_cpu(task) == gcwq->cpu &&
		    cpumask_equal(&current->cpus_allowed,
				  get_cpu_mask(gcwq->cpu)))
			return true;
		spin_unlock_irq(&gcwq->lock);

		/*
		 * We've raced with CPU hot[un]plug.  Give it a breather
		 * and retry migration.  cond_resched() is required here;
		 * otherwise, we might deadlock against cpu_stop trying to
		 * bring down the CPU on non-preemptive kernel.
		 */
		cpu_relax();
		cond_resched();
	}
}

struct idle_rebind {
	int			cnt;		/* # workers to be rebound */
	struct completion	done;		/* all workers rebound */
};

/*
 * Rebind an idle @worker to its CPU.  During CPU onlining, this has to
 * happen synchronously for idle workers.  worker_thread() will test
 * %WORKER_REBIND before leaving idle and call this function.
 */
static void idle_worker_rebind(struct worker *worker)
{
	struct global_cwq *gcwq = worker->pool->gcwq;

	/* CPU must be online at this point */
	WARN_ON(!worker_maybe_bind_and_lock(worker));
	if (!--worker->idle_rebind->cnt)
		complete(&worker->idle_rebind->done);
	spin_unlock_irq(&worker->pool->gcwq->lock);

	/* we did our part, wait for rebind_workers() to finish up */
	wait_event(gcwq->rebind_hold, !(worker->flags & WORKER_REBIND));
}

/*
 * Function for @worker->rebind.work used to rebind unbound busy workers to
 * the associated cpu which is coming back online.  This is scheduled by
 * cpu up but can race with other cpu hotplug operations and may be
 * executed twice without intervening cpu down.
 */
static void busy_worker_rebind_fn(struct work_struct *work)
{
	struct worker *worker = container_of(work, struct worker, rebind_work);
	struct global_cwq *gcwq = worker->pool->gcwq;

	if (worker_maybe_bind_and_lock(worker))
		worker_clr_flags(worker, WORKER_REBIND);

	spin_unlock_irq(&gcwq->lock);
}

/**
 * rebind_workers - rebind all workers of a gcwq to the associated CPU
 * @gcwq: gcwq of interest
 *
 * @gcwq->cpu is coming online.  Rebind all workers to the CPU.  Rebinding
 * is different for idle and busy ones.
 *
 * The idle ones should be rebound synchronously and idle rebinding should
 * be complete before any worker starts executing work items with
 * concurrency management enabled; otherwise, scheduler may oops trying to
 * wake up non-local idle worker from wq_worker_sleeping().
 *
 * This is achieved by repeatedly requesting rebinding until all idle
 * workers are known to have been rebound under @gcwq->lock and holding all
 * idle workers from becoming busy until idle rebinding is complete.
 *
 * Once idle workers are rebound, busy workers can be rebound as they
 * finish executing their current work items.  Queueing the rebind work at
 * the head of their scheduled lists is enough.  Note that nr_running will
 * be properbly bumped as busy workers rebind.
 *
 * On return, all workers are guaranteed to either be bound or have rebind
 * work item scheduled.
 */
static void rebind_workers(struct global_cwq *gcwq)
	__releases(&gcwq->lock) __acquires(&gcwq->lock)
{
	struct idle_rebind idle_rebind;
	struct worker_pool *pool;
	struct worker *worker;
	struct hlist_node *pos;
	int i;

	lockdep_assert_held(&gcwq->lock);

	for_each_worker_pool(pool, gcwq)
		lockdep_assert_held(&pool->manager_mutex);

	/*
	 * Rebind idle workers.  Interlocked both ways.  We wait for
	 * workers to rebind via @idle_rebind.done.  Workers will wait for
	 * us to finish up by watching %WORKER_REBIND.
	 */
	init_completion(&idle_rebind.done);
retry:
	idle_rebind.cnt = 1;
	INIT_COMPLETION(idle_rebind.done);

	/* set REBIND and kick idle ones, we'll wait for these later */
	for_each_worker_pool(pool, gcwq) {
		list_for_each_entry(worker, &pool->idle_list, entry) {
			if (worker->flags & WORKER_REBIND)
				continue;

			/* morph UNBOUND to REBIND */
			worker->flags &= ~WORKER_UNBOUND;
			worker->flags |= WORKER_REBIND;

			idle_rebind.cnt++;
			worker->idle_rebind = &idle_rebind;

			/* worker_thread() will call idle_worker_rebind() */
			wake_up_process(worker->task);
		}
	}

	if (--idle_rebind.cnt) {
		spin_unlock_irq(&gcwq->lock);
		wait_for_completion(&idle_rebind.done);
		spin_lock_irq(&gcwq->lock);
		/* busy ones might have become idle while waiting, retry */
		goto retry;
	}

	/*
	 * All idle workers are rebound and waiting for %WORKER_REBIND to
	 * be cleared inside idle_worker_rebind().  Clear and release.
	 * Clearing %WORKER_REBIND from this foreign context is safe
	 * because these workers are still guaranteed to be idle.
	 */
	for_each_worker_pool(pool, gcwq)
		list_for_each_entry(worker, &pool->idle_list, entry)
			worker->flags &= ~WORKER_REBIND;

	wake_up_all(&gcwq->rebind_hold);

	/* rebind busy workers */
	for_each_busy_worker(worker, i, pos, gcwq) {
		struct work_struct *rebind_work = &worker->rebind_work;

		/* morph UNBOUND to REBIND */
		worker->flags &= ~WORKER_UNBOUND;
		worker->flags |= WORKER_REBIND;

		if (test_and_set_bit(WORK_STRUCT_PENDING_BIT,
				     work_data_bits(rebind_work)))
			continue;

		/* wq doesn't matter, use the default one */
		debug_work_activate(rebind_work);
		insert_work(get_cwq(gcwq->cpu, system_wq), rebind_work,
			    worker->scheduled.next,
			    work_color_to_flags(WORK_NO_COLOR));
	}
}

static struct worker *alloc_worker(void)
{
	struct worker *worker;

	worker = kzalloc(sizeof(*worker), GFP_KERNEL);
	if (worker) {
		INIT_LIST_HEAD(&worker->entry);
		INIT_LIST_HEAD(&worker->scheduled);
		INIT_WORK(&worker->rebind_work, busy_worker_rebind_fn);
		/* on creation a worker is in !idle && prep state */
		worker->flags = WORKER_PREP;
	}
	return worker;
}

/**
 * create_worker - create a new workqueue worker
 * @pool: pool the new worker will belong to
 *
 * Create a new worker which is bound to @pool.  The returned worker
 * can be started by calling start_worker() or destroyed using
 * destroy_worker().
 *
 * CONTEXT:
 * Might sleep.  Does GFP_KERNEL allocations.
 *
 * RETURNS:
 * Pointer to the newly created worker.
 */
static struct worker *create_worker(struct worker_pool *pool)
{
	struct global_cwq *gcwq = pool->gcwq;
	const char *pri = worker_pool_pri(pool) ? "H" : "";
	struct worker *worker = NULL;
	int id = -1;

	spin_lock_irq(&gcwq->lock);
	while (ida_get_new(&pool->worker_ida, &id)) {
		spin_unlock_irq(&gcwq->lock);
		if (!ida_pre_get(&pool->worker_ida, GFP_KERNEL))
			goto fail;
		spin_lock_irq(&gcwq->lock);
	}
	spin_unlock_irq(&gcwq->lock);

	worker = alloc_worker();
	if (!worker)
		goto fail;

	worker->pool = pool;
	worker->id = id;

	if (gcwq->cpu != WORK_CPU_UNBOUND)
		worker->task = kthread_create_on_node(worker_thread,
					worker, cpu_to_node(gcwq->cpu),
					"kworker/%u:%d%s", gcwq->cpu, id, pri);
	else
		worker->task = kthread_create(worker_thread, worker,
					      "kworker/u:%d%s", id, pri);
	if (IS_ERR(worker->task))
		goto fail;

	if (worker_pool_pri(pool))
		set_user_nice(worker->task, HIGHPRI_NICE_LEVEL);

	/*
	 * Determine CPU binding of the new worker depending on
	 * %GCWQ_DISASSOCIATED.  The caller is responsible for ensuring the
	 * flag remains stable across this function.  See the comments
	 * above the flag definition for details.
	 *
	 * As an unbound worker may later become a regular one if CPU comes
	 * online, make sure every worker has %PF_THREAD_BOUND set.
	 */
	if (!(gcwq->flags & GCWQ_DISASSOCIATED)) {
		kthread_bind(worker->task, gcwq->cpu);
	} else {
		worker->task->flags |= PF_THREAD_BOUND;
		worker->flags |= WORKER_UNBOUND;
	}

	return worker;
fail:
	if (id >= 0) {
		spin_lock_irq(&gcwq->lock);
		ida_remove(&pool->worker_ida, id);
		spin_unlock_irq(&gcwq->lock);
	}
	kfree(worker);
	return NULL;
}

/**
 * start_worker - start a newly created worker
 * @worker: worker to start
 *
 * Make the gcwq aware of @worker and start it.
 *
 * CONTEXT:
 * spin_lock_irq(gcwq->lock).
 */
static void start_worker(struct worker *worker)
{
	worker->flags |= WORKER_STARTED;
	worker->pool->nr_workers++;
	worker_enter_idle(worker);
	wake_up_process(worker->task);
}

/**
 * destroy_worker - destroy a workqueue worker
 * @worker: worker to be destroyed
 *
 * Destroy @worker and adjust @gcwq stats accordingly.
 *
 * CONTEXT:
 * spin_lock_irq(gcwq->lock) which is released and regrabbed.
 */
static void destroy_worker(struct worker *worker)
{
	struct worker_pool *pool = worker->pool;
	struct global_cwq *gcwq = pool->gcwq;
	int id = worker->id;

	/* sanity check frenzy */
	BUG_ON(worker->current_work);
	BUG_ON(!list_empty(&worker->scheduled));

	if (worker->flags & WORKER_STARTED)
		pool->nr_workers--;
	if (worker->flags & WORKER_IDLE)
		pool->nr_idle--;

	list_del_init(&worker->entry);
	worker->flags |= WORKER_DIE;

	spin_unlock_irq(&gcwq->lock);

	kthread_stop(worker->task);
	kfree(worker);

	spin_lock_irq(&gcwq->lock);
	ida_remove(&pool->worker_ida, id);
}

static void idle_worker_timeout(unsigned long __pool)
{
	struct worker_pool *pool = (void *)__pool;
	struct global_cwq *gcwq = pool->gcwq;

	spin_lock_irq(&gcwq->lock);

	if (too_many_workers(pool)) {
		struct worker *worker;
		unsigned long expires;

		/* idle_list is kept in LIFO order, check the last one */
		worker = list_entry(pool->idle_list.prev, struct worker, entry);
		expires = worker->last_active + IDLE_WORKER_TIMEOUT;

		if (time_before(jiffies, expires))
			mod_timer(&pool->idle_timer, expires);
		else {
			/* it's been idle for too long, wake up manager */
			pool->flags |= POOL_MANAGE_WORKERS;
			wake_up_worker(pool);
		}
	}

	spin_unlock_irq(&gcwq->lock);
}

static bool send_mayday(struct work_struct *work)
{
	struct cpu_workqueue_struct *cwq = get_work_cwq(work);
	struct workqueue_struct *wq = cwq->wq;
	unsigned int cpu;

	if (!(wq->flags & WQ_RESCUER))
		return false;

	/* mayday mayday mayday */
	cpu = cwq->pool->gcwq->cpu;
	/* WORK_CPU_UNBOUND can't be set in cpumask, use cpu 0 instead */
	if (cpu == WORK_CPU_UNBOUND)
		cpu = 0;
	if (!mayday_test_and_set_cpu(cpu, wq->mayday_mask))
		wake_up_process(wq->rescuer->task);
	return true;
}

static void gcwq_mayday_timeout(unsigned long __pool)
{
	struct worker_pool *pool = (void *)__pool;
	struct global_cwq *gcwq = pool->gcwq;
	struct work_struct *work;

	spin_lock_irq(&gcwq->lock);

	if (need_to_create_worker(pool)) {
		/*
		 * We've been trying to create a new worker but
		 * haven't been successful.  We might be hitting an
		 * allocation deadlock.  Send distress signals to
		 * rescuers.
		 */
		list_for_each_entry(work, &pool->worklist, entry)
			send_mayday(work);
	}

	spin_unlock_irq(&gcwq->lock);

	mod_timer(&pool->mayday_timer, jiffies + MAYDAY_INTERVAL);
}

/**
 * maybe_create_worker - create a new worker if necessary
 * @pool: pool to create a new worker for
 *
 * Create a new worker for @pool if necessary.  @pool is guaranteed to
 * have at least one idle worker on return from this function.  If
 * creating a new worker takes longer than MAYDAY_INTERVAL, mayday is
 * sent to all rescuers with works scheduled on @pool to resolve
 * possible allocation deadlock.
 *
 * On return, need_to_create_worker() is guaranteed to be false and
 * may_start_working() true.
 *
 * LOCKING:
 * spin_lock_irq(gcwq->lock) which may be released and regrabbed
 * multiple times.  Does GFP_KERNEL allocations.  Called only from
 * manager.
 *
 * RETURNS:
 * false if no action was taken and gcwq->lock stayed locked, true
 * otherwise.
 */
static bool maybe_create_worker(struct worker_pool *pool)
__releases(&gcwq->lock)
__acquires(&gcwq->lock)
{
	struct global_cwq *gcwq = pool->gcwq;

	if (!need_to_create_worker(pool))
		return false;
restart:
	spin_unlock_irq(&gcwq->lock);

	/* if we don't make progress in MAYDAY_INITIAL_TIMEOUT, call for help */
	mod_timer(&pool->mayday_timer, jiffies + MAYDAY_INITIAL_TIMEOUT);

	while (true) {
		struct worker *worker;

		worker = create_worker(pool);
		if (worker) {
			del_timer_sync(&pool->mayday_timer);
			spin_lock_irq(&gcwq->lock);
			start_worker(worker);
			BUG_ON(need_to_create_worker(pool));
			return true;
		}

		if (!need_to_create_worker(pool))
			break;

		__set_current_state(TASK_INTERRUPTIBLE);
		schedule_timeout(CREATE_COOLDOWN);

		if (!need_to_create_worker(pool))
			break;
	}

	del_timer_sync(&pool->mayday_timer);
	spin_lock_irq(&gcwq->lock);
	if (need_to_create_worker(pool))
		goto restart;
	return true;
}

/**
 * maybe_destroy_worker - destroy workers which have been idle for a while
 * @pool: pool to destroy workers for
 *
 * Destroy @pool workers which have been idle for longer than
 * IDLE_WORKER_TIMEOUT.
 *
 * LOCKING:
 * spin_lock_irq(gcwq->lock) which may be released and regrabbed
 * multiple times.  Called only from manager.
 *
 * RETURNS:
 * false if no action was taken and gcwq->lock stayed locked, true
 * otherwise.
 */
static bool maybe_destroy_workers(struct worker_pool *pool)
{
	bool ret = false;

	while (too_many_workers(pool)) {
		struct worker *worker;
		unsigned long expires;

		worker = list_entry(pool->idle_list.prev, struct worker, entry);
		expires = worker->last_active + IDLE_WORKER_TIMEOUT;

		if (time_before(jiffies, expires)) {
			mod_timer(&pool->idle_timer, expires);
			break;
		}

		destroy_worker(worker);
		ret = true;
	}

	return ret;
}

/**
 * manage_workers - manage worker pool
 * @worker: self
 *
 * Assume the manager role and manage gcwq worker pool @worker belongs
 * to.  At any given time, there can be only zero or one manager per
 * gcwq.  The exclusion is handled automatically by this function.
 *
 * The caller can safely start processing works on false return.  On
 * true return, it's guaranteed that need_to_create_worker() is false
 * and may_start_working() is true.
 *
 * CONTEXT:
 * spin_lock_irq(gcwq->lock) which may be released and regrabbed
 * multiple times.  Does GFP_KERNEL allocations.
 *
 * RETURNS:
 * false if no action was taken and gcwq->lock stayed locked, true if
 * some action was taken.
 */
static bool manage_workers(struct worker *worker)
{
	struct worker_pool *pool = worker->pool;
	bool ret = false;

	if (!mutex_trylock(&pool->manager_mutex))
		return ret;

	pool->flags &= ~POOL_MANAGE_WORKERS;

	/*
	 * Destroy and then create so that may_start_working() is true
	 * on return.
	 */
	ret |= maybe_destroy_workers(pool);
	ret |= maybe_create_worker(pool);

	mutex_unlock(&pool->manager_mutex);
	return ret;
}

/**
 * move_linked_works - move linked works to a list
 * @work: start of series of works to be scheduled
 * @head: target list to append @work to
 * @nextp: out paramter for nested worklist walking
 *
 * Schedule linked works starting from @work to @head.  Work series to
 * be scheduled starts at @work and includes any consecutive work with
 * WORK_STRUCT_LINKED set in its predecessor.
 *
 * If @nextp is not NULL, it's updated to point to the next work of
 * the last scheduled work.  This allows move_linked_works() to be
 * nested inside outer list_for_each_entry_safe().
 *
 * CONTEXT:
 * spin_lock_irq(gcwq->lock).
 */
static void move_linked_works(struct work_struct *work, struct list_head *head,
			      struct work_struct **nextp)
{
	struct work_struct *n;

	/*
	 * Linked worklist will always end before the end of the list,
	 * use NULL for list head.
	 */
	list_for_each_entry_safe_from(work, n, NULL, entry) {
		list_move_tail(&work->entry, head);
		if (!(*work_data_bits(work) & WORK_STRUCT_LINKED))
			break;
	}

	/*
	 * If we're already inside safe list traversal and have moved
	 * multiple works to the scheduled queue, the next position
	 * needs to be updated.
	 */
	if (nextp)
		*nextp = n;
}

static void cwq_activate_first_delayed(struct cpu_workqueue_struct *cwq)
{
	struct work_struct *work = list_first_entry(&cwq->delayed_works,
						    struct work_struct, entry);

	trace_workqueue_activate_work(work);
	move_linked_works(work, &cwq->pool->worklist, NULL);
	__clear_bit(WORK_STRUCT_DELAYED_BIT, work_data_bits(work));
	cwq->nr_active++;
}

/**
 * cwq_dec_nr_in_flight - decrement cwq's nr_in_flight
 * @cwq: cwq of interest
 * @color: color of work which left the queue
 * @delayed: for a delayed work
 *
 * A work either has completed or is removed from pending queue,
 * decrement nr_in_flight of its cwq and handle workqueue flushing.
 *
 * CONTEXT:
 * spin_lock_irq(gcwq->lock).
 */
static void cwq_dec_nr_in_flight(struct cpu_workqueue_struct *cwq, int color,
				 bool delayed)
{
	/* ignore uncolored works */
	if (color == WORK_NO_COLOR)
		return;

	cwq->nr_in_flight[color]--;

	if (!delayed) {
		cwq->nr_active--;
		if (!list_empty(&cwq->delayed_works)) {
			/* one down, submit a delayed one */
			if (cwq->nr_active < cwq->max_active)
				cwq_activate_first_delayed(cwq);
		}
	}

	/* is flush in progress and are we at the flushing tip? */
	if (likely(cwq->flush_color != color))
		return;

	/* are there still in-flight works? */
	if (cwq->nr_in_flight[color])
		return;

	/* this cwq is done, clear flush_color */
	cwq->flush_color = -1;

	/*
	 * If this was the last cwq, wake up the first flusher.  It
	 * will handle the rest.
	 */
	if (atomic_dec_and_test(&cwq->wq->nr_cwqs_to_flush))
		complete(&cwq->wq->first_flusher->done);
}

/**
 * process_one_work - process single work
 * @worker: self
 * @work: work to process
 *
 * Process @work.  This function contains all the logics necessary to
 * process a single work including synchronization against and
 * interaction with other workers on the same cpu, queueing and
 * flushing.  As long as context requirement is met, any worker can
 * call this function to process a work.
 *
 * CONTEXT:
 * spin_lock_irq(gcwq->lock) which is released and regrabbed.
 */
static void process_one_work(struct worker *worker, struct work_struct *work)
__releases(&gcwq->lock)
__acquires(&gcwq->lock)
{
	struct cpu_workqueue_struct *cwq = get_work_cwq(work);
	struct worker_pool *pool = worker->pool;
	struct global_cwq *gcwq = pool->gcwq;
	struct hlist_head *bwh = busy_worker_head(gcwq, work);
	bool cpu_intensive = cwq->wq->flags & WQ_CPU_INTENSIVE;
	work_func_t f = work->func;
	int work_color;
	struct worker *collision;
#ifdef CONFIG_LOCKDEP
	/*
	 * It is permissible to free the struct work_struct from
	 * inside the function that is called from it, this we need to
	 * take into account for lockdep too.  To avoid bogus "held
	 * lock freed" warnings as well as problems when looking into
	 * work->lockdep_map, make a copy and use that here.
	 */
	struct lockdep_map lockdep_map = work->lockdep_map;
#endif
	WARN_ON_ONCE(!(worker->flags & (WORKER_UNBOUND | WORKER_REBIND)) &&
		     raw_smp_processor_id() != gcwq->cpu);

	/*
	 * A single work shouldn't be executed concurrently by
	 * multiple workers on a single cpu.  Check whether anyone is
	 * already processing the work.  If so, defer the work to the
	 * currently executing one.
	 */
	collision = __find_worker_executing_work(gcwq, bwh, work);
	if (unlikely(collision)) {
		move_linked_works(work, &collision->scheduled, NULL);
		return;
	}

	/* claim and process */
	debug_work_deactivate(work);
	hlist_add_head(&worker->hentry, bwh);
	worker->current_work = work;
	worker->current_cwq = cwq;
	work_color = get_work_color(work);

	/* record the current cpu number in the work data and dequeue */
	set_work_cpu(work, gcwq->cpu);
	list_del_init(&work->entry);

	/*
	 * CPU intensive works don't participate in concurrency
	 * management.  They're the scheduler's responsibility.
	 */
	if (unlikely(cpu_intensive))
		worker_set_flags(worker, WORKER_CPU_INTENSIVE, true);

	/*
	 * Unbound gcwq isn't concurrency managed and work items should be
	 * executed ASAP.  Wake up another worker if necessary.
	 */
	if ((worker->flags & WORKER_UNBOUND) && need_more_worker(pool))
		wake_up_worker(pool);

	spin_unlock_irq(&gcwq->lock);

	smp_wmb();	/* paired with test_and_set_bit(PENDING) */
	work_clear_pending(work);

	lock_map_acquire_read(&cwq->wq->lockdep_map);
	lock_map_acquire(&lockdep_map);
	trace_workqueue_execute_start(work);
	f(work);
	/*
	 * While we must be careful to not use "work" after this, the trace
	 * point will only record its address.
	 */
	trace_workqueue_execute_end(work);
	lock_map_release(&lockdep_map);
	lock_map_release(&cwq->wq->lockdep_map);

	if (unlikely(in_atomic() || lockdep_depth(current) > 0)) {
		printk(KERN_ERR "BUG: workqueue leaked lock or atomic: "
		       "%s/0x%08x/%d\n",
		       current->comm, preempt_count(), task_pid_nr(current));
		printk(KERN_ERR "    last function: ");
		print_symbol("%s\n", (unsigned long)f);
		debug_show_held_locks(current);
		dump_stack();
	}

	spin_lock_irq(&gcwq->lock);

	/* clear cpu intensive status */
	if (unlikely(cpu_intensive))
		worker_clr_flags(worker, WORKER_CPU_INTENSIVE);

	/* we're done with it, release */
	hlist_del_init(&worker->hentry);
	worker->current_work = NULL;
	worker->current_cwq = NULL;
	cwq_dec_nr_in_flight(cwq, work_color, false);
}

/**
 * process_scheduled_works - process scheduled works
 * @worker: self
 *
 * Process all scheduled works.  Please note that the scheduled list
 * may change while processing a work, so this function repeatedly
 * fetches a work from the top and executes it.
 *
 * CONTEXT:
 * spin_lock_irq(gcwq->lock) which may be released and regrabbed
 * multiple times.
 */
static void process_scheduled_works(struct worker *worker)
{
	while (!list_empty(&worker->scheduled)) {
		struct work_struct *work = list_first_entry(&worker->scheduled,
						struct work_struct, entry);
		process_one_work(worker, work);
	}
}

/**
 * worker_thread - the worker thread function
 * @__worker: self
 *
 * The gcwq worker thread function.  There's a single dynamic pool of
 * these per each cpu.  These workers process all works regardless of
 * their specific target workqueue.  The only exception is works which
 * belong to workqueues with a rescuer which will be explained in
 * rescuer_thread().
 */
static int worker_thread(void *__worker)
{
	struct worker *worker = __worker;
	struct worker_pool *pool = worker->pool;
	struct global_cwq *gcwq = pool->gcwq;

	/* tell the scheduler that this is a workqueue worker */
	worker->task->flags |= PF_WQ_WORKER;
woke_up:
	spin_lock_irq(&gcwq->lock);

	/*
	 * DIE can be set only while idle and REBIND set while busy has
	 * @worker->rebind_work scheduled.  Checking here is enough.
	 */
	if (unlikely(worker->flags & (WORKER_REBIND | WORKER_DIE))) {
		spin_unlock_irq(&gcwq->lock);

		if (worker->flags & WORKER_DIE) {
			worker->task->flags &= ~PF_WQ_WORKER;
			return 0;
		}

		idle_worker_rebind(worker);
		goto woke_up;
	}

	worker_leave_idle(worker);
recheck:
	/* no more worker necessary? */
	if (!need_more_worker(pool))
		goto sleep;

	/* do we need to manage? */
	if (unlikely(!may_start_working(pool)) && manage_workers(worker))
		goto recheck;

	/*
	 * ->scheduled list can only be filled while a worker is
	 * preparing to process a work or actually processing it.
	 * Make sure nobody diddled with it while I was sleeping.
	 */
	BUG_ON(!list_empty(&worker->scheduled));

	/*
	 * When control reaches this point, we're guaranteed to have
	 * at least one idle worker or that someone else has already
	 * assumed the manager role.
	 */
	worker_clr_flags(worker, WORKER_PREP);

	do {
		struct work_struct *work =
			list_first_entry(&pool->worklist,
					 struct work_struct, entry);

		if (likely(!(*work_data_bits(work) & WORK_STRUCT_LINKED))) {
			/* optimization path, not strictly necessary */
			process_one_work(worker, work);
			if (unlikely(!list_empty(&worker->scheduled)))
				process_scheduled_works(worker);
		} else {
			move_linked_works(work, &worker->scheduled, NULL);
			process_scheduled_works(worker);
		}
	} while (keep_working(pool));

	worker_set_flags(worker, WORKER_PREP, false);
sleep:
	if (unlikely(need_to_manage_workers(pool)) && manage_workers(worker))
		goto recheck;

	/*
	 * gcwq->lock is held and there's no work to process and no
	 * need to manage, sleep.  Workers are woken up only while
	 * holding gcwq->lock or from local cpu, so setting the
	 * current state before releasing gcwq->lock is enough to
	 * prevent losing any event.
	 */
	worker_enter_idle(worker);
	__set_current_state(TASK_INTERRUPTIBLE);
	spin_unlock_irq(&gcwq->lock);
	schedule();
	goto woke_up;
}

/**
 * rescuer_thread - the rescuer thread function
 * @__wq: the associated workqueue
 *
 * Workqueue rescuer thread function.  There's one rescuer for each
 * workqueue which has WQ_RESCUER set.
 *
 * Regular work processing on a gcwq may block trying to create a new
 * worker which uses GFP_KERNEL allocation which has slight chance of
 * developing into deadlock if some works currently on the same queue
 * need to be processed to satisfy the GFP_KERNEL allocation.  This is
 * the problem rescuer solves.
 *
 * When such condition is possible, the gcwq summons rescuers of all
 * workqueues which have works queued on the gcwq and let them process
 * those works so that forward progress can be guaranteed.
 *
 * This should happen rarely.
 */
static int rescuer_thread(void *__wq)
{
	struct workqueue_struct *wq = __wq;
	struct worker *rescuer = wq->rescuer;
	struct list_head *scheduled = &rescuer->scheduled;
	bool is_unbound = wq->flags & WQ_UNBOUND;
	unsigned int cpu;

	set_user_nice(current, RESCUER_NICE_LEVEL);
repeat:
	set_current_state(TASK_INTERRUPTIBLE);

	if (kthread_should_stop()) {
		__set_current_state(TASK_RUNNING);
		return 0;
	}

	/*
	 * See whether any cpu is asking for help.  Unbounded
	 * workqueues use cpu 0 in mayday_mask for CPU_UNBOUND.
	 */
	for_each_mayday_cpu(cpu, wq->mayday_mask) {
		unsigned int tcpu = is_unbound ? WORK_CPU_UNBOUND : cpu;
		struct cpu_workqueue_struct *cwq = get_cwq(tcpu, wq);
		struct worker_pool *pool = cwq->pool;
		struct global_cwq *gcwq = pool->gcwq;
		struct work_struct *work, *n;

		__set_current_state(TASK_RUNNING);
		mayday_clear_cpu(cpu, wq->mayday_mask);

		/* migrate to the target cpu if possible */
		rescuer->pool = pool;
		worker_maybe_bind_and_lock(rescuer);

		/*
		 * Slurp in all works issued via this workqueue and
		 * process'em.
		 */
		BUG_ON(!list_empty(&rescuer->scheduled));
		list_for_each_entry_safe(work, n, &pool->worklist, entry)
			if (get_work_cwq(work) == cwq)
				move_linked_works(work, scheduled, &n);

		process_scheduled_works(rescuer);

		/*
		 * Leave this gcwq.  If keep_working() is %true, notify a
		 * regular worker; otherwise, we end up with 0 concurrency
		 * and stalling the execution.
		 */
		if (keep_working(pool))
			wake_up_worker(pool);

		spin_unlock_irq(&gcwq->lock);
	}

	schedule();
	goto repeat;
}

struct wq_barrier {
	struct work_struct	work;
	struct completion	done;
};

static void wq_barrier_func(struct work_struct *work)
{
	struct wq_barrier *barr = container_of(work, struct wq_barrier, work);
	complete(&barr->done);
}

/**
 * insert_wq_barrier - insert a barrier work
 * @cwq: cwq to insert barrier into
 * @barr: wq_barrier to insert
 * @target: target work to attach @barr to
 * @worker: worker currently executing @target, NULL if @target is not executing
 *
 * @barr is linked to @target such that @barr is completed only after
 * @target finishes execution.  Please note that the ordering
 * guarantee is observed only with respect to @target and on the local
 * cpu.
 *
 * Currently, a queued barrier can't be canceled.  This is because
 * try_to_grab_pending() can't determine whether the work to be
 * grabbed is at the head of the queue and thus can't clear LINKED
 * flag of the previous work while there must be a valid next work
 * after a work with LINKED flag set.
 *
 * Note that when @worker is non-NULL, @target may be modified
 * underneath us, so we can't reliably determine cwq from @target.
 *
 * CONTEXT:
 * spin_lock_irq(gcwq->lock).
 */
static void insert_wq_barrier(struct cpu_workqueue_struct *cwq,
			      struct wq_barrier *barr,
			      struct work_struct *target, struct worker *worker)
{
	struct list_head *head;
	unsigned int linked = 0;

	/*
	 * debugobject calls are safe here even with gcwq->lock locked
	 * as we know for sure that this will not trigger any of the
	 * checks and call back into the fixup functions where we
	 * might deadlock.
	 */
	INIT_WORK_ONSTACK(&barr->work, wq_barrier_func);
	__set_bit(WORK_STRUCT_PENDING_BIT, work_data_bits(&barr->work));
	init_completion(&barr->done);

	/*
	 * If @target is currently being executed, schedule the
	 * barrier to the worker; otherwise, put it after @target.
	 */
	if (worker)
		head = worker->scheduled.next;
	else {
		unsigned long *bits = work_data_bits(target);

		head = target->entry.next;
		/* there can already be other linked works, inherit and set */
		linked = *bits & WORK_STRUCT_LINKED;
		__set_bit(WORK_STRUCT_LINKED_BIT, bits);
	}

	debug_work_activate(&barr->work);
	insert_work(cwq, &barr->work, head,
		    work_color_to_flags(WORK_NO_COLOR) | linked);
}

/**
 * flush_workqueue_prep_cwqs - prepare cwqs for workqueue flushing
 * @wq: workqueue being flushed
 * @flush_color: new flush color, < 0 for no-op
 * @work_color: new work color, < 0 for no-op
 *
 * Prepare cwqs for workqueue flushing.
 *
 * If @flush_color is non-negative, flush_color on all cwqs should be
 * -1.  If no cwq has in-flight commands at the specified color, all
 * cwq->flush_color's stay at -1 and %false is returned.  If any cwq
 * has in flight commands, its cwq->flush_color is set to
 * @flush_color, @wq->nr_cwqs_to_flush is updated accordingly, cwq
 * wakeup logic is armed and %true is returned.
 *
 * The caller should have initialized @wq->first_flusher prior to
 * calling this function with non-negative @flush_color.  If
 * @flush_color is negative, no flush color update is done and %false
 * is returned.
 *
 * If @work_color is non-negative, all cwqs should have the same
 * work_color which is previous to @work_color and all will be
 * advanced to @work_color.
 *
 * CONTEXT:
 * mutex_lock(wq->flush_mutex).
 *
 * RETURNS:
 * %true if @flush_color >= 0 and there's something to flush.  %false
 * otherwise.
 */
static bool flush_workqueue_prep_cwqs(struct workqueue_struct *wq,
				      int flush_color, int work_color)
{
	bool wait = false;
	unsigned int cpu;

	if (flush_color >= 0) {
		BUG_ON(atomic_read(&wq->nr_cwqs_to_flush));
		atomic_set(&wq->nr_cwqs_to_flush, 1);
	}

	for_each_cwq_cpu(cpu, wq) {
		struct cpu_workqueue_struct *cwq = get_cwq(cpu, wq);
		struct global_cwq *gcwq = cwq->pool->gcwq;

		spin_lock_irq(&gcwq->lock);

		if (flush_color >= 0) {
			BUG_ON(cwq->flush_color != -1);

			if (cwq->nr_in_flight[flush_color]) {
				cwq->flush_color = flush_color;
				atomic_inc(&wq->nr_cwqs_to_flush);
				wait = true;
			}
		}

		if (work_color >= 0) {
			BUG_ON(work_color != work_next_color(cwq->work_color));
			cwq->work_color = work_color;
		}

		spin_unlock_irq(&gcwq->lock);
	}

	if (flush_color >= 0 && atomic_dec_and_test(&wq->nr_cwqs_to_flush))
		complete(&wq->first_flusher->done);

	return wait;
}

/**
 * flush_workqueue - ensure that any scheduled work has run to completion.
 * @wq: workqueue to flush
 *
 * Forces execution of the workqueue and blocks until its completion.
 * This is typically used in driver shutdown handlers.
 *
 * We sleep until all works which were queued on entry have been handled,
 * but we are not livelocked by new incoming ones.
 */
void flush_workqueue(struct workqueue_struct *wq)
{
	struct wq_flusher this_flusher = {
		.list = LIST_HEAD_INIT(this_flusher.list),
		.flush_color = -1,
		.done = COMPLETION_INITIALIZER_ONSTACK(this_flusher.done),
	};
	int next_color;

	lock_map_acquire(&wq->lockdep_map);
	lock_map_release(&wq->lockdep_map);

	mutex_lock(&wq->flush_mutex);

	/*
	 * Start-to-wait phase
	 */
	next_color = work_next_color(wq->work_color);

	if (next_color != wq->flush_color) {
		/*
		 * Color space is not full.  The current work_color
		 * becomes our flush_color and work_color is advanced
		 * by one.
		 */
		BUG_ON(!list_empty(&wq->flusher_overflow));
		this_flusher.flush_color = wq->work_color;
		wq->work_color = next_color;

		if (!wq->first_flusher) {
			/* no flush in progress, become the first flusher */
			BUG_ON(wq->flush_color != this_flusher.flush_color);

			wq->first_flusher = &this_flusher;

			if (!flush_workqueue_prep_cwqs(wq, wq->flush_color,
						       wq->work_color)) {
				/* nothing to flush, done */
				wq->flush_color = next_color;
				wq->first_flusher = NULL;
				goto out_unlock;
			}
		} else {
			/* wait in queue */
			BUG_ON(wq->flush_color == this_flusher.flush_color);
			list_add_tail(&this_flusher.list, &wq->flusher_queue);
			flush_workqueue_prep_cwqs(wq, -1, wq->work_color);
		}
	} else {
		/*
		 * Oops, color space is full, wait on overflow queue.
		 * The next flush completion will assign us
		 * flush_color and transfer to flusher_queue.
		 */
		list_add_tail(&this_flusher.list, &wq->flusher_overflow);
	}

	mutex_unlock(&wq->flush_mutex);

	wait_for_completion(&this_flusher.done);

	/*
	 * Wake-up-and-cascade phase
	 *
	 * First flushers are responsible for cascading flushes and
	 * handling overflow.  Non-first flushers can simply return.
	 */
	if (wq->first_flusher != &this_flusher)
		return;

	mutex_lock(&wq->flush_mutex);

	/* we might have raced, check again with mutex held */
	if (wq->first_flusher != &this_flusher)
		goto out_unlock;

	wq->first_flusher = NULL;

	BUG_ON(!list_empty(&this_flusher.list));
	BUG_ON(wq->flush_color != this_flusher.flush_color);

	while (true) {
		struct wq_flusher *next, *tmp;

		/* complete all the flushers sharing the current flush color */
		list_for_each_entry_safe(next, tmp, &wq->flusher_queue, list) {
			if (next->flush_color != wq->flush_color)
				break;
			list_del_init(&next->list);
			complete(&next->done);
		}

		BUG_ON(!list_empty(&wq->flusher_overflow) &&
		       wq->flush_color != work_next_color(wq->work_color));

		/* this flush_color is finished, advance by one */
		wq->flush_color = work_next_color(wq->flush_color);

		/* one color has been freed, handle overflow queue */
		if (!list_empty(&wq->flusher_overflow)) {
			/*
			 * Assign the same color to all overflowed
			 * flushers, advance work_color and append to
			 * flusher_queue.  This is the start-to-wait
			 * phase for these overflowed flushers.
			 */
			list_for_each_entry(tmp, &wq->flusher_overflow, list)
				tmp->flush_color = wq->work_color;

			wq->work_color = work_next_color(wq->work_color);

			list_splice_tail_init(&wq->flusher_overflow,
					      &wq->flusher_queue);
			flush_workqueue_prep_cwqs(wq, -1, wq->work_color);
		}

		if (list_empty(&wq->flusher_queue)) {
			BUG_ON(wq->flush_color != wq->work_color);
			break;
		}

		/*
		 * Need to flush more colors.  Make the next flusher
		 * the new first flusher and arm cwqs.
		 */
		BUG_ON(wq->flush_color == wq->work_color);
		BUG_ON(wq->flush_color != next->flush_color);

		list_del_init(&next->list);
		wq->first_flusher = next;

		if (flush_workqueue_prep_cwqs(wq, wq->flush_color, -1))
			break;

		/*
		 * Meh... this color is already done, clear first
		 * flusher and repeat cascading.
		 */
		wq->first_flusher = NULL;
	}

out_unlock:
	mutex_unlock(&wq->flush_mutex);
}
EXPORT_SYMBOL_GPL(flush_workqueue);

/**
 * drain_workqueue - drain a workqueue
 * @wq: workqueue to drain
 *
 * Wait until the workqueue becomes empty.  While draining is in progress,
 * only chain queueing is allowed.  IOW, only currently pending or running
 * work items on @wq can queue further work items on it.  @wq is flushed
 * repeatedly until it becomes empty.  The number of flushing is detemined
 * by the depth of chaining and should be relatively short.  Whine if it
 * takes too long.
 */
void drain_workqueue(struct workqueue_struct *wq)
{
	unsigned int flush_cnt = 0;
	unsigned int cpu;

	/*
	 * __queue_work() needs to test whether there are drainers, is much
	 * hotter than drain_workqueue() and already looks at @wq->flags.
	 * Use WQ_DRAINING so that queue doesn't have to check nr_drainers.
	 */
	spin_lock(&workqueue_lock);
	if (!wq->nr_drainers++)
		wq->flags |= WQ_DRAINING;
	spin_unlock(&workqueue_lock);
reflush:
	flush_workqueue(wq);

	for_each_cwq_cpu(cpu, wq) {
		struct cpu_workqueue_struct *cwq = get_cwq(cpu, wq);
		bool drained;

		spin_lock_irq(&cwq->pool->gcwq->lock);
		drained = !cwq->nr_active && list_empty(&cwq->delayed_works);
		spin_unlock_irq(&cwq->pool->gcwq->lock);

		if (drained)
			continue;

		if (++flush_cnt == 10 ||
		    (flush_cnt % 100 == 0 && flush_cnt <= 1000))
			pr_warning("workqueue %s: flush on destruction isn't complete after %u tries\n",
				   wq->name, flush_cnt);
		goto reflush;
	}

	spin_lock(&workqueue_lock);
	if (!--wq->nr_drainers)
		wq->flags &= ~WQ_DRAINING;
	spin_unlock(&workqueue_lock);
}
EXPORT_SYMBOL_GPL(drain_workqueue);

static bool start_flush_work(struct work_struct *work, struct wq_barrier *barr,
			     bool wait_executing)
{
	struct worker *worker = NULL;
	struct global_cwq *gcwq;
	struct cpu_workqueue_struct *cwq;

	might_sleep();
	gcwq = get_work_gcwq(work);
	if (!gcwq)
		return false;

	spin_lock_irq(&gcwq->lock);
	if (!list_empty(&work->entry)) {
		/*
		 * See the comment near try_to_grab_pending()->smp_rmb().
		 * If it was re-queued to a different gcwq under us, we
		 * are not going to wait.
		 */
		smp_rmb();
		cwq = get_work_cwq(work);
		if (unlikely(!cwq || gcwq != cwq->pool->gcwq))
			goto already_gone;
	} else if (wait_executing) {
		worker = find_worker_executing_work(gcwq, work);
		if (!worker)
			goto already_gone;
		cwq = worker->current_cwq;
	} else
		goto already_gone;

	insert_wq_barrier(cwq, barr, work, worker);
	spin_unlock_irq(&gcwq->lock);

	/*
	 * If @max_active is 1 or rescuer is in use, flushing another work
	 * item on the same workqueue may lead to deadlock.  Make sure the
	 * flusher is not running on the same workqueue by verifying write
	 * access.
	 */
	if (cwq->wq->saved_max_active == 1 || cwq->wq->flags & WQ_RESCUER)
		lock_map_acquire(&cwq->wq->lockdep_map);
	else
		lock_map_acquire_read(&cwq->wq->lockdep_map);
	lock_map_release(&cwq->wq->lockdep_map);

	return true;
already_gone:
	spin_unlock_irq(&gcwq->lock);
	return false;
}

/**
 * flush_work - wait for a work to finish executing the last queueing instance
 * @work: the work to flush
 *
 * Wait until @work has finished execution.  This function considers
 * only the last queueing instance of @work.  If @work has been
 * enqueued across different CPUs on a non-reentrant workqueue or on
 * multiple workqueues, @work might still be executing on return on
 * some of the CPUs from earlier queueing.
 *
 * If @work was queued only on a non-reentrant, ordered or unbound
 * workqueue, @work is guaranteed to be idle on return if it hasn't
 * been requeued since flush started.
 *
 * RETURNS:
 * %true if flush_work() waited for the work to finish execution,
 * %false if it was already idle.
 */
bool flush_work(struct work_struct *work)
{
	struct wq_barrier barr;

	if (start_flush_work(work, &barr, true)) {
		wait_for_completion(&barr.done);
		destroy_work_on_stack(&barr.work);
		return true;
	} else
		return false;
}
EXPORT_SYMBOL_GPL(flush_work);

static bool wait_on_cpu_work(struct global_cwq *gcwq, struct work_struct *work)
{
	struct wq_barrier barr;
	struct worker *worker;

	spin_lock_irq(&gcwq->lock);

	worker = find_worker_executing_work(gcwq, work);
	if (unlikely(worker))
		insert_wq_barrier(worker->current_cwq, &barr, work, worker);

	spin_unlock_irq(&gcwq->lock);

	if (unlikely(worker)) {
		wait_for_completion(&barr.done);
		destroy_work_on_stack(&barr.work);
		return true;
	} else
		return false;
}

static bool wait_on_work(struct work_struct *work)
{
	bool ret = false;
	int cpu;

	might_sleep();

	lock_map_acquire(&work->lockdep_map);
	lock_map_release(&work->lockdep_map);

	for_each_gcwq_cpu(cpu)
		ret |= wait_on_cpu_work(get_gcwq(cpu), work);
	return ret;
}

/**
 * flush_work_sync - wait until a work has finished execution
 * @work: the work to flush
 *
 * Wait until @work has finished execution.  On return, it's
 * guaranteed that all queueing instances of @work which happened
 * before this function is called are finished.  In other words, if
 * @work hasn't been requeued since this function was called, @work is
 * guaranteed to be idle on return.
 *
 * RETURNS:
 * %true if flush_work_sync() waited for the work to finish execution,
 * %false if it was already idle.
 */
bool flush_work_sync(struct work_struct *work)
{
	struct wq_barrier barr;
	bool pending, waited;

	/* we'll wait for executions separately, queue barr only if pending */
	pending = start_flush_work(work, &barr, false);

	/* wait for executions to finish */
	waited = wait_on_work(work);

	/* wait for the pending one */
	if (pending) {
		wait_for_completion(&barr.done);
		destroy_work_on_stack(&barr.work);
	}

	return pending || waited;
}
EXPORT_SYMBOL_GPL(flush_work_sync);

/*
 * Upon a successful return (>= 0), the caller "owns" WORK_STRUCT_PENDING bit,
 * so this work can't be re-armed in any way.
 */
static int try_to_grab_pending(struct work_struct *work)
{
	struct global_cwq *gcwq;
	int ret = -1;

	if (!test_and_set_bit(WORK_STRUCT_PENDING_BIT, work_data_bits(work)))
		return 0;

	/*
	 * The queueing is in progress, or it is already queued. Try to
	 * steal it from ->worklist without clearing WORK_STRUCT_PENDING.
	 */
	gcwq = get_work_gcwq(work);
	if (!gcwq)
		return ret;

	spin_lock_irq(&gcwq->lock);
	if (!list_empty(&work->entry)) {
		/*
		 * This work is queued, but perhaps we locked the wrong gcwq.
		 * In that case we must see the new value after rmb(), see
		 * insert_work()->wmb().
		 */
		smp_rmb();
		if (gcwq == get_work_gcwq(work)) {
			debug_work_deactivate(work);
			list_del_init(&work->entry);
			cwq_dec_nr_in_flight(get_work_cwq(work),
				get_work_color(work),
				*work_data_bits(work) & WORK_STRUCT_DELAYED);
			ret = 1;
		}
	}
	spin_unlock_irq(&gcwq->lock);

	return ret;
}

static bool __cancel_work_timer(struct work_struct *work,
				struct timer_list* timer)
{
	int ret;

	do {
		ret = (timer && likely(del_timer(timer)));
		if (!ret)
			ret = try_to_grab_pending(work);
		wait_on_work(work);
	} while (unlikely(ret < 0));

	clear_work_data(work);
	return ret;
}

/**
 * cancel_work_sync - cancel a work and wait for it to finish
 * @work: the work to cancel
 *
 * Cancel @work and wait for its execution to finish.  This function
 * can be used even if the work re-queues itself or migrates to
 * another workqueue.  On return from this function, @work is
 * guaranteed to be not pending or executing on any CPU.
 *
 * cancel_work_sync(&delayed_work->work) must not be used for
 * delayed_work's.  Use cancel_delayed_work_sync() instead.
 *
 * The caller must ensure that the workqueue on which @work was last
 * queued can't be destroyed before this function returns.
 *
 * RETURNS:
 * %true if @work was pending, %false otherwise.
 */
bool cancel_work_sync(struct work_struct *work)
{
	return __cancel_work_timer(work, NULL);
}
EXPORT_SYMBOL_GPL(cancel_work_sync);

/**
 * flush_delayed_work - wait for a dwork to finish executing the last queueing
 * @dwork: the delayed work to flush
 *
 * Delayed timer is cancelled and the pending work is queued for
 * immediate execution.  Like flush_work(), this function only
 * considers the last queueing instance of @dwork.
 *
 * RETURNS:
 * %true if flush_work() waited for the work to finish execution,
 * %false if it was already idle.
 */
bool flush_delayed_work(struct delayed_work *dwork)
{
	if (del_timer_sync(&dwork->timer))
		__queue_work(raw_smp_processor_id(),
			     get_work_cwq(&dwork->work)->wq, &dwork->work);
	return flush_work(&dwork->work);
}
EXPORT_SYMBOL(flush_delayed_work);

/**
 * flush_delayed_work_sync - wait for a dwork to finish
 * @dwork: the delayed work to flush
 *
 * Delayed timer is cancelled and the pending work is queued for
 * execution immediately.  Other than timer handling, its behavior
 * is identical to flush_work_sync().
 *
 * RETURNS:
 * %true if flush_work_sync() waited for the work to finish execution,
 * %false if it was already idle.
 */
bool flush_delayed_work_sync(struct delayed_work *dwork)
{
	if (del_timer_sync(&dwork->timer))
		__queue_work(raw_smp_processor_id(),
			     get_work_cwq(&dwork->work)->wq, &dwork->work);
	return flush_work_sync(&dwork->work);
}
EXPORT_SYMBOL(flush_delayed_work_sync);

/**
 * cancel_delayed_work_sync - cancel a delayed work and wait for it to finish
 * @dwork: the delayed work cancel
 *
 * This is cancel_work_sync() for delayed works.
 *
 * RETURNS:
 * %true if @dwork was pending, %false otherwise.
 */
bool cancel_delayed_work_sync(struct delayed_work *dwork)
{
	return __cancel_work_timer(&dwork->work, &dwork->timer);
}
EXPORT_SYMBOL(cancel_delayed_work_sync);

/**
 * schedule_work - put work task in global workqueue
 * @work: job to be done
 *
 * Returns zero if @work was already on the kernel-global workqueue and
 * non-zero otherwise.
 *
 * This puts a job in the kernel-global workqueue if it was not already
 * queued and leaves it in the same position on the kernel-global
 * workqueue otherwise.
 */
int schedule_work(struct work_struct *work)
{
	return queue_work(system_wq, work);
}
EXPORT_SYMBOL(schedule_work);

/*
 * schedule_work_on - put work task on a specific cpu
 * @cpu: cpu to put the work task on
 * @work: job to be done
 *
 * This puts a job on a specific cpu
 */
int schedule_work_on(int cpu, struct work_struct *work)
{
	return queue_work_on(cpu, system_wq, work);
}
EXPORT_SYMBOL(schedule_work_on);

/**
 * schedule_delayed_work - put work task in global workqueue after delay
 * @dwork: job to be done
 * @delay: number of jiffies to wait or 0 for immediate execution
 *
 * After waiting for a given time this puts a job in the kernel-global
 * workqueue.
 */
int schedule_delayed_work(struct delayed_work *dwork,
					unsigned long delay)
{
	return queue_delayed_work(system_wq, dwork, delay);
}
EXPORT_SYMBOL(schedule_delayed_work);

/**
 * schedule_delayed_work_on - queue work in global workqueue on CPU after delay
 * @cpu: cpu to use
 * @dwork: job to be done
 * @delay: number of jiffies to wait
 *
 * After waiting for a given time this puts a job in the kernel-global
 * workqueue on the specified CPU.
 */
int schedule_delayed_work_on(int cpu,
			struct delayed_work *dwork, unsigned long delay)
{
	return queue_delayed_work_on(cpu, system_wq, dwork, delay);
}
EXPORT_SYMBOL(schedule_delayed_work_on);

/**
 * schedule_on_each_cpu - execute a function synchronously on each online CPU
 * @func: the function to call
 *
 * schedule_on_each_cpu() executes @func on each online CPU using the
 * system workqueue and blocks until all CPUs have completed.
 * schedule_on_each_cpu() is very slow.
 *
 * RETURNS:
 * 0 on success, -errno on failure.
 */
int schedule_on_each_cpu(work_func_t func)
{
	int cpu;
	struct work_struct __percpu *works;

	works = alloc_percpu(struct work_struct);
	if (!works)
		return -ENOMEM;

	get_online_cpus();

	for_each_online_cpu(cpu) {
		struct work_struct *work = per_cpu_ptr(works, cpu);

		INIT_WORK(work, func);
		schedule_work_on(cpu, work);
	}

	for_each_online_cpu(cpu)
		flush_work(per_cpu_ptr(works, cpu));

	put_online_cpus();
	free_percpu(works);
	return 0;
}

/**
 * flush_scheduled_work - ensure that any scheduled work has run to completion.
 *
 * Forces execution of the kernel-global workqueue and blocks until its
 * completion.
 *
 * Think twice before calling this function!  It's very easy to get into
 * trouble if you don't take great care.  Either of the following situations
 * will lead to deadlock:
 *
 *	One of the work items currently on the workqueue needs to acquire
 *	a lock held by your code or its caller.
 *
 *	Your code is running in the context of a work routine.
 *
 * They will be detected by lockdep when they occur, but the first might not
 * occur very often.  It depends on what work items are on the workqueue and
 * what locks they need, which you have no control over.
 *
 * In most situations flushing the entire workqueue is overkill; you merely
 * need to know that a particular work item isn't queued and isn't running.
 * In such cases you should use cancel_delayed_work_sync() or
 * cancel_work_sync() instead.
 */
void flush_scheduled_work(void)
{
	flush_workqueue(system_wq);
}
EXPORT_SYMBOL(flush_scheduled_work);

/**
 * execute_in_process_context - reliably execute the routine with user context
 * @fn:		the function to execute
 * @ew:		guaranteed storage for the execute work structure (must
 *		be available when the work executes)
 *
 * Executes the function immediately if process context is available,
 * otherwise schedules the function for delayed execution.
 *
 * Returns:	0 - function was executed
 *		1 - function was scheduled for execution
 */
int execute_in_process_context(work_func_t fn, struct execute_work *ew)
{
	if (!in_interrupt()) {
		fn(&ew->work);
		return 0;
	}

	INIT_WORK(&ew->work, fn);
	schedule_work(&ew->work);

	return 1;
}
EXPORT_SYMBOL_GPL(execute_in_process_context);

int keventd_up(void)
{
	return system_wq != NULL;
}

static int alloc_cwqs(struct workqueue_struct *wq)
{
	/*
	 * cwqs are forced aligned according to WORK_STRUCT_FLAG_BITS.
	 * Make sure that the alignment isn't lower than that of
	 * unsigned long long.
	 */
	const size_t size = sizeof(struct cpu_workqueue_struct);
	const size_t align = max_t(size_t, 1 << WORK_STRUCT_FLAG_BITS,
				   __alignof__(unsigned long long));

	if (!(wq->flags & WQ_UNBOUND))
		wq->cpu_wq.pcpu = __alloc_percpu(size, align);
	else {
		void *ptr;

		/*
		 * Allocate enough room to align cwq and put an extra
		 * pointer at the end pointing back to the originally
		 * allocated pointer which will be used for free.
		 */
		ptr = kzalloc(size + align + sizeof(void *), GFP_KERNEL);
		if (ptr) {
			wq->cpu_wq.single = PTR_ALIGN(ptr, align);
			*(void **)(wq->cpu_wq.single + 1) = ptr;
		}
	}

	/* just in case, make sure it's actually aligned */
	BUG_ON(!IS_ALIGNED(wq->cpu_wq.v, align));
	return wq->cpu_wq.v ? 0 : -ENOMEM;
}

static void free_cwqs(struct workqueue_struct *wq)
{
	if (!(wq->flags & WQ_UNBOUND))
		free_percpu(wq->cpu_wq.pcpu);
	else if (wq->cpu_wq.single) {
		/* the pointer to free is stored right after the cwq */
		kfree(*(void **)(wq->cpu_wq.single + 1));
	}
}

static int wq_clamp_max_active(int max_active, unsigned int flags,
			       const char *name)
{
	int lim = flags & WQ_UNBOUND ? WQ_UNBOUND_MAX_ACTIVE : WQ_MAX_ACTIVE;

	if (max_active < 1 || max_active > lim)
		printk(KERN_WARNING "workqueue: max_active %d requested for %s "
		       "is out of range, clamping between %d and %d\n",
		       max_active, name, 1, lim);

	return clamp_val(max_active, 1, lim);
}

struct workqueue_struct *__alloc_workqueue_key(const char *fmt,
					       unsigned int flags,
					       int max_active,
					       struct lock_class_key *key,
					       const char *lock_name, ...)
{
	va_list args, args1;
	struct workqueue_struct *wq;
	unsigned int cpu;
	size_t namelen;

	/* determine namelen, allocate wq and format name */
	va_start(args, lock_name);
	va_copy(args1, args);
	namelen = vsnprintf(NULL, 0, fmt, args) + 1;

	wq = kzalloc(sizeof(*wq) + namelen, GFP_KERNEL);
	if (!wq)
		goto err;

	vsnprintf(wq->name, namelen, fmt, args1);
	va_end(args);
	va_end(args1);

	/*
	 * Workqueues which may be used during memory reclaim should
	 * have a rescuer to guarantee forward progress.
	 */
	if (flags & WQ_MEM_RECLAIM)
		flags |= WQ_RESCUER;

	max_active = max_active ?: WQ_DFL_ACTIVE;
	max_active = wq_clamp_max_active(max_active, flags, wq->name);

	/* init wq */
	wq->flags = flags;
	wq->saved_max_active = max_active;
	mutex_init(&wq->flush_mutex);
	atomic_set(&wq->nr_cwqs_to_flush, 0);
	INIT_LIST_HEAD(&wq->flusher_queue);
	INIT_LIST_HEAD(&wq->flusher_overflow);

	lockdep_init_map(&wq->lockdep_map, lock_name, key, 0);
	INIT_LIST_HEAD(&wq->list);

	if (alloc_cwqs(wq) < 0)
		goto err;

	for_each_cwq_cpu(cpu, wq) {
		struct cpu_workqueue_struct *cwq = get_cwq(cpu, wq);
		struct global_cwq *gcwq = get_gcwq(cpu);
		int pool_idx = (bool)(flags & WQ_HIGHPRI);

		BUG_ON((unsigned long)cwq & WORK_STRUCT_FLAG_MASK);
		cwq->pool = &gcwq->pools[pool_idx];
		cwq->wq = wq;
		cwq->flush_color = -1;
		cwq->max_active = max_active;
		INIT_LIST_HEAD(&cwq->delayed_works);
	}

	if (flags & WQ_RESCUER) {
		struct worker *rescuer;

		if (!alloc_mayday_mask(&wq->mayday_mask, GFP_KERNEL))
			goto err;

		wq->rescuer = rescuer = alloc_worker();
		if (!rescuer)
			goto err;

		rescuer->task = kthread_create(rescuer_thread, wq, "%s",
					       wq->name);
		if (IS_ERR(rescuer->task))
			goto err;

		rescuer->task->flags |= PF_THREAD_BOUND;
		wake_up_process(rescuer->task);
	}

	/*
	 * workqueue_lock protects global freeze state and workqueues
	 * list.  Grab it, set max_active accordingly and add the new
	 * workqueue to workqueues list.
	 */
	spin_lock(&workqueue_lock);

	if (workqueue_freezing && wq->flags & WQ_FREEZABLE)
		for_each_cwq_cpu(cpu, wq)
			get_cwq(cpu, wq)->max_active = 0;

	list_add(&wq->list, &workqueues);

	spin_unlock(&workqueue_lock);

	return wq;
err:
	if (wq) {
		free_cwqs(wq);
		free_mayday_mask(wq->mayday_mask);
		kfree(wq->rescuer);
		kfree(wq);
	}
	return NULL;
}
EXPORT_SYMBOL_GPL(__alloc_workqueue_key);

/**
 * destroy_workqueue - safely terminate a workqueue
 * @wq: target workqueue
 *
 * Safely destroy a workqueue. All work currently pending will be done first.
 */
void destroy_workqueue(struct workqueue_struct *wq)
{
	unsigned int cpu;

	/* drain it before proceeding with destruction */
	drain_workqueue(wq);

	/*
	 * wq list is used to freeze wq, remove from list after
	 * flushing is complete in case freeze races us.
	 */
	spin_lock(&workqueue_lock);
	list_del(&wq->list);
	spin_unlock(&workqueue_lock);

	/* sanity check */
	for_each_cwq_cpu(cpu, wq) {
		struct cpu_workqueue_struct *cwq = get_cwq(cpu, wq);
		int i;

		for (i = 0; i < WORK_NR_COLORS; i++)
			BUG_ON(cwq->nr_in_flight[i]);
		BUG_ON(cwq->nr_active);
		BUG_ON(!list_empty(&cwq->delayed_works));
	}

	if (wq->flags & WQ_RESCUER) {
		kthread_stop(wq->rescuer->task);
		free_mayday_mask(wq->mayday_mask);
		kfree(wq->rescuer);
	}

	free_cwqs(wq);
	kfree(wq);
}
EXPORT_SYMBOL_GPL(destroy_workqueue);

/**
 * workqueue_set_max_active - adjust max_active of a workqueue
 * @wq: target workqueue
 * @max_active: new max_active value.
 *
 * Set max_active of @wq to @max_active.
 *
 * CONTEXT:
 * Don't call from IRQ context.
 */
void workqueue_set_max_active(struct workqueue_struct *wq, int max_active)
{
	unsigned int cpu;

	max_active = wq_clamp_max_active(max_active, wq->flags, wq->name);

	spin_lock(&workqueue_lock);

	wq->saved_max_active = max_active;

	for_each_cwq_cpu(cpu, wq) {
		struct global_cwq *gcwq = get_gcwq(cpu);

		spin_lock_irq(&gcwq->lock);

		if (!(wq->flags & WQ_FREEZABLE) ||
		    !(gcwq->flags & GCWQ_FREEZING))
			get_cwq(gcwq->cpu, wq)->max_active = max_active;

		spin_unlock_irq(&gcwq->lock);
	}

	spin_unlock(&workqueue_lock);
}
EXPORT_SYMBOL_GPL(workqueue_set_max_active);

/**
 * workqueue_congested - test whether a workqueue is congested
 * @cpu: CPU in question
 * @wq: target workqueue
 *
 * Test whether @wq's cpu workqueue for @cpu is congested.  There is
 * no synchronization around this function and the test result is
 * unreliable and only useful as advisory hints or for debugging.
 *
 * RETURNS:
 * %true if congested, %false otherwise.
 */
bool workqueue_congested(unsigned int cpu, struct workqueue_struct *wq)
{
	struct cpu_workqueue_struct *cwq = get_cwq(cpu, wq);

	return !list_empty(&cwq->delayed_works);
}
EXPORT_SYMBOL_GPL(workqueue_congested);

/**
 * work_cpu - return the last known associated cpu for @work
 * @work: the work of interest
 *
 * RETURNS:
 * CPU number if @work was ever queued.  WORK_CPU_NONE otherwise.
 */
unsigned int work_cpu(struct work_struct *work)
{
	struct global_cwq *gcwq = get_work_gcwq(work);

	return gcwq ? gcwq->cpu : WORK_CPU_NONE;
}
EXPORT_SYMBOL_GPL(work_cpu);

/**
 * work_busy - test whether a work is currently pending or running
 * @work: the work to be tested
 *
 * Test whether @work is currently pending or running.  There is no
 * synchronization around this function and the test result is
 * unreliable and only useful as advisory hints or for debugging.
 * Especially for reentrant wqs, the pending state might hide the
 * running state.
 *
 * RETURNS:
 * OR'd bitmask of WORK_BUSY_* bits.
 */
unsigned int work_busy(struct work_struct *work)
{
	struct global_cwq *gcwq = get_work_gcwq(work);
	unsigned long flags;
	unsigned int ret = 0;

	if (!gcwq)
		return false;

	spin_lock_irqsave(&gcwq->lock, flags);

	if (work_pending(work))
		ret |= WORK_BUSY_PENDING;
	if (find_worker_executing_work(gcwq, work))
		ret |= WORK_BUSY_RUNNING;

	spin_unlock_irqrestore(&gcwq->lock, flags);

	return ret;
}
EXPORT_SYMBOL_GPL(work_busy);

/*
 * CPU hotplug.
 *
 * There are two challenges in supporting CPU hotplug.  Firstly, there
 * are a lot of assumptions on strong associations among work, cwq and
 * gcwq which make migrating pending and scheduled works very
 * difficult to implement without impacting hot paths.  Secondly,
 * gcwqs serve mix of short, long and very long running works making
 * blocked draining impractical.
 *
 * This is solved by allowing a gcwq to be disassociated from the CPU
 * running as an unbound one and allowing it to be reattached later if the
 * cpu comes back online.
 */

/* claim manager positions of all pools */
static void gcwq_claim_management_and_lock(struct global_cwq *gcwq)
{
	struct worker_pool *pool;

	for_each_worker_pool(pool, gcwq)
		mutex_lock_nested(&pool->manager_mutex, pool - gcwq->pools);
	spin_lock_irq(&gcwq->lock);
}

/* release manager positions */
static void gcwq_release_management_and_unlock(struct global_cwq *gcwq)
{
	struct worker_pool *pool;

	spin_unlock_irq(&gcwq->lock);
	for_each_worker_pool(pool, gcwq)
		mutex_unlock(&pool->manager_mutex);
}

static void gcwq_unbind_fn(struct work_struct *work)
{
	struct global_cwq *gcwq = get_gcwq(smp_processor_id());
	struct worker_pool *pool;
	struct worker *worker;
	struct hlist_node *pos;
	int i;

	BUG_ON(gcwq->cpu != smp_processor_id());

	gcwq_claim_management_and_lock(gcwq);

	/*
	 * We've claimed all manager positions.  Make all workers unbound
	 * and set DISASSOCIATED.  Before this, all workers except for the
	 * ones which are still executing works from before the last CPU
	 * down must be on the cpu.  After this, they may become diasporas.
	 */
	for_each_worker_pool(pool, gcwq)
		list_for_each_entry(worker, &pool->idle_list, entry)
			worker->flags |= WORKER_UNBOUND;

	for_each_busy_worker(worker, i, pos, gcwq)
		worker->flags |= WORKER_UNBOUND;

	gcwq->flags |= GCWQ_DISASSOCIATED;

	gcwq_release_management_and_unlock(gcwq);

	/*
	 * Call schedule() so that we cross rq->lock and thus can guarantee
	 * sched callbacks see the %WORKER_UNBOUND flag.  This is necessary
	 * as scheduler callbacks may be invoked from other cpus.
	 */
	schedule();

	/*
	 * Sched callbacks are disabled now.  Zap nr_running.  After this,
	 * nr_running stays zero and need_more_worker() and keep_working()
	 * are always true as long as the worklist is not empty.  @gcwq now
	 * behaves as unbound (in terms of concurrency management) gcwq
	 * which is served by workers tied to the CPU.
	 *
	 * On return from this function, the current worker would trigger
	 * unbound chain execution of pending work items if other workers
	 * didn't already.
	 */
<<<<<<< HEAD
	for_each_worker_pool(pool, gcwq)
		atomic_set(get_pool_nr_running(pool), 0);
=======
	WARN_ON(!list_empty(&gcwq->idle_list));

	for_each_busy_worker(worker, i, pos, gcwq) {
		struct work_struct *rebind_work = &worker->rebind_work;
		unsigned long worker_flags = worker->flags;

		/*
		 * Rebind_work may race with future cpu hotplug
		 * operations.  Use a separate flag to mark that
		 * rebinding is scheduled.  The morphing should
		 * be atomic.
		 */
		worker_flags |= WORKER_REBIND;
		worker_flags &= ~WORKER_ROGUE;
		ACCESS_ONCE(worker->flags) = worker_flags;

		/* queue rebind_work, wq doesn't matter, use the default one */
		if (test_and_set_bit(WORK_STRUCT_PENDING_BIT,
				     work_data_bits(rebind_work)))
			continue;

		debug_work_activate(rebind_work);
		insert_work(get_cwq(gcwq->cpu, system_wq), rebind_work,
			    worker->scheduled.next,
			    work_color_to_flags(WORK_NO_COLOR));
	}

	/* relinquish manager role */
	gcwq->flags &= ~GCWQ_MANAGING_WORKERS;

	/* notify completion */
	gcwq->trustee = NULL;
	gcwq->trustee_state = TRUSTEE_DONE;
	wake_up_all(&gcwq->trustee_wait);
	spin_unlock_irq(&gcwq->lock);
	return 0;
>>>>>>> 2713e279
}

/*
 * Workqueues should be brought up before normal priority CPU notifiers.
 * This will be registered high priority CPU notifier.
 */
static int __devinit workqueue_cpu_up_callback(struct notifier_block *nfb,
					       unsigned long action,
					       void *hcpu)
{
	unsigned int cpu = (unsigned long)hcpu;
	struct global_cwq *gcwq = get_gcwq(cpu);
	struct worker_pool *pool;

	switch (action & ~CPU_TASKS_FROZEN) {
	case CPU_UP_PREPARE:
		for_each_worker_pool(pool, gcwq) {
			struct worker *worker;

			if (pool->nr_workers)
				continue;

			worker = create_worker(pool);
			if (!worker)
				return NOTIFY_BAD;

			spin_lock_irq(&gcwq->lock);
			start_worker(worker);
			spin_unlock_irq(&gcwq->lock);
		}
		break;

	case CPU_DOWN_FAILED:
	case CPU_ONLINE:
		gcwq_claim_management_and_lock(gcwq);
		gcwq->flags &= ~GCWQ_DISASSOCIATED;
		rebind_workers(gcwq);
		gcwq_release_management_and_unlock(gcwq);
		break;
	}
	return NOTIFY_OK;
}

/*
 * Workqueues should be brought down after normal priority CPU notifiers.
 * This will be registered as low priority CPU notifier.
 */
static int __devinit workqueue_cpu_down_callback(struct notifier_block *nfb,
						 unsigned long action,
						 void *hcpu)
{
	unsigned int cpu = (unsigned long)hcpu;
	struct work_struct unbind_work;

	switch (action & ~CPU_TASKS_FROZEN) {
	case CPU_DOWN_PREPARE:
		/* unbinding should happen on the local CPU */
		INIT_WORK_ONSTACK(&unbind_work, gcwq_unbind_fn);
		schedule_work_on(cpu, &unbind_work);
		flush_work(&unbind_work);
		break;
	}
	return NOTIFY_OK;
}

#ifdef CONFIG_SMP

struct work_for_cpu {
	struct work_struct work;
	long (*fn)(void *);
	void *arg;
	long ret;
};

static void work_for_cpu_fn(struct work_struct *work)
{
	struct work_for_cpu *wfc = container_of(work, struct work_for_cpu, work);

	wfc->ret = wfc->fn(wfc->arg);
}

/**
 * work_on_cpu - run a function in user context on a particular cpu
 * @cpu: the cpu to run on
 * @fn: the function to run
 * @arg: the function arg
 *
 * This will return the value @fn returns.
 * It is up to the caller to ensure that the cpu doesn't go offline.
 * The caller must not hold any locks which would prevent @fn from completing.
 */
long work_on_cpu(unsigned int cpu, long (*fn)(void *), void *arg)
{
	struct work_for_cpu wfc = { .fn = fn, .arg = arg };

	INIT_WORK_ONSTACK(&wfc.work, work_for_cpu_fn);
	schedule_work_on(cpu, &wfc.work);
	flush_work(&wfc.work);
	return wfc.ret;
}
EXPORT_SYMBOL_GPL(work_on_cpu);
#endif /* CONFIG_SMP */

#ifdef CONFIG_FREEZER

/**
 * freeze_workqueues_begin - begin freezing workqueues
 *
 * Start freezing workqueues.  After this function returns, all freezable
 * workqueues will queue new works to their frozen_works list instead of
 * gcwq->worklist.
 *
 * CONTEXT:
 * Grabs and releases workqueue_lock and gcwq->lock's.
 */
void freeze_workqueues_begin(void)
{
	unsigned int cpu;

	spin_lock(&workqueue_lock);

	BUG_ON(workqueue_freezing);
	workqueue_freezing = true;

	for_each_gcwq_cpu(cpu) {
		struct global_cwq *gcwq = get_gcwq(cpu);
		struct workqueue_struct *wq;

		spin_lock_irq(&gcwq->lock);

		BUG_ON(gcwq->flags & GCWQ_FREEZING);
		gcwq->flags |= GCWQ_FREEZING;

		list_for_each_entry(wq, &workqueues, list) {
			struct cpu_workqueue_struct *cwq = get_cwq(cpu, wq);

			if (cwq && wq->flags & WQ_FREEZABLE)
				cwq->max_active = 0;
		}

		spin_unlock_irq(&gcwq->lock);
	}

	spin_unlock(&workqueue_lock);
}

/**
 * freeze_workqueues_busy - are freezable workqueues still busy?
 *
 * Check whether freezing is complete.  This function must be called
 * between freeze_workqueues_begin() and thaw_workqueues().
 *
 * CONTEXT:
 * Grabs and releases workqueue_lock.
 *
 * RETURNS:
 * %true if some freezable workqueues are still busy.  %false if freezing
 * is complete.
 */
bool freeze_workqueues_busy(void)
{
	unsigned int cpu;
	bool busy = false;

	spin_lock(&workqueue_lock);

	BUG_ON(!workqueue_freezing);

	for_each_gcwq_cpu(cpu) {
		struct workqueue_struct *wq;
		/*
		 * nr_active is monotonically decreasing.  It's safe
		 * to peek without lock.
		 */
		list_for_each_entry(wq, &workqueues, list) {
			struct cpu_workqueue_struct *cwq = get_cwq(cpu, wq);

			if (!cwq || !(wq->flags & WQ_FREEZABLE))
				continue;

			BUG_ON(cwq->nr_active < 0);
			if (cwq->nr_active) {
				busy = true;
				goto out_unlock;
			}
		}
	}
out_unlock:
	spin_unlock(&workqueue_lock);
	return busy;
}

/**
 * thaw_workqueues - thaw workqueues
 *
 * Thaw workqueues.  Normal queueing is restored and all collected
 * frozen works are transferred to their respective gcwq worklists.
 *
 * CONTEXT:
 * Grabs and releases workqueue_lock and gcwq->lock's.
 */
void thaw_workqueues(void)
{
	unsigned int cpu;

	spin_lock(&workqueue_lock);

	if (!workqueue_freezing)
		goto out_unlock;

	for_each_gcwq_cpu(cpu) {
		struct global_cwq *gcwq = get_gcwq(cpu);
		struct worker_pool *pool;
		struct workqueue_struct *wq;

		spin_lock_irq(&gcwq->lock);

		BUG_ON(!(gcwq->flags & GCWQ_FREEZING));
		gcwq->flags &= ~GCWQ_FREEZING;

		list_for_each_entry(wq, &workqueues, list) {
			struct cpu_workqueue_struct *cwq = get_cwq(cpu, wq);

			if (!cwq || !(wq->flags & WQ_FREEZABLE))
				continue;

			/* restore max_active and repopulate worklist */
			cwq->max_active = wq->saved_max_active;

			while (!list_empty(&cwq->delayed_works) &&
			       cwq->nr_active < cwq->max_active)
				cwq_activate_first_delayed(cwq);
		}

		for_each_worker_pool(pool, gcwq)
			wake_up_worker(pool);

		spin_unlock_irq(&gcwq->lock);
	}

	workqueue_freezing = false;
out_unlock:
	spin_unlock(&workqueue_lock);
}
#endif /* CONFIG_FREEZER */

static int __init init_workqueues(void)
{
	unsigned int cpu;
	int i;

	cpu_notifier(workqueue_cpu_up_callback, CPU_PRI_WORKQUEUE_UP);
	cpu_notifier(workqueue_cpu_down_callback, CPU_PRI_WORKQUEUE_DOWN);

	/* initialize gcwqs */
	for_each_gcwq_cpu(cpu) {
		struct global_cwq *gcwq = get_gcwq(cpu);
		struct worker_pool *pool;

		spin_lock_init(&gcwq->lock);
		gcwq->cpu = cpu;
		gcwq->flags |= GCWQ_DISASSOCIATED;

		for (i = 0; i < BUSY_WORKER_HASH_SIZE; i++)
			INIT_HLIST_HEAD(&gcwq->busy_hash[i]);

		for_each_worker_pool(pool, gcwq) {
			pool->gcwq = gcwq;
			INIT_LIST_HEAD(&pool->worklist);
			INIT_LIST_HEAD(&pool->idle_list);

			init_timer_deferrable(&pool->idle_timer);
			pool->idle_timer.function = idle_worker_timeout;
			pool->idle_timer.data = (unsigned long)pool;

			setup_timer(&pool->mayday_timer, gcwq_mayday_timeout,
				    (unsigned long)pool);

			mutex_init(&pool->manager_mutex);
			ida_init(&pool->worker_ida);
		}

		init_waitqueue_head(&gcwq->rebind_hold);
	}

	/* create the initial worker */
	for_each_online_gcwq_cpu(cpu) {
		struct global_cwq *gcwq = get_gcwq(cpu);
		struct worker_pool *pool;

		if (cpu != WORK_CPU_UNBOUND)
			gcwq->flags &= ~GCWQ_DISASSOCIATED;

		for_each_worker_pool(pool, gcwq) {
			struct worker *worker;

			worker = create_worker(pool);
			BUG_ON(!worker);
			spin_lock_irq(&gcwq->lock);
			start_worker(worker);
			spin_unlock_irq(&gcwq->lock);
		}
	}

	system_wq = alloc_workqueue("events", 0, 0);
	system_long_wq = alloc_workqueue("events_long", 0, 0);
	system_nrt_wq = alloc_workqueue("events_nrt", WQ_NON_REENTRANT, 0);
	system_unbound_wq = alloc_workqueue("events_unbound", WQ_UNBOUND,
					    WQ_UNBOUND_MAX_ACTIVE);
	system_freezable_wq = alloc_workqueue("events_freezable",
					      WQ_FREEZABLE, 0);
	system_nrt_freezable_wq = alloc_workqueue("events_nrt_freezable",
			WQ_NON_REENTRANT | WQ_FREEZABLE, 0);
	BUG_ON(!system_wq || !system_long_wq || !system_nrt_wq ||
	       !system_unbound_wq || !system_freezable_wq ||
		!system_nrt_freezable_wq);
	return 0;
}
early_initcall(init_workqueues);<|MERGE_RESOLUTION|>--- conflicted
+++ resolved
@@ -3422,47 +3422,8 @@
 	 * unbound chain execution of pending work items if other workers
 	 * didn't already.
 	 */
-<<<<<<< HEAD
 	for_each_worker_pool(pool, gcwq)
 		atomic_set(get_pool_nr_running(pool), 0);
-=======
-	WARN_ON(!list_empty(&gcwq->idle_list));
-
-	for_each_busy_worker(worker, i, pos, gcwq) {
-		struct work_struct *rebind_work = &worker->rebind_work;
-		unsigned long worker_flags = worker->flags;
-
-		/*
-		 * Rebind_work may race with future cpu hotplug
-		 * operations.  Use a separate flag to mark that
-		 * rebinding is scheduled.  The morphing should
-		 * be atomic.
-		 */
-		worker_flags |= WORKER_REBIND;
-		worker_flags &= ~WORKER_ROGUE;
-		ACCESS_ONCE(worker->flags) = worker_flags;
-
-		/* queue rebind_work, wq doesn't matter, use the default one */
-		if (test_and_set_bit(WORK_STRUCT_PENDING_BIT,
-				     work_data_bits(rebind_work)))
-			continue;
-
-		debug_work_activate(rebind_work);
-		insert_work(get_cwq(gcwq->cpu, system_wq), rebind_work,
-			    worker->scheduled.next,
-			    work_color_to_flags(WORK_NO_COLOR));
-	}
-
-	/* relinquish manager role */
-	gcwq->flags &= ~GCWQ_MANAGING_WORKERS;
-
-	/* notify completion */
-	gcwq->trustee = NULL;
-	gcwq->trustee_state = TRUSTEE_DONE;
-	wake_up_all(&gcwq->trustee_wait);
-	spin_unlock_irq(&gcwq->lock);
-	return 0;
->>>>>>> 2713e279
 }
 
 /*
