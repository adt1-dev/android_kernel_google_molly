--- conflicted
+++ resolved
@@ -845,12 +845,6 @@
 		 size_t len, int noblock, int flags, int *addr_len)
 {
 	struct inet_sock *isk = inet_sk(sk);
-<<<<<<< HEAD
-	int family = sk->sk_family;
-	struct sockaddr_in *sin;
-	struct sockaddr_in6 *sin6;
-=======
->>>>>>> 50b673d2
 	struct sk_buff *skb;
 	int copied, err;
 
@@ -860,27 +854,8 @@
 	if (flags & MSG_OOB)
 		goto out;
 
-<<<<<<< HEAD
-	if (addr_len) {
-		if (family == AF_INET)
-			*addr_len = sizeof(*sin);
-		else if (family == AF_INET6 && addr_len)
-			*addr_len = sizeof(*sin6);
-	}
-
-	if (flags & MSG_ERRQUEUE) {
-		if (family == AF_INET) {
-			return ip_recv_error(sk, msg, len);
-#if IS_ENABLED(CONFIG_IPV6)
-		} else if (family == AF_INET6) {
-			return pingv6_ops.ipv6_recv_error(sk, msg, len);
-#endif
-		}
-	}
-=======
 	if (flags & MSG_ERRQUEUE)
 		return ip_recv_error(sk, msg, len, addr_len);
->>>>>>> 50b673d2
 
 	skb = skb_recv_datagram(sk, flags, noblock, &err);
 	if (!skb)
@@ -899,45 +874,6 @@
 
 	sock_recv_timestamp(msg, sk, skb);
 
-<<<<<<< HEAD
-	/* Copy the address and add cmsg data. */
-	if (family == AF_INET) {
-		sin = (struct sockaddr_in *) msg->msg_name;
-		if (sin) {
-			sin->sin_family = AF_INET;
-			sin->sin_port = 0 /* skb->h.uh->source */;
-			sin->sin_addr.s_addr = ip_hdr(skb)->saddr;
-			memset(sin->sin_zero, 0, sizeof(sin->sin_zero));
-		}
-
-		if (isk->cmsg_flags)
-			ip_cmsg_recv(msg, skb);
-
-#if IS_ENABLED(CONFIG_IPV6)
-	} else if (family == AF_INET6) {
-		struct ipv6_pinfo *np = inet6_sk(sk);
-		struct ipv6hdr *ip6 = ipv6_hdr(skb);
-		sin6 = (struct sockaddr_in6 *) msg->msg_name;
-
-		if (sin6) {
-			sin6->sin6_family = AF_INET6;
-			sin6->sin6_port = 0;
-			sin6->sin6_addr = ip6->saddr;
-			sin6->sin6_flowinfo = 0;
-			if (np->sndflow)
-				sin6->sin6_flowinfo =
-					*(__be32 *)ip6 & IPV6_FLOWINFO_MASK;
-			sin6->sin6_scope_id =
-				ipv6_iface_scope_id(&sin6->sin6_addr,
-						    IP6CB(skb)->iif);
-		}
-
-		if (inet6_sk(sk)->rxopt.all)
-			pingv6_ops.datagram_recv_ctl(sk, msg, skb);
-#endif
-	} else {
-		BUG();
-=======
 	/* Copy the address. */
 	if (msg->msg_name) {
 		struct sockaddr_in *sin = (struct sockaddr_in *)msg->msg_name;
@@ -947,7 +883,6 @@
 		sin->sin_addr.s_addr = ip_hdr(skb)->saddr;
 		memset(sin->sin_zero, 0, sizeof(sin->sin_zero));
 		*addr_len = sizeof(*sin);
->>>>>>> 50b673d2
 	}
 
 	err = copied;
