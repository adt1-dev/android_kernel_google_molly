--- conflicted
+++ resolved
@@ -1331,11 +1331,8 @@
 		/* Default to the fs superblock SID. */
 		isec->sid = sbsec->sid;
 
-<<<<<<< HEAD
+
 		if ((sbsec->flags & SE_SBGENFS) && !S_ISLNK(inode->i_mode)) {
-=======
-		if ((sbsec->flags & SE_SBPROC) && !S_ISLNK(inode->i_mode)) {
->>>>>>> 9660cc51
 			/* We must have a dentry to determine the label on
 			 * procfs inodes */
 			if (opt_dentry)
@@ -1358,12 +1355,8 @@
 			if (!dentry)
 				goto out_unlock;
 			isec->sclass = inode_mode_to_security_class(inode->i_mode);
-<<<<<<< HEAD
 			rc = selinux_genfs_get_sid(dentry, isec->sclass,
 						   sbsec->flags, &sid);
-=======
-			rc = selinux_proc_get_sid(dentry, isec->sclass, &sid);
->>>>>>> 9660cc51
 			dput(dentry);
 			if (rc)
 				goto out_unlock;
